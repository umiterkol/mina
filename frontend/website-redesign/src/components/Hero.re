--- conflicted
+++ resolved
@@ -1,27 +1,12 @@
 open Css;
 
 module Styles = {
-<<<<<<< HEAD
-  let heroContainer = (backgroundSmall, backgroundMedium, backgroundLarge) =>
-=======
   let heroContainer = (backgroundImg: Theme.backgroundImage) =>
->>>>>>> 8da9a162
     style([
       display(`flex),
       flexDirection(`column),
       justifyContent(`flexStart),
       alignContent(`spaceBetween),
-<<<<<<< HEAD
-      backgroundImage(`url(backgroundSmall)),
-      backgroundSize(`cover),
-      media(
-        Theme.MediaQuery.tablet,
-        [backgroundImage(`url(backgroundMedium))],
-      ),
-      media(
-        Theme.MediaQuery.desktop,
-        [backgroundImage(`url(backgroundLarge))],
-=======
       backgroundImage(`url(backgroundImg.mobile)),
       backgroundSize(`cover),
       media(
@@ -31,7 +16,6 @@
       media(
         Theme.MediaQuery.desktop,
         [backgroundImage(`url(backgroundImg.desktop))],
->>>>>>> 8da9a162
       ),
     ]);
   let heroContent =
@@ -98,26 +82,8 @@
 
 [@react.component]
 let make =
-<<<<<<< HEAD
-    (
-      ~title,
-      ~header,
-      ~copy,
-      ~children=?,
-      ~backgroundSmall="/static/img/AboutHeroMobileBackground.jpg",
-      ~backgroundMedium="/static/img/AboutHeroTabletBackground.jpg",
-      ~backgroundLarge="/static/img/AboutHeroDesktopBackground.jpg",
-    ) => {
-  <div
-    className={Styles.heroContainer(
-      backgroundSmall,
-      backgroundMedium,
-      backgroundLarge,
-    )}>
-=======
     (~title, ~header, ~copy, ~background: Theme.backgroundImage, ~children=?) => {
   <div className={Styles.heroContainer(background)}>
->>>>>>> 8da9a162
     <div className=Styles.heroContent>
       <h4 className=Styles.headerLabel> {React.string(title)} </h4>
       <h1 className=Styles.header> {React.string(header)} </h1>
