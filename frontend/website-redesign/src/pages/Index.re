module Styles = {
  open Css;
  let page =
    style([
      display(`flex),
      flexDirection(`column),
      overflowX(`hidden),
      height(`percent(100.)),
      height(`percent(100.)),
    ]);
};

[@react.component]
let make = () => {
  <Page title="Coda Cryptocurrency Protocol" footerColor=Theme.Colors.orange>
    <div className=Styles.page>
      <AnnouncementBanner>
        {React.string("Mainnet is live!")}
      </AnnouncementBanner>
      <HomepageHero />
<<<<<<< HEAD
      <AlternatingSections
        sections=[|
          {
            AlternatingSections.title: "Easily Accessible, Now & Always",
            description: "Other protocols are so heavy they require intermediaries to run nodes, recreating the same old power dynamics. But Mina is light, so anyone can connect peer-to-peer and sync and verify the chain in seconds. Built on a consistent-sized cryptographic proof, the blockchain will stay accessible - even as it scales to millions of users.",
            linkCopy: "Explore the Tech",
            linkUrl: "/",
            image: "/static/img/hands.png",
          },
          {
            title: "Easily Accessible, Now & Always",
            description: "With Mina, anyone who's syncing the chain is also validating transactions like a full node. Mina's design means any participant can take part in proof-of-stake consensus, have access to strong censorship-resistance and secure the blockchain.",

            linkCopy: "Run a node",
            linkUrl: "/",
            image: "/static/img/spread.png",
          },
          {
            title: "Light Chain, High Speed",
            description: "Other protocols are weighed down by terabytes of private user data and network congestion. But on Mina's 22kb chain, apps execute as fast as your bandwidth can carry them - paving the way for a seamless end user experience and mainstream adoption.",
            linkCopy: "Explore the Tech",
            linkUrl: "/",
            image: "/static/img/shooting_star.png",
          },
          {
            title: "Private & Powerful Apps, Thanks to Snapps",
            description: "Mina enables an entirely new category of applications - Snapps. These SNARK-powered decentralized apps are optimized for efficiency, privacy and scalability. Logic and data are computed off-chain, then verified on-chain by the end user's device. And information is validated without disclosing specifics, so people stay in control of their personal data.",
            linkCopy: "Build on Mina",
            linkUrl: "/",
            image: "/static/img/parts.png",
          },
          {
            title: "Programmable Money, For All",
            description: "Mina's peer-to-peer permissionless network empowers participants to build and interact with tokens directly - without going through a centralized wallet, exchange or intermediary. And payments can be made in Mina's native asset, stablecoin or in user-generated programmable tokens - opening a real world of possibilities.",
            linkCopy: "Build on Mina",
            linkUrl: "/",
            image: "/static/img/door.png",
          },
        |]
=======
      <FeaturedSingleRow
        row={
          FeaturedSingleRow.Row.rowType: ImageLeftCopyRight,
          title: "It's Time to Own Our Future",
          description: "Why did we create the world's lightest blockchain? To rebalance the scales and give anyone with a smartphone the power to participate, build, exchange and thrive.",
          textColor: Theme.Colors.digitalBlack,
          image: "/static/img/NodeOpsTestnet.png",
          background: Image("/static/img/MinaSpectrumPrimary3.png"),
          contentBackground: Color(Theme.Colors.white),
          button: {
            FeaturedSingleRow.Row.buttonText: "More on Mina",
            buttonColor: Theme.Colors.orange,
            buttonTextColor: Theme.Colors.white,
            dark: false,
          },
        }
      />
      <FeaturedSingleRow
        row={
          FeaturedSingleRow.Row.rowType: ImageRightCopyLeft,
          title: "Testnet",
          description: "Check out what's in beta, take on Testnet challenges and earn Testnet points.",
          textColor: Theme.Colors.white,
          image: "/static/img/NodeOpsTestnet.png",
          background: Image("/static/img/MinaSpectrumPrimarySilver.png"),
          contentBackground:
            Image("/static/img/TestnetContentBlockBackground.png"),
          button: {
            FeaturedSingleRow.Row.buttonText: "Go To Testnet",
            buttonColor: Theme.Colors.orange,
            buttonTextColor: Theme.Colors.white,
            dark: true,
          },
        }
      />
      <FeaturedSingleRow
        row={
          FeaturedSingleRow.Row.rowType: ImageRightCopyLeft,
          title: "Genesis Program",
          description: "Calling all block producers, SNARK producers and community leaders. We're looking for 1,000 participants to join the Genesis token grant program and form the backbone of Mina's decentralized network.",
          textColor: Theme.Colors.white,
          image: "/static/img/GetStartedGenesisProgram.png",
          background: Image("/static/img/MinaSpectrumPrimarySilver.png"),
          contentBackground:
            Image("/static/img/TestnetContentBlockBackground.png"),
          button: {
            FeaturedSingleRow.Row.buttonText: "Learn More",
            buttonColor: Theme.Colors.mint,
            buttonTextColor: Theme.Colors.digitalBlack,
            dark: true,
          },
        }
>>>>>>> 4f190dc7
      />
    </div>
  </Page>;
};<|MERGE_RESOLUTION|>--- conflicted
+++ resolved
@@ -18,7 +18,6 @@
         {React.string("Mainnet is live!")}
       </AnnouncementBanner>
       <HomepageHero />
-<<<<<<< HEAD
       <AlternatingSections
         sections=[|
           {
@@ -58,7 +57,7 @@
             image: "/static/img/door.png",
           },
         |]
-=======
+      />
       <FeaturedSingleRow
         row={
           FeaturedSingleRow.Row.rowType: ImageLeftCopyRight,
@@ -111,7 +110,6 @@
             dark: true,
           },
         }
->>>>>>> 4f190dc7
       />
     </div>
   </Page>;
