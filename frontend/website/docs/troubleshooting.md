# Troubleshooting

Here are some common problems you might encounter while trying to set up the Coda daemon. If you can't find your issue here please ask for help on [Discord](https://bit.ly/CodaDiscord) or open an issue on [Github](https://github.com/CodaProtocol/coda/issues/new).

## Port forwarding

If you're running a Coda node on a home or office machine, you'll have to set up [port forwarding](https://en.wikipedia.org/wiki/Port_forwarding) to make your node visible on the internet to other Coda nodes. Note that when running Coda in the cloud, this is unnecessary -- instead you should configure security groups for your cloud provider.

Follow the steps below to use [MiniUPnP](https://github.com/miniupnp/miniupnp) to forward ports on your router:

1. Run `ifconfig` to get your internal IP address -- you can find this in the output corresponding to the field `en0` on macOS and `wlan0` on a linux system:

        $ ifconfig
        ...
        en0: flags=8863<UP,BROADCAST,SMART,RUNNING,SIMPLEX,MULTICAST> mtu 1500
                ether 8c:85:90:c9:a2:01 
                inet6 fe80::1458:bdd4:e7dc:518e%en0 prefixlen 64 secured scopeid 0x8 
                inet 192.168.101.7 netmask 0xffffff00 broadcast 192.168.101.255
                nd6 options=201<PERFORMNUD,DAD>
                media: autoselect
                status: active
        ...

2. Run the following commands, with the IP address next to the `inet` field in the previous step. Note that you'll have to run it twice for the two ports below:

        $ sudo upnpc -a <your-ip-address> 8302 8302 TCP
        $ sudo upnpc -a <your-ip-address> 8303 8303 UDP

If these commands succeed, you'll see responses indicating that the ports have been successfully redirected:

```
...
InternalIP:Port = 192.168.101.7:8302
external 148.64.99.117:8302 TCP is redirected to internal 192.168.101.7:8302 (duration=0)
...
InternalIP:Port = 192.168.101.7:8303
external 148.64.99.117:8303 UDP is redirected to internal 192.168.101.7:8303 (duration=0)
```

If you are on a shared network (like an office wireless network), you may get the following error if someone else on the same network has already redirected these ports:

```
AddPortMapping(8302, 8302, 192.168.101.7) failed with code 718 (ConflictInMappingEntry)
```

If this happens, you can forward different ports, as long as they are unused by another application. Two things the keep in mind if you forward custom ports:

- The UDP port forwarded has to be the next consecutive port from the TCP mapping.
- When running Coda daemon commands in the next step, you'll need to add the flag `-external-port <custom-TCP-port>` passing in the TCP port forwarded.

### Manual port forwarding

Depending on your router, you may see one of the following errors:

- `No IGD UPnP Device found on the network!`
- `connect: Connection refused`

If so, find your router model and search for `<model> port forwarding` and follow the instructions to forward the ports from your router to your device running the Coda node. You'll need to open the TCP port 8302, and the UDP port 8303 by default.

## macOS Hostname

If you're running Coda on macOS and see the following time out error `monitor.ml.Error "Timed out getting connection from process"`, you'll need to add your hostname to `/etc/hosts` by running the following:

- `$ hostname` to get your hostname
- `$ vim /etc/hosts` to open your hostfile and add the mapping:

```    
##
# Host Database
#
# localhost is used to configure the loopback interface
# when the system is booting.  Do not change this entry.
##
127.0.0.1       localhost
127.0.0.1       <ADD YOUR HOSTNAME HERE>
```

This is necessary because sometimes macOS doesn't resolve your hostname to your local IP address.

## Connectivity Issues

<<<<<<< HEAD
- If the number of peers is 1 or fewer, there may be an issue with the IP address - make sure you typed in the IP address and port exactly as specified in [Start a Coda node](#start-a-coda-node).
- If sync status is `Bootstrap`, you'll need to wait for a bit for your node to catch up to the rest of the network. In the Coda network, we do not have to download full transaction history from the genesis block, but nodes participating in block production and compression need to download recent history and the current account data in the network. Future versions of the client will allow non-operating nodes to avoid having to download this data.
- If sync status is `Offline` or `Bootstrap` for more than 15 minutes, you may need to [configure port forwarding for your router](/docs/getting-started/#port-forwarding). Otherwise you may need to resolve connectivity issues with your home network.
=======
- If the number of peers is zero, there may be an issue with the IP address - make sure you typed in the IP address and port exactly as specified in [Start a Coda node](#start-a-coda-node).
- If sync status is `Offline` for more than 10 minutes, you may need to [configure port forwarding for your router ](/docs/getting-started/#port-forwarding). Otherwise you may need to resolve connectivity issues with your home network.
- If sync status is `Bootstrap`, you'll need to wait for a bit for your node to catch up to the rest of the network. In the Coda network, we do not have to download full transaction history from the genesis block, but nodes participating in block production and compression need to download recent history and the current account data in the network.
>>>>>>> a09c4ead

## Other issues

### Accepting incoming connections
If you see one or more warnings like the below, then choose "Allow":
```
Do you want the application "coda" to accept incoming network connections?
```

### Failure on daemon restart
If you restart the Coda daemon and it fails, then try deleting your `~/.coda-config` directory and starting it again.

### Daemon restart on computer sleep
If the machine running your Coda node enters sleep mode or hibernates, you will need to restart the Coda daemon once the machine becomes active.<|MERGE_RESOLUTION|>--- conflicted
+++ resolved
@@ -79,15 +79,9 @@
 
 ## Connectivity Issues
 
-<<<<<<< HEAD
-- If the number of peers is 1 or fewer, there may be an issue with the IP address - make sure you typed in the IP address and port exactly as specified in [Start a Coda node](#start-a-coda-node).
+- If the number of peers is 0, there may be an issue with the IP address - make sure you typed in the IP address and port exactly as specified in [Start a Coda node](#start-a-coda-node).
 - If sync status is `Bootstrap`, you'll need to wait for a bit for your node to catch up to the rest of the network. In the Coda network, we do not have to download full transaction history from the genesis block, but nodes participating in block production and compression need to download recent history and the current account data in the network. Future versions of the client will allow non-operating nodes to avoid having to download this data.
 - If sync status is `Offline` or `Bootstrap` for more than 15 minutes, you may need to [configure port forwarding for your router](/docs/getting-started/#port-forwarding). Otherwise you may need to resolve connectivity issues with your home network.
-=======
-- If the number of peers is zero, there may be an issue with the IP address - make sure you typed in the IP address and port exactly as specified in [Start a Coda node](#start-a-coda-node).
-- If sync status is `Offline` for more than 10 minutes, you may need to [configure port forwarding for your router ](/docs/getting-started/#port-forwarding). Otherwise you may need to resolve connectivity issues with your home network.
-- If sync status is `Bootstrap`, you'll need to wait for a bit for your node to catch up to the rest of the network. In the Coda network, we do not have to download full transaction history from the genesis block, but nodes participating in block production and compression need to download recent history and the current account data in the network.
->>>>>>> a09c4ead
 
 ## Other issues
 
