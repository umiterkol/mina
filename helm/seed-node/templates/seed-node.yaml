{{ range $config := $.Values.seedConfigs}}
apiVersion: apps/v1
kind: Deployment
metadata:
  name: {{ $config.name }}
  labels:
    app: {{ $config.name }}
spec:
  replicas: 1
  selector:
    matchLabels:
      app: {{ $config.name }}
  template:
    metadata:
      labels:
        app: {{ $config.name }}
        testnet: {{ $.Values.testnetName }}
        role: seed
        class: {{ default "undefined" $config.class }}
        version: {{ trunc 6 (split ":" $.Values.coda.image)._1 | trimSuffix "-" }}
      annotations:
        prometheus.io/scrape: 'true'
        prometheus.io/port: {{ $.Values.coda.ports.metrics | quote }}
        prometheus.io/path: '/metrics'
    spec:
      initContainers:
      {{ if $config.libp2pSecret -}}
      - name: libp2p-perms
        image: {{ $.Values.coda.image | quote }}
        command:
        - bash
        - -c
        - /bin/cp /libp2p-keys/* /root/libp2p-keys && /bin/chmod -R 0700 /root/libp2p-keys/
        volumeMounts:
        - name: libp2p-keys
          mountPath: /libp2p-keys
        - name: actual-libp2p
          mountPath: /root/libp2p-keys
      {{- end }}
      containers:
      - name: coda
        resources:
          limits:
          requests:
            memory: 32.0Gi
            cpu: 12.0
        image: {{ $.Values.coda.image }}
        args: [ "daemon",
          "-log-level", "Debug",
          "-log-precomputed-blocks", "true",
          "-log-json",
          "-log-snark-work-gossip", "true",
          "-config-directory", "/root/.coda-config",
          "-client-port", "$(DAEMON_CLIENT_PORT)",
          "-rest-port", "$(DAEMON_REST_PORT)",
          "-external-port", "$(DAEMON_EXTERNAL_PORT)",
          "-metrics-port", "$(DAEMON_METRICS_PORT)",
          "-enable-peer-exchange", "true",
<<<<<<< HEAD
          "-peer-list-url", {{ $.Values.coda.seedPeersURL | quote }},
=======
          {{- if $.Values.coda.seedPeersURL }}
          "-peers-list-url", {{ $.Values.coda.seedPeersURL }},
          {{- end -}}
          "-seed",
>>>>>>> 790a660f
          {{- if $.Values.coda.runtimeConfig }}
          "-config-file", "/config/daemon.json",
          {{- end }}
          {{- if $config.libp2pSecret }}
          "-discovery-keypair", "/root/libp2p-keys/key",
          {{- end -}}
          {{- range $.Values.coda.seedPeers }}
          "-peer", {{ . | quote }},
          {{- end }}
          "-generate-genesis-proof", {{ $.Values.coda.generateGenesisProof | quote }},
          {{- if $.Values.coda.uploadBlocksToGCloud }}
          "-upload-blocks-to-gcloud", "true",
          {{- end }}
          "-seed"
        ]
        env:
        - name: "RAYON_NUM_THREADS"
          value: "6"
        - name: DAEMON_REST_PORT
          value: {{ $.Values.coda.ports.graphql | quote }}
        - name: DAEMON_CLIENT_PORT
          value: {{ $.Values.coda.ports.client | quote }}
        - name: DAEMON_METRICS_PORT
          value: {{ $.Values.coda.ports.metrics | quote }}
        - name: CODA_CLIENT_TRUSTLIST
          value: "10.0.0.0/8"
        - name: CONNECT_PRIVATE_IPS
          value: "true"
        - name: DAEMON_EXTERNAL_PORT
          value: {{ default $.Values.coda.ports.p2p $config.externalPort | quote }}
        {{- if $config.libp2pSecret }}
        - name: CODA_LIBP2P_PASS
          value: {{ $.Values.coda.privkeyPass | quote }}
        {{- end }}
        ports:
        - name: client-port
          protocol: TCP 
          containerPort: {{ $.Values.coda.ports.client }}
        - name: graphql-port
          protocol: TCP 
          containerPort: {{ $.Values.coda.ports.graphql }}
        - name: metrics-port
          protocol: TCP 
          containerPort: {{ $.Values.coda.ports.metrics }}
        - name: external-port
          protocol: TCP 
          containerPort: {{ default $.Values.coda.ports.p2p $config.externalPort }}
          hostPort: {{ default $.Values.coda.ports.external $config.externalPort }}
{{- include "healthcheck.seed.allChecks" $.Values | indent 8 }}
        imagePullPolicy: Always
        volumeMounts:
        {{- if $config.libp2pSecret }}
        - name: actual-libp2p
          mountPath: /root/libp2p-keys
        {{- end }}
        {{- if $.Values.coda.uploadBlocksToGCloud }}
        - name: gcloud-keyfile
          mountPath: "/gcloud/"
        {{- end }}
        {{- if $.Values.coda.runtimeConfig }}
        - name: daemon-config
          mountPath: "/config/"
        {{- end }}
      volumes:
      {{- if $.Values.coda.runtimeConfig }}
      - name: daemon-config
        configMap:
          name: seed-daemon-config
      {{- end }}
      - name: private-keys
        secret:
          secretName: {{ $config.privateKeySecret }}
          defaultMode: 256
          items:
          - key: key
            path: key
          - key: pub
            path: key.pub
      {{- if $config.libp2pSecret }}
      - name: libp2p-keys
        secret:
          secretName: {{ $config.libp2pSecret }}
          defaultMode: 0700
          items:
          - key: key
            path: key
          - key: pub
            path: key.pub
      {{- end }}
      {{- if $.Values.coda.uploadBlocksToGCloud }}
      - name: gcloud-keyfile
        secret:
          secretName: gcloud-keyfile
          defaultMode: 256
          items:
          - key: keyfile
            path: keyfile.json
      {{- end }}
      - name: actual-libp2p
        emptyDir: {}
{{- include "nodeSelector.preemptible" $.Values | indent 6 }}
---
apiVersion: v1
kind: Service
metadata:
  name: {{ $config.name }}
spec:
  {{- if $config.externalIp }}
  type: LoadBalancer
  loadBalancerIP: {{ $config.externalIp }}
  {{- else }}
  type: ClusterIP
  {{- end }}
  # We want all pods to have their addresses published for the sake of the
  # other testnet pods even before they're ready, since they
  # have to be able to talk to each other in order to become ready.
  publishNotReadyAddresses: true
  selector:
    app: {{ $config.name }}
  ports:
  - name: tcp-p2p
    port: {{ default $.Values.coda.ports.p2p $config.externalPort }}
    targetPort: external-port
    nodePort: {{ $config.nodePort }}
---
{{ end }}<|MERGE_RESOLUTION|>--- conflicted
+++ resolved
@@ -56,14 +56,9 @@
           "-external-port", "$(DAEMON_EXTERNAL_PORT)",
           "-metrics-port", "$(DAEMON_METRICS_PORT)",
           "-enable-peer-exchange", "true",
-<<<<<<< HEAD
+          {{- if $.Values.coda.seedPeersURL }}
           "-peer-list-url", {{ $.Values.coda.seedPeersURL | quote }},
-=======
-          {{- if $.Values.coda.seedPeersURL }}
-          "-peers-list-url", {{ $.Values.coda.seedPeersURL }},
           {{- end -}}
-          "-seed",
->>>>>>> 790a660f
           {{- if $.Values.coda.runtimeConfig }}
           "-config-file", "/config/daemon.json",
           {{- end }}
