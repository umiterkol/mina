--- conflicted
+++ resolved
@@ -12,12 +12,8 @@
 [@@deriving bin_io, sexp]
 
 let fee_excess = function
-<<<<<<< HEAD
-  | Transaction t -> Ok (t :> Transaction.t).payload.fee
-=======
   | Transaction t ->
       Ok (Currency.Fee.Signed.of_unsigned (t :> Transaction.t).payload.fee)
->>>>>>> 3cef8fc7
   | Fee_transfer t -> Fee_transfer.fee_excess t
   | Coinbase t -> Coinbase.fee_excess t
 
