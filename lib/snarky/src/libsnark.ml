--- conflicted
+++ resolved
@@ -85,8 +85,6 @@
         schedule_delete t;
         t
 
-<<<<<<< HEAD
-=======
     let double =
       let stub = foreign (func_name "double") (typ @-> returning typ) in
       fun x ->
@@ -99,7 +97,6 @@
         let z = stub x in
         schedule_delete z ; z
 
->>>>>>> 29950ecf
     let add =
       let stub = foreign (func_name "add") (typ @-> typ @-> returning typ) in
       fun x y ->
