--- conflicted
+++ resolved
@@ -1201,45 +1201,6 @@
                     #- master
                     #- develop-until-4.1-hardfork
                     #- develop-until-adversarial
-<<<<<<< HEAD
-            - tracetool
-            - test-archive
-            - build-archive
-            - test-unit--nonconsensus_medium_curves
-            - test--test_postake_catchup
-            - test--test_postake_five_even_txns
-            - test--test_postake_snarkless
-            - test--test_postake_split
-            - test--test_postake_three_producers
-            - build-binaries--dev
-            - test--dev--mina-bootstrap-test:
-                requires:
-                  - build-binaries--dev
-            - test--dev--mina-shared-state-test:
-                requires:
-                  - build-binaries--dev
-            - test--dev--mina-peers-test:
-                requires:
-                  - build-binaries--dev
-            - test--dev--mina-transitive-peers-test:
-                requires:
-                  - build-binaries--dev
-            - test--dev--mina-block-production-test:
-                requires:
-                  - build-binaries--dev
-            - test--dev--mina-shared-prefix-test_-who-produces_0:
-                requires:
-                  - build-binaries--dev
-            - test--dev--mina-shared-prefix-test_-who-produces_1:
-                requires:
-                  - build-binaries--dev
-            - test--dev--mina-change-snark-worker-test:
-                requires:
-                  - build-binaries--dev
-            - test--dev--mina-delegation-test:
-                requires:
-                  - build-binaries--dev
-=======
             #- tracetool
             #- test-archive
             #- build-archive
@@ -1261,44 +1222,43 @@
             #
             #- build-binaries--dev
             #
-            #- test--dev--coda-bootstrap-test:
+            #- test--dev--mina-bootstrap-test:
                 #requires:
                   #- build-binaries--dev
             #
-            #- test--dev--coda-shared-state-test:
+            #- test--dev--mina-shared-state-test:
                 #requires:
                   #- build-binaries--dev
             #
-            #- test--dev--coda-peers-test:
+            #- test--dev--mina-peers-test:
                 #requires:
                   #- build-binaries--dev
             #
-            #- test--dev--coda-transitive-peers-test:
+            #- test--dev--mina-transitive-peers-test:
                 #requires:
                   #- build-binaries--dev
             #
-            #- test--dev--coda-block-production-test:
+            #- test--dev--mina-block-production-test:
                 #requires:
                   #- build-binaries--dev
             #
-            #- test--dev--coda-shared-prefix-test_-who-produces_0:
+            #- test--dev--mina-shared-prefix-test_-who-produces_0:
                 #requires:
                   #- build-binaries--dev
             #
-            #- test--dev--coda-shared-prefix-test_-who-produces_1:
+            #- test--dev--mina-shared-prefix-test_-who-produces_1:
                 #requires:
                   #- build-binaries--dev
             #
-            #- test--dev--coda-change-snark-worker-test:
+            #- test--dev--mina-change-snark-worker-test:
                 #requires:
                   #- build-binaries--dev
             #
-            #- test--dev--coda-delegation-test:
+            #- test--dev--mina-delegation-test:
                 #requires:
                   #- build-binaries--dev
             #
             #
->>>>>>> 90d6fc9b
 
     #daily:
         #triggers:
