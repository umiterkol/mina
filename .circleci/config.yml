# WARNING: config.yml file is generated from config.yml.jinja
---

# this defines how to initialize all the opam deps on linux.
# the build-archive job is responsible for updating the cache!
# why that one? `\_(.)_/` seemed convenient



version: 3
jobs:
    tracetool:
        docker:
            - image: codaprotocol/coda:toolchain-rust-e855336d087a679f76f2dd2bbdc3fdfea9303be3
        steps:
            - checkout
            - run:
                  name: Update submodules
                  command: git submodule sync && git submodule update --init --recursive
            - run:
                  name: Build trace-tool
                  command: cd src/app/trace-tool && cargo build --frozen

    build-wallet:
        macos:
            xcode: "10.2.0"
        steps:
            - checkout
            - run:
                  name: Update submodules
                  command: git submodule sync && git submodule update --init --recursive
            - run: cd frontend/wallet && yarn
            - run:
                  name: Lint wallet
                  command: cd frontend/wallet && yarn run reformat && git diff --exit-code src
            - run:
                  name: Build wallet
                  command: cd frontend/wallet && yarn run build-ci
            - run:
                  name: Test wallet
                  command: cd frontend/wallet && yarn test
            - run:
                  name: Build dist wallet
                  command: cd frontend/wallet && yarn run dist
            - run:
                  name: Publish dist wallet
                  command: (env HOMEBREW_NO_AUTO_UPDATE=1 brew install awscli) && ./scripts/publish-wallet.sh
            - run:
                  name: Lint website
                  command: cd frontend/website && yarn install && yarn run reformat && git diff --exit-code src
            - run: cd frontend/bot && yarn
            - run:
                  name: Lint bot
                  command: cd frontend/bot && yarn run reformat && git diff --exit-code src
            - run:
                  name: Build bot
                  command: cd frontend/bot && yarn run build-ci

    test-archive:
        resource_class: xlarge
        docker:
            - image: codaprotocol/coda:toolchain-ff342e8e78343bf409b94817a0f96bae57914cea
              environment:
                CODA_DOCKER: true
            - image: postgres:12
              environment:
                POSTGRES_PASSWORD: codarules
                POSTGRES_USER: admin
                POSTGRES_DB: archiver
        steps:
            - checkout
            
            - run:
                  name: Update Submodules
                  command: git submodule sync && git submodule update --init --recursive
            - run:
                name: Create opam cache signature file including a year/date stamp to ensure occasional rebuilds
                command: |
                    cat scripts/setup-opam.sh > opam_ci_cache.sig
                    cat src/opam.export >> opam_ci_cache.sig
                    date +%Y-%m >> opam_ci_cache.sig
            - restore_cache:
                name: Restore cache - opam
                keys:
                    - opam-linux-v1-{{ checksum "opam_ci_cache.sig" }}
            - run:
                name: Install opam dependencies - opam -- LIBP2P_NIXLESS=1 make setup-opam
                command: ./scripts/skip_if_only_frontend_or_rfcs.sh bash -c 'LIBP2P_NIXLESS=1 make setup-opam'

            - run:
                name: Build libp2p_helper
                command: LIBP2P_NIXLESS=1 GO=/usr/lib/go/bin/go make libp2p_helper
            - run:
                  name: Set Up Database
                  command: |
                    sudo apt-get install -y postgresql
                    PGPASSWORD=codarules psql -h localhost -p 5432 -U admin -d archiver -a -f src/app/archive/create_schema.sql
            - run:
                  name: Running test -- test_archive_processor:coda-archive-processor-test
                  command: ./scripts/skip_if_only_frontend_or_rfcs.sh bash -c 'source ~/.profile && ./scripts/test.py run "test_archive_processor:coda-archive-processor-test"'

    build-archive:
        resource_class: xlarge
        docker:
            - image: codaprotocol/coda:toolchain-ff342e8e78343bf409b94817a0f96bae57914cea
              environment:
                CODA_DOCKER: true
                HASURA_PORT: 8080
            - image: postgres:12
              environment:
                POSTGRES_PASSWORD: codarules
                POSTGRES_USER: admin
                POSTGRES_DB: archiver
            - image: hasura/graphql-engine:v1.0.0-beta.6
              entrypoint: ["sh", "-c"]
              command: ["sleep 10 && graphql-engine serve"]
              environment:
                HASURA_GRAPHQL_DATABASE_URL: postgres://admin:codarules@localhost:5432/archiver
                HASURA_GRAPHQL_ENABLE_CONSOLE: "true"
                HASURA_GRAPHQL_ENABLED_LOG_TYPES: startup, http-log, webhook-log, websocket-log, query-log
        steps:
            - checkout
            
            - run:
                  name: Update Submodules
                  command: git submodule sync && git submodule update --init --recursive
            - run:
                name: Create opam cache signature file including a year/date stamp to ensure occasional rebuilds
                command: |
                    cat scripts/setup-opam.sh > opam_ci_cache.sig
                    cat src/opam.export >> opam_ci_cache.sig
                    date +%Y-%m >> opam_ci_cache.sig
            - restore_cache:
                name: Restore cache - opam
                keys:
                    - opam-linux-v1-{{ checksum "opam_ci_cache.sig" }}
            - run:
                name: Install opam dependencies - opam -- LIBP2P_NIXLESS=1 make setup-opam
                command: ./scripts/skip_if_only_frontend_or_rfcs.sh bash -c 'LIBP2P_NIXLESS=1 make setup-opam'

            - save_cache:
                name: Save cache - opam
                key: opam-linux-v1-{{ checksum "opam_ci_cache.sig" }}
                paths:
                    - "/home/opam/.opam"
                no_output_timeout: 1h
            - run:
                  name: Build Archive Process
                  command:  bash -c 'eval `opam config env` && LIBP2P_NIXLESS=1 make build_archive'
                  environment:
                    DUNE_PROFILE: testnet
            # NOTE: If we were using a machine executor we would be able to mount the sql file in
            # as a volume for the container to seed itself, this is the workaround.
            # Ideally this DB setup step would be handled by the archive process itself.
            - run:
                  name: Set Up Database
                  command: |
                    sudo apt-get install -y postgresql
                    PGPASSWORD=codarules psql -h localhost -p 5432 -U admin -d archiver -a -f src/app/archive/create_schema.sql
            - run:
                  name: Configure Hasura
                  command: ./scripts/archive/make_hasura_configurations.sh
            - setup_remote_docker
            - run:
                  name: Build and Release Archives
                  command: ./scripts/archive/build-release-archives.sh
    lint:
        docker:
            - image: codaprotocol/coda:toolchain-ff342e8e78343bf409b94817a0f96bae57914cea
        steps:
            - checkout
            
            - run:
                  name: Update Submodules
                  command: git submodule sync && git submodule update --init --recursive
            - run:
                name: Create opam cache signature file including a year/date stamp to ensure occasional rebuilds
                command: |
                    cat scripts/setup-opam.sh > opam_ci_cache.sig
                    cat src/opam.export >> opam_ci_cache.sig
                    date +%Y-%m >> opam_ci_cache.sig
            - restore_cache:
                name: Restore cache - opam
                keys:
                    - opam-linux-v1-{{ checksum "opam_ci_cache.sig" }}
            - run:
                name: Install opam dependencies - opam -- LIBP2P_NIXLESS=1 make setup-opam
                command: ./scripts/skip_if_only_frontend_or_rfcs.sh bash -c 'LIBP2P_NIXLESS=1 make setup-opam'

            - run:
                  name: Check circle CI configuration rendering
                  command: ./scripts/test.py render --check .circleci/config.yml.jinja .mergify.yml.jinja
            - run:
                  name: OCamlformat (make check-format)
                  command: ./scripts/skip_if_only_frontend_or_rfcs.sh bash -c 'eval `opam config env` && LIBP2P_NIXLESS=1 make check-format'
            - run:
                  name: Snarky tracks master (make check-snarky-submodule)
                  command: ./scripts/skip_if_only_frontend_or_rfcs.sh bash -c 'LIBP2P_NIXLESS=1 make check-snarky-submodule'
            - run:
                  name: Check ppx_optcomp preprocessor_deps
                  command: ./scripts/skip_if_only_frontend_or_rfcs.sh bash -c './scripts/lint_preprocessor_deps.sh'
            - run:
                  name: Check CODEOWNERS file format
                  command: ./scripts/lint_codeowners.sh
            - run:
                  name: Check RFC ids
                  command: ./scripts/lint_rfcs.sh
            - run:
                  name: Require ppx_version preprocessing for linting
                  command: ./scripts/skip_if_only_frontend_or_rfcs.sh bash -c './scripts/require-ppx-version.py'
    lint-opt:
        docker:
            - image: codaprotocol/coda:toolchain-ff342e8e78343bf409b94817a0f96bae57914cea
        steps:
            - checkout
            - run:
                name: Show USER
                command: echo $USER
            
            - run:
                  name: Update Submodules
                  command: git submodule sync && git submodule update --init --recursive
            - run:
                name: Create opam cache signature file including a year/date stamp to ensure occasional rebuilds
                command: |
                    cat scripts/setup-opam.sh > opam_ci_cache.sig
                    cat src/opam.export >> opam_ci_cache.sig
                    date +%Y-%m >> opam_ci_cache.sig
            - restore_cache:
                name: Restore cache - opam
                keys:
                    - opam-linux-v1-{{ checksum "opam_ci_cache.sig" }}
            - run:
                name: Install opam dependencies - opam -- LIBP2P_NIXLESS=1 make setup-opam
                command: ./scripts/skip_if_only_frontend_or_rfcs.sh bash -c 'LIBP2P_NIXLESS=1 make setup-opam'

            - run:
                  name: Compare versioned types in PR
                  command: ./scripts/compare_ci_diff_types.sh
            - run:
                  name: Compare binable functors in PR
                  command: ./scripts/compare_ci_diff_binables.sh
    compare-test-signatures:
        docker:
            - image: codaprotocol/coda:toolchain-ff342e8e78343bf409b94817a0f96bae57914cea
        steps:
            - checkout
            
            - run:
                  name: Update Submodules
                  command: git submodule sync && git submodule update --init --recursive
            - run:
                name: Create opam cache signature file including a year/date stamp to ensure occasional rebuilds
                command: |
                    cat scripts/setup-opam.sh > opam_ci_cache.sig
                    cat src/opam.export >> opam_ci_cache.sig
                    date +%Y-%m >> opam_ci_cache.sig
            - restore_cache:
                name: Restore cache - opam
                keys:
                    - opam-linux-v1-{{ checksum "opam_ci_cache.sig" }}
            - run:
                name: Install opam dependencies - opam -- LIBP2P_NIXLESS=1 make setup-opam
                command: ./scripts/skip_if_only_frontend_or_rfcs.sh bash -c 'LIBP2P_NIXLESS=1 make setup-opam'

            - run:
                  name: Compare test signatures for consensus, nonconsensus code
                  command: ./scripts/skip_if_only_frontend_or_rfcs.sh bash -c 'eval `opam config env` && ./scripts/compare_test_signatures.sh'
    update-branch-protection:
        docker:
            - image: python:3
        steps:
            - run:
                name: Install dependencies
                command: pip install --user requests jinja2 readchar
            - checkout
            - run:
                  name: Update branch protection rule from test configuration
                  command: ./scripts/test.py required-status >required_status && cat required_status && ./scripts/update_branch_rule.py required_status

    run-leaderboard:
        docker:
            - image: node:14.4.0
        steps:
            - checkout
            - run:
                name: Update the Leaderboard
                command: cd frontend/leaderboard && yarn && yarn build
            - run:
                name: Download blocks
                command: cd frontend/leaderboard/lib/js/src/ && mkdir blocks && gsutil -m rsync gs://points-data-hack-april20/v1/32b-joyous-occasion blocks
            - run:
                name: Run the Leaderboard
                run: node frontend/leaderboard/lib/js/src/Main.bs.js

    build-macos:
        macos:
            xcode: "10.2.1"
        resource_class: large
        working_directory: /Users/distiller/coda
        environment:
            HOMEBREW_LOGS: /Users/distiller/homebrew.log
            OPAMYES: 1
        steps:
            - run:
                name: Delete xcode simulators (Free 10GB - unused)
                command: |
                    sudo rm -rf /Library/Developer/CoreSimulator/Profiles/Runtimes/
                    df -h
                background: true
            - checkout
            - run:
                  name: Update submodules
                  command: git submodule sync && git submodule update --init --recursive
            ### homebrew
            - run:
                name: Create homebrew cache signature file including a year/date stamp to ensure occasional rebuilds
                command: |
                    cat scripts/macos-setup-brew.sh > brew_ci_cache.sig
                    date +%Y-%m > brew_ci_cache.sig
            - restore_cache:
                name: Restore cache - homebrew
                keys:
                    - homebrew-v9-{{ checksum "brew_ci_cache.sig" }}
                    - homebrew-v8-{{ checksum "brew_ci_cache.sig" }}
            - run:
                name: Install macos dependencies - homebrew - macos-setup-brew.sh
                command: |
                    ./scripts/skip_if_only_frontend_or_rfcs.sh ./scripts/macos-setup-brew.sh
            - save_cache:
                name: Save cache - homebrew
                key: homebrew-v9-{{ checksum "brew_ci_cache.sig" }}
                paths:
                    - "/usr/local/Homebrew"
                    - "/Users/distiller/Library/Caches/Homebrew"
            ### opam
            - run:
                name: Create opam cache signature file including a year/date stamp to ensure occasional rebuilds
                command: |
                    cat scripts/setup-opam.sh > opam_ci_cache.sig
                    cat src/opam.export >> opam_ci_cache.sig
                    date +%Y-%m >> opam_ci_cache.sig
            - restore_cache:
                name: Restore cache - opam
                keys:
                    - opam-v8-{{ checksum "opam_ci_cache.sig" }}
            - run:
                name: Install macos dependencies - opam -- LIBP2P_NIXLESS=1 make setup-opam
                command: ./scripts/skip_if_only_frontend_or_rfcs.sh bash -c 'LIBP2P_NIXLESS=1 make setup-opam'
            - save_cache:
                name: Save cache - opam
                key: opam-v8-{{ checksum "opam_ci_cache.sig" }}
                paths:
                    - "/Users/distiller/.opam"
                no_output_timeout: 1h
            ### nix/cachix
            - run:
                name: Install nix and cachix
                command: |
                    curl -L https://nixos.org/nix/install | sh
                    . ~/.nix-profile/etc/profile.d/nix.sh
                    nix-env -iA cachix -f https://cachix.org/api/v1/install
            ### dune
            - run:
                name: Build ocaml
                environment:
                    DUNE_PROFILE: testnet
                    EXTRA_NIX_ARGS: --option sandbox false
                command: ./scripts/skip_if_only_frontend_or_rfcs.sh bash -c 'set -o pipefail; eval `opam config env` && make build 2>&1 | tee /tmp/buildocaml.log'
                no_output_timeout: 20m
            - run:
                name: Build ocaml - generate keypair
                environment:
                    DUNE_PROFILE: testnet
                command: ./scripts/skip_if_only_frontend_or_rfcs.sh bash -c 'eval `opam config env` && dune build src/app/generate_keypair/generate_keypair.exe'
                no_output_timeout: 20m
            - run:
                  name: Generate runtime ledger with 10k accounts
                  command: |
                    ./scripts/skip_if_only_frontend_or_rfcs.sh bash -c 'eval `opam config env` && dune exec --profile=testnet_postake_medium_curves src/app/runtime_genesis_ledger/runtime_genesis_ledger.exe -- --config-file genesis_ledgers/phase_three/config.json'
                  no_output_timeout: 20m
            ### collection
            - run:
                name: Collect Keys and Binaries
                command: |
                    mkdir -p package/keys
                    echo 'keys and genesis'
                    cp /tmp/s3_cache_dir/* package/keys/. ||:
                    cp $TMPDIR/coda_cache_dir/genesis_ledger_*.tar.gz package/keys/. ||:
                    cp $TMPDIR/coda_cache_dir/genesis_proof_* package/keys/. ||:
                    cp /tmp/s3_cache_dir/genesis_ledger_*.tar.gz package/keys/. ||:
                    cp /tmp/s3_cache_dir/genesis_proof_* package/keys/. ||:
                    echo 'coda'
                    cp _build/default/src/app/cli/src/coda.exe package/coda
                    echo 'libp2p_helper'
                    cp src/app/libp2p_helper/result/bin/libp2p_helper package/coda-libp2p_helper
                    chmod +w package/coda-libp2p_helper
                    ./scripts/librewrite-macos.sh package/coda-libp2p_helper
                    echo 'coda-logproc'
                    cp _build/default/src/app/logproc/logproc.exe package/coda-logproc
                    chmod +wx package/coda-logproc
            - run:
                name: Build homebrew coda package
                command: |
                    tar czvf homebrew-coda.tar.gz package
                    openssl dgst -sha256 homebrew-coda.tar.gz > homebrew-coda.tar.gz.sha256
                    cp homebrew-coda.tar.gz* package/.
            - run:
                name: Build homebrew generate-keypair-phase3 package
                command: |
                    mkdir -p coda-generate-keypair-phase3/package
                    cp _build/default/src/app/generate_keypair/generate_keypair.exe coda-generate-keypair-phase3/package/coda-generate-keypair-phase3
                    pushd coda-generate-keypair-phase3
                    tar czvf homebrew-coda-generate-keypair-phase3.tar.gz package
                    openssl dgst -sha256 homebrew-coda-generate-keypair-phase3.tar.gz > homebrew-coda-generate-keypair-phase3.tar.gz.sha256
                    cp homebrew-* ../package/.
                    popd
            - run:
                name: Decode Apple Certificates
                context: org-global
                command: bash -c '[ -z $APPLE_CERTIFICATES ] || base64 -D -o frontend/wallet/Certificates.p12 <<< $APPLE_CERTIFICATES'
            - run:
                name: Fastlane
                context: org-global
                command: bash -c '[ -z $APPLE_CERTIFICATES ] || (cd frontend/wallet && bundle exec fastlane ci && cd ../..)'
            - run:
                name: Build portable binary
                command: |
                    LIBP2P_NIXLESS=1 make macos-portable
                    cp _build/coda-daemon-macos.zip package/.
            - run:
                  name: Copy artifacts to cloud
                  command: ./scripts/skip_if_only_frontend_or_rfcs.sh scripts/artifacts.sh
            - store_artifacts:
                  path: package

    build-client-sdk:
        resource_class: large
        docker:
            - image: codaprotocol/coda:toolchain-ff342e8e78343bf409b94817a0f96bae57914cea
        steps:
            - checkout
            - run:
                  name: Artifacts Path
                  command: |
                      mkdir -p /tmp/artifacts
            
            - run:
                  name: Update Submodules
                  command: git submodule sync && git submodule update --init --recursive
            - run:
                name: Create opam cache signature file including a year/date stamp to ensure occasional rebuilds
                command: |
                    cat scripts/setup-opam.sh > opam_ci_cache.sig
                    cat src/opam.export >> opam_ci_cache.sig
                    date +%Y-%m >> opam_ci_cache.sig
            - restore_cache:
                name: Restore cache - opam
                keys:
                    - opam-linux-v1-{{ checksum "opam_ci_cache.sig" }}
            - run:
                name: Install opam dependencies - opam -- LIBP2P_NIXLESS=1 make setup-opam
                command: ./scripts/skip_if_only_frontend_or_rfcs.sh bash -c 'LIBP2P_NIXLESS=1 make setup-opam'

            - run:
                  name: Build client SDK for Javascript
                  command: ./scripts/skip_if_only_frontend_or_rfcs.sh bash -c 'set -o pipefail; eval `opam config env` && LIBP2P_NIXLESS=1 make client_sdk 2>&1 | tee /tmp/artifacts/buildclientsdk.log'
                  environment:
                    DUNE_PROFILE: nonconsensus_medium_curves
                  no_output_timeout: 10m
    build-artifacts--testnet:
        resource_class: xlarge
        docker:
            - image: codaprotocol/coda:toolchain-ff342e8e78343bf409b94817a0f96bae57914cea
        steps:
            - checkout
            - run:
                  name: Artifacts Path
                  command: |
                      mkdir -p /tmp/artifacts
            
            - run:
                  name: Update Submodules
                  command: git submodule sync && git submodule update --init --recursive
            - run:
                name: Create opam cache signature file including a year/date stamp to ensure occasional rebuilds
                command: |
                    cat scripts/setup-opam.sh > opam_ci_cache.sig
                    cat src/opam.export >> opam_ci_cache.sig
                    date +%Y-%m >> opam_ci_cache.sig
            - restore_cache:
                name: Restore cache - opam
                keys:
                    - opam-linux-v1-{{ checksum "opam_ci_cache.sig" }}
            - run:
                name: Install opam dependencies - opam -- LIBP2P_NIXLESS=1 make setup-opam
                command: ./scripts/skip_if_only_frontend_or_rfcs.sh bash -c 'LIBP2P_NIXLESS=1 make setup-opam'

            - run:
                name: Build libp2p_helper
                command: GO=/usr/lib/go/bin/go LIBP2P_NIXLESS=1 make libp2p_helper
            # Explicitly generate PV-keys and uploading before building
            # See https://bkase.dev/posts/ocaml-writer#fn-3 for rationale
            - run:
                  name: Generate PV keys
                  command: ./scripts/skip_if_only_frontend_or_rfcs.sh bash -c 'set -o pipefail; eval `opam config env` && LIBP2P_NIXLESS=1 make build_pv_keys 2>&1 | tee /tmp/artifacts/buildocaml.log'
                  environment:
                    DUNE_PROFILE: testnet
                    EXTRA_NIX_ARGS: --option sandbox false
                  no_output_timeout: 20m
            - run:
                  name: Upload generated PV keys
                  command: ./scripts/skip_if_only_frontend_or_rfcs.sh scripts/publish-pvkeys.sh
            - run:
                  name: Rebuild for pvkey changes
                  command: |
                    ./scripts/skip_if_only_frontend_or_rfcs.sh bash -c 'set -o pipefail; eval `opam config env` && make build 2>&1 | tee /tmp/artifacts/buildocaml2.log'
                    ./scripts/skip_if_only_frontend_or_rfcs.sh bash -c 'eval `opam config env` && dune build src/app/generate_keypair/generate_keypair.exe'
                  environment:
                    DUNE_PROFILE: testnet
                    EXTRA_NIX_ARGS: --option sandbox false
                    GO: /usr/lib/go/bin/go
                    LIBP2P_NIXLESS: 1

                  no_output_timeout: 20m
            - run:
                name: Output compiled ledger and genesis proof
                command: |
                  ./scripts/skip_if_only_frontend_or_rfcs.sh bash -c 'eval `opam config env` && dune exec --profile=testnet src/app/runtime_genesis_ledger/runtime_genesis_ledger.exe'
            - run:
                name: Generate runtime ledger with 10k accounts
                command: |
                  ./scripts/skip_if_only_frontend_or_rfcs.sh bash -c 'eval `opam config env` && dune exec --profile=testnet src/app/runtime_genesis_ledger/runtime_genesis_ledger.exe -- --config-file genesis_ledgers/phase_three/config.json'
                no_output_timeout: 20m
            - run:
                name: Upload genesis data
                command: ./scripts/skip_if_only_frontend_or_rfcs.sh bash -c './scripts/upload-genesis.sh'
            - run:
                  name: Build deb package with PV keys and PV key tar
                  command:  ./scripts/skip_if_only_frontend_or_rfcs.sh bash -c 'make deb'
                  environment:
                    DUNE_PROFILE: testnet
                    LIBP2P_NIXLESS: 1
                  no_output_timeout: 20m
            - run:
                  name: Store genesis public/private keypairs
                  command: ./scripts/skip_if_only_frontend_or_rfcs.sh bash -c 'make genesiskeys'
                  environment:
                    LIBP2P_NIXLESS: 1
            - run:
                  name: Upload deb to repo
                  command: ./scripts/skip_if_only_frontend_or_rfcs.sh bash -c 'make publish_deb'
                  environment:
                    LIBP2P_NIXLESS: 1
                  no_output_timeout: 20m
            - run:
                  name: Copy artifacts to cloud
                  command: ./scripts/skip_if_only_frontend_or_rfcs.sh scripts/artifacts.sh
            - save_cache:
                name: Save cache - docker deploy env
                key: docker-deploy-env-v1-testnet_postake_medium_curves-{{ .Revision }}
                paths:
                    - "/tmp/DOCKER_DEPLOY_ENV"
                    - "scripts"
                    - "dockerfiles"
            - store_artifacts:
                  path: /tmp/artifacts
    build-artifacts-docker--testnet_postake_medium_curves--coda-daemon:
        resource_class: xlarge
        docker:
            - image: codaprotocol/coda:toolchain-ff342e8e78343bf409b94817a0f96bae57914cea
        steps:
            - restore_cache:
                name: Restore cache - docker deploy env
                key: docker-deploy-env-v1-testnet_postake_medium_curves-{{ .Revision }}
            - setup_remote_docker
            - run:
                  name: Build and Upload Docker
                  command: |
                    # Check if we should deploy this build
                    FILE=/tmp/DOCKER_DEPLOY_ENV
                    if test -f "$FILE"; then
                        source $FILE
                        echo "Publishing Docker"
                        echo "Should Publish Docker: $CODA_WAS_PUBLISHED"
                        set -x
                        if [[ "$CODA_WAS_PUBLISHED" = true  ]]; then

                              echo "$DOCKER_PASSWORD" | docker login --username $DOCKER_USERNAME --password-stdin
                              scripts/release-docker.sh \
                              -s coda-daemon \
                              -v $CODA_GIT_TAG-$CODA_GIT_BRANCH-$CODA_GIT_HASH \
                              --extra-args "--build-arg coda_version=$CODA_DEB_VERSION --build-arg deb_repo=$CODA_DEB_REPO"

                        fi
                    fi
            - store_artifacts:
                  path: /tmp/artifacts
    build-artifacts-docker--testnet_postake_medium_curves--coda-demo:
        resource_class: xlarge
        docker:
            - image: codaprotocol/coda:toolchain-ff342e8e78343bf409b94817a0f96bae57914cea
        steps:
            - restore_cache:
                name: Restore cache - docker deploy env
                key: docker-deploy-env-v1-testnet_postake_medium_curves-{{ .Revision }}
            - setup_remote_docker
            - run:
                  name: Build and Upload Docker
                  command: |
                    # Check if we should deploy this build
                    FILE=/tmp/DOCKER_DEPLOY_ENV
                    if test -f "$FILE"; then
                        source $FILE
                        echo "Publishing Docker"
                        echo "Should Publish Docker: $CODA_WAS_PUBLISHED"
                        set -x
                        if [[ "$CODA_WAS_PUBLISHED" = true  ]]; then

                              echo "$DOCKER_PASSWORD" | docker login --username $DOCKER_USERNAME --password-stdin
                              scripts/release-docker.sh \
                              -s coda-demo \
                              -v $CODA_GIT_TAG-$CODA_GIT_BRANCH-$CODA_GIT_HASH \
                              --extra-args "--build-arg coda_version=$CODA_DEB_VERSION --build-arg deb_repo=$CODA_DEB_REPO"

                        fi
                    fi
            - store_artifacts:
                  path: /tmp/artifacts
    test-unit--dev:
        resource_class: xlarge
        docker:
            - image: codaprotocol/coda:toolchain-ff342e8e78343bf409b94817a0f96bae57914cea
        steps:
            - checkout
            - run: ulimit -c unlimited
            
            - run:
                  name: Update Submodules
                  command: git submodule sync && git submodule update --init --recursive
            - run:
                name: Create opam cache signature file including a year/date stamp to ensure occasional rebuilds
                command: |
                    cat scripts/setup-opam.sh > opam_ci_cache.sig
                    cat src/opam.export >> opam_ci_cache.sig
                    date +%Y-%m >> opam_ci_cache.sig
            - restore_cache:
                name: Restore cache - opam
                keys:
                    - opam-linux-v1-{{ checksum "opam_ci_cache.sig" }}
            - run:
                name: Install opam dependencies - opam -- LIBP2P_NIXLESS=1 make setup-opam
                command: ./scripts/skip_if_only_frontend_or_rfcs.sh bash -c 'LIBP2P_NIXLESS=1 make setup-opam'

            - run:
                name: Build libp2p_helper
                command: LIBP2P_NIXLESS=1 GO=/usr/lib/go/bin/go make libp2p_helper
            - run:
                  name: Run unit tests
                  command: ./scripts/skip_if_only_frontend_or_rfcs.sh bash -c 'source ~/.profile && make build && (dune runtest src/lib --profile=dev -j8 || (./scripts/link-coredumps.sh && false))'
                  environment:
                    DUNE_PROFILE: dev
                    LIBP2P_NIXLESS: 1
                    GO: /usr/lib/go/bin/go
                  no_output_timeout: 30m
            - store_artifacts:
                path: core_dumps

    # like the other unit test builds, but only runs tests in src/lib/nonconsensus
    test-unit--nonconsensus_medium_curves:
        resource_class: xlarge
        docker:
            - image: codaprotocol/coda:toolchain-ff342e8e78343bf409b94817a0f96bae57914cea
        steps:
            - checkout
            - run: ulimit -c unlimited
            
            - run:
                  name: Update Submodules
                  command: git submodule sync && git submodule update --init --recursive
            - run:
                name: Create opam cache signature file including a year/date stamp to ensure occasional rebuilds
                command: |
                    cat scripts/setup-opam.sh > opam_ci_cache.sig
                    cat src/opam.export >> opam_ci_cache.sig
                    date +%Y-%m >> opam_ci_cache.sig
            - restore_cache:
                name: Restore cache - opam
                keys:
                    - opam-linux-v1-{{ checksum "opam_ci_cache.sig" }}
            - run:
                name: Install opam dependencies - opam -- LIBP2P_NIXLESS=1 make setup-opam
                command: ./scripts/skip_if_only_frontend_or_rfcs.sh bash -c 'LIBP2P_NIXLESS=1 make setup-opam'

            - run:
                name: Build libp2p_helper
                command: LIBP2P_NIXLESS=1 GO=/usr/lib/go/bin/go make libp2p_helper
            - run:
                  name: Run unit tests
                  command: ./scripts/skip_if_only_frontend_or_rfcs.sh bash -c 'source ~/.profile && (dune runtest src/nonconsensus --profile=nonconsensus_medium_curves -j8 || (./scripts/link-coredumps.sh && false))'
                  no_output_timeout: 30m
                  environment:
                    DUNE_PROFILE: nonconsensus_medium_curves
                    LIBP2P_NIXLESS: 1
                    GO: /usr/lib/go/bin/go
            - store_artifacts:
                path: core_dumps
    test-unit--dev_medium_curves:
        resource_class: xlarge
        docker:
            - image: codaprotocol/coda:toolchain-ff342e8e78343bf409b94817a0f96bae57914cea
        steps:
            - checkout
            - run: ulimit -c unlimited
            
            - run:
                  name: Update Submodules
                  command: git submodule sync && git submodule update --init --recursive
            - run:
                name: Create opam cache signature file including a year/date stamp to ensure occasional rebuilds
                command: |
                    cat scripts/setup-opam.sh > opam_ci_cache.sig
                    cat src/opam.export >> opam_ci_cache.sig
                    date +%Y-%m >> opam_ci_cache.sig
            - restore_cache:
                name: Restore cache - opam
                keys:
                    - opam-linux-v1-{{ checksum "opam_ci_cache.sig" }}
            - run:
                name: Install opam dependencies - opam -- LIBP2P_NIXLESS=1 make setup-opam
                command: ./scripts/skip_if_only_frontend_or_rfcs.sh bash -c 'LIBP2P_NIXLESS=1 make setup-opam'

            - run:
                name: Build libp2p_helper
                command: LIBP2P_NIXLESS=1 GO=/usr/lib/go/bin/go make libp2p_helper
            - run:
                  name: Run unit tests
                  command: ./scripts/skip_if_only_frontend_or_rfcs.sh bash -c 'source ~/.profile && export GO=/usr/lib/go/bin/go && make build && (dune runtest src/lib --profile=dev_medium_curves -j8 || (./scripts/link-coredumps.sh && false))'
                  environment:
                    DUNE_PROFILE: dev_medium_curves
                    LIBP2P_NIXLESS: 1
                    GO: /usr/lib/go/bin/go
                  no_output_timeout: 1h
            - store_artifacts:
                path: core_dumps
    test--fake_hash:
        resource_class: large
        docker:
            - image: codaprotocol/coda:toolchain-ff342e8e78343bf409b94817a0f96bae57914cea
        steps:
            - checkout
            
            - run:
                  name: Update Submodules
                  command: git submodule sync && git submodule update --init --recursive
            - run:
                name: Create opam cache signature file including a year/date stamp to ensure occasional rebuilds
                command: |
                    cat scripts/setup-opam.sh > opam_ci_cache.sig
                    cat src/opam.export >> opam_ci_cache.sig
                    date +%Y-%m >> opam_ci_cache.sig
            - restore_cache:
                name: Restore cache - opam
                keys:
                    - opam-linux-v1-{{ checksum "opam_ci_cache.sig" }}
            - run:
                name: Install opam dependencies - opam -- LIBP2P_NIXLESS=1 make setup-opam
                command: ./scripts/skip_if_only_frontend_or_rfcs.sh bash -c 'LIBP2P_NIXLESS=1 make setup-opam'

            - run:
                name: Build libp2p_helper
                command: LIBP2P_NIXLESS=1 GO=/usr/lib/go/bin/go make libp2p_helper
            - run:
                  name: Running test -- fake_hash:full-test
                  command: ./scripts/skip_if_only_frontend_or_rfcs.sh bash -c 'source ~/.profile && ./scripts/test.py run --non-interactive --collect-artifacts --yes "fake_hash:full-test"'
            - store_artifacts:
                  path: test_output/artifacts
    test--test_postake:
        resource_class: large
        docker:
            - image: codaprotocol/coda:toolchain-ff342e8e78343bf409b94817a0f96bae57914cea
        steps:
            - checkout
            
            - run:
                  name: Update Submodules
                  command: git submodule sync && git submodule update --init --recursive
            - run:
                name: Create opam cache signature file including a year/date stamp to ensure occasional rebuilds
                command: |
                    cat scripts/setup-opam.sh > opam_ci_cache.sig
                    cat src/opam.export >> opam_ci_cache.sig
                    date +%Y-%m >> opam_ci_cache.sig
            - restore_cache:
                name: Restore cache - opam
                keys:
                    - opam-linux-v1-{{ checksum "opam_ci_cache.sig" }}
            - run:
                name: Install opam dependencies - opam -- LIBP2P_NIXLESS=1 make setup-opam
                command: ./scripts/skip_if_only_frontend_or_rfcs.sh bash -c 'LIBP2P_NIXLESS=1 make setup-opam'

            - run:
                name: Build libp2p_helper
                command: LIBP2P_NIXLESS=1 GO=/usr/lib/go/bin/go make libp2p_helper
            - run:
                  name: Running test -- test_postake:full-test
                  command: ./scripts/skip_if_only_frontend_or_rfcs.sh bash -c 'source ~/.profile && ./scripts/test.py run --non-interactive --collect-artifacts --yes "test_postake:full-test"'
            - run:
                  name: Running test -- test_postake:transaction-snark-profiler -k 2
                  command: ./scripts/skip_if_only_frontend_or_rfcs.sh bash -c 'source ~/.profile && ./scripts/test.py run --non-interactive --collect-artifacts --yes "test_postake:transaction-snark-profiler -k 2"'
            - store_artifacts:
                  path: test_output/artifacts
    test--test_postake_bootstrap:
        resource_class: large
        docker:
            - image: codaprotocol/coda:toolchain-ff342e8e78343bf409b94817a0f96bae57914cea
        steps:
            - checkout
            
            - run:
                  name: Update Submodules
                  command: git submodule sync && git submodule update --init --recursive
            - run:
                name: Create opam cache signature file including a year/date stamp to ensure occasional rebuilds
                command: |
                    cat scripts/setup-opam.sh > opam_ci_cache.sig
                    cat src/opam.export >> opam_ci_cache.sig
                    date +%Y-%m >> opam_ci_cache.sig
            - restore_cache:
                name: Restore cache - opam
                keys:
                    - opam-linux-v1-{{ checksum "opam_ci_cache.sig" }}
            - run:
                name: Install opam dependencies - opam -- LIBP2P_NIXLESS=1 make setup-opam
                command: ./scripts/skip_if_only_frontend_or_rfcs.sh bash -c 'LIBP2P_NIXLESS=1 make setup-opam'

            - run:
                name: Build libp2p_helper
                command: LIBP2P_NIXLESS=1 GO=/usr/lib/go/bin/go make libp2p_helper
            - run:
                  name: Running test -- test_postake_bootstrap:coda-bootstrap-test
                  command: ./scripts/skip_if_only_frontend_or_rfcs.sh bash -c 'source ~/.profile && ./scripts/test.py run --non-interactive --collect-artifacts --yes "test_postake_bootstrap:coda-bootstrap-test"'
            - store_artifacts:
                  path: test_output/artifacts
    test--test_postake_catchup:
        resource_class: large
        docker:
            - image: codaprotocol/coda:toolchain-ff342e8e78343bf409b94817a0f96bae57914cea
        steps:
            - checkout
            
            - run:
                  name: Update Submodules
                  command: git submodule sync && git submodule update --init --recursive
            - run:
                name: Create opam cache signature file including a year/date stamp to ensure occasional rebuilds
                command: |
                    cat scripts/setup-opam.sh > opam_ci_cache.sig
                    cat src/opam.export >> opam_ci_cache.sig
                    date +%Y-%m >> opam_ci_cache.sig
            - restore_cache:
                name: Restore cache - opam
                keys:
                    - opam-linux-v1-{{ checksum "opam_ci_cache.sig" }}
            - run:
                name: Install opam dependencies - opam -- LIBP2P_NIXLESS=1 make setup-opam
                command: ./scripts/skip_if_only_frontend_or_rfcs.sh bash -c 'LIBP2P_NIXLESS=1 make setup-opam'

            - run:
                name: Build libp2p_helper
                command: LIBP2P_NIXLESS=1 GO=/usr/lib/go/bin/go make libp2p_helper
            - run:
                  name: Running test -- test_postake_catchup:coda-restart-node-test
                  command: ./scripts/skip_if_only_frontend_or_rfcs.sh bash -c 'source ~/.profile && ./scripts/test.py run --non-interactive --collect-artifacts --yes "test_postake_catchup:coda-restart-node-test"'
            - store_artifacts:
                  path: test_output/artifacts
    test--test_postake_delegation:
        resource_class: large
        docker:
            - image: codaprotocol/coda:toolchain-ff342e8e78343bf409b94817a0f96bae57914cea
        steps:
            - checkout
            
            - run:
                  name: Update Submodules
                  command: git submodule sync && git submodule update --init --recursive
            - run:
                name: Create opam cache signature file including a year/date stamp to ensure occasional rebuilds
                command: |
                    cat scripts/setup-opam.sh > opam_ci_cache.sig
                    cat src/opam.export >> opam_ci_cache.sig
                    date +%Y-%m >> opam_ci_cache.sig
            - restore_cache:
                name: Restore cache - opam
                keys:
                    - opam-linux-v1-{{ checksum "opam_ci_cache.sig" }}
            - run:
                name: Install opam dependencies - opam -- LIBP2P_NIXLESS=1 make setup-opam
                command: ./scripts/skip_if_only_frontend_or_rfcs.sh bash -c 'LIBP2P_NIXLESS=1 make setup-opam'

            - run:
                name: Build libp2p_helper
                command: LIBP2P_NIXLESS=1 GO=/usr/lib/go/bin/go make libp2p_helper
            - run:
                  name: Running test -- test_postake_delegation:coda-delegation-test
                  command: ./scripts/skip_if_only_frontend_or_rfcs.sh bash -c 'source ~/.profile && ./scripts/test.py run --non-interactive --collect-artifacts --yes "test_postake_delegation:coda-delegation-test"'
            - store_artifacts:
                  path: test_output/artifacts
    test--test_postake_five_even_txns:
        resource_class: large
        docker:
            - image: codaprotocol/coda:toolchain-ff342e8e78343bf409b94817a0f96bae57914cea
        steps:
            - checkout
            
            - run:
                  name: Update Submodules
                  command: git submodule sync && git submodule update --init --recursive
            - run:
                name: Create opam cache signature file including a year/date stamp to ensure occasional rebuilds
                command: |
                    cat scripts/setup-opam.sh > opam_ci_cache.sig
                    cat src/opam.export >> opam_ci_cache.sig
                    date +%Y-%m >> opam_ci_cache.sig
            - restore_cache:
                name: Restore cache - opam
                keys:
                    - opam-linux-v1-{{ checksum "opam_ci_cache.sig" }}
            - run:
                name: Install opam dependencies - opam -- LIBP2P_NIXLESS=1 make setup-opam
                command: ./scripts/skip_if_only_frontend_or_rfcs.sh bash -c 'LIBP2P_NIXLESS=1 make setup-opam'

            - run:
                name: Build libp2p_helper
                command: LIBP2P_NIXLESS=1 GO=/usr/lib/go/bin/go make libp2p_helper
            - run:
                  name: Running test -- test_postake_five_even_txns:coda-shared-prefix-multiproducer-test -num-block-producers 5 -payments
                  command: ./scripts/skip_if_only_frontend_or_rfcs.sh bash -c 'source ~/.profile && ./scripts/test.py run --non-interactive --collect-artifacts --yes "test_postake_five_even_txns:coda-shared-prefix-multiproducer-test -num-block-producers 5 -payments"'
            - store_artifacts:
                  path: test_output/artifacts
    test--test_postake_snarkless:
        resource_class: large
        docker:
            - image: codaprotocol/coda:toolchain-ff342e8e78343bf409b94817a0f96bae57914cea
        steps:
            - checkout
            
            - run:
                  name: Update Submodules
                  command: git submodule sync && git submodule update --init --recursive
            - run:
                name: Create opam cache signature file including a year/date stamp to ensure occasional rebuilds
                command: |
                    cat scripts/setup-opam.sh > opam_ci_cache.sig
                    cat src/opam.export >> opam_ci_cache.sig
                    date +%Y-%m >> opam_ci_cache.sig
            - restore_cache:
                name: Restore cache - opam
                keys:
                    - opam-linux-v1-{{ checksum "opam_ci_cache.sig" }}
            - run:
                name: Install opam dependencies - opam -- LIBP2P_NIXLESS=1 make setup-opam
                command: ./scripts/skip_if_only_frontend_or_rfcs.sh bash -c 'LIBP2P_NIXLESS=1 make setup-opam'

            - run:
                name: Build libp2p_helper
                command: LIBP2P_NIXLESS=1 GO=/usr/lib/go/bin/go make libp2p_helper
            - run:
                  name: Running test -- test_postake_snarkless:full-test
                  command: ./scripts/skip_if_only_frontend_or_rfcs.sh bash -c 'source ~/.profile && ./scripts/test.py run --non-interactive --collect-artifacts --yes "test_postake_snarkless:full-test"'
            - run:
                  name: Running test -- test_postake_snarkless:transaction-snark-profiler -k 2
                  command: ./scripts/skip_if_only_frontend_or_rfcs.sh bash -c 'source ~/.profile && ./scripts/test.py run --non-interactive --collect-artifacts --yes "test_postake_snarkless:transaction-snark-profiler -k 2"'
            - store_artifacts:
                  path: test_output/artifacts
    test--test_postake_split:
        resource_class: large
        docker:
            - image: codaprotocol/coda:toolchain-ff342e8e78343bf409b94817a0f96bae57914cea
        steps:
            - checkout
            
            - run:
                  name: Update Submodules
                  command: git submodule sync && git submodule update --init --recursive
            - run:
                name: Create opam cache signature file including a year/date stamp to ensure occasional rebuilds
                command: |
                    cat scripts/setup-opam.sh > opam_ci_cache.sig
                    cat src/opam.export >> opam_ci_cache.sig
                    date +%Y-%m >> opam_ci_cache.sig
            - restore_cache:
                name: Restore cache - opam
                keys:
                    - opam-linux-v1-{{ checksum "opam_ci_cache.sig" }}
            - run:
                name: Install opam dependencies - opam -- LIBP2P_NIXLESS=1 make setup-opam
                command: ./scripts/skip_if_only_frontend_or_rfcs.sh bash -c 'LIBP2P_NIXLESS=1 make setup-opam'

            - run:
                name: Build libp2p_helper
                command: LIBP2P_NIXLESS=1 GO=/usr/lib/go/bin/go make libp2p_helper
            - run:
                  name: Running test -- test_postake_split:coda-shared-prefix-multiproducer-test -num-block-producers 2
                  command: ./scripts/skip_if_only_frontend_or_rfcs.sh bash -c 'source ~/.profile && ./scripts/test.py run --non-interactive --collect-artifacts --yes "test_postake_split:coda-shared-prefix-multiproducer-test -num-block-producers 2"'
            - store_artifacts:
                  path: test_output/artifacts
    test--test_postake_split_snarkless:
        resource_class: large
        docker:
            - image: codaprotocol/coda:toolchain-ff342e8e78343bf409b94817a0f96bae57914cea
        steps:
            - checkout
            
            - run:
                  name: Update Submodules
                  command: git submodule sync && git submodule update --init --recursive
            - run:
                name: Create opam cache signature file including a year/date stamp to ensure occasional rebuilds
                command: |
                    cat scripts/setup-opam.sh > opam_ci_cache.sig
                    cat src/opam.export >> opam_ci_cache.sig
                    date +%Y-%m >> opam_ci_cache.sig
            - restore_cache:
                name: Restore cache - opam
                keys:
                    - opam-linux-v1-{{ checksum "opam_ci_cache.sig" }}
            - run:
                name: Install opam dependencies - opam -- LIBP2P_NIXLESS=1 make setup-opam
                command: ./scripts/skip_if_only_frontend_or_rfcs.sh bash -c 'LIBP2P_NIXLESS=1 make setup-opam'

            - run:
                name: Build libp2p_helper
                command: LIBP2P_NIXLESS=1 GO=/usr/lib/go/bin/go make libp2p_helper
            - run:
                  name: Running test -- test_postake_split_snarkless:coda-peers-test
                  command: ./scripts/skip_if_only_frontend_or_rfcs.sh bash -c 'source ~/.profile && ./scripts/test.py run --non-interactive --collect-artifacts --yes "test_postake_split_snarkless:coda-peers-test"'
            - run:
                  name: Running test -- test_postake_split_snarkless:coda-transitive-peers-test
                  command: ./scripts/skip_if_only_frontend_or_rfcs.sh bash -c 'source ~/.profile && ./scripts/test.py run --non-interactive --collect-artifacts --yes "test_postake_split_snarkless:coda-transitive-peers-test"'
            - run:
                  name: Running test -- test_postake_split_snarkless:coda-block-production-test
                  command: ./scripts/skip_if_only_frontend_or_rfcs.sh bash -c 'source ~/.profile && ./scripts/test.py run --non-interactive --collect-artifacts --yes "test_postake_split_snarkless:coda-block-production-test"'
            - run:
                  name: Running test -- test_postake_split_snarkless:coda-shared-prefix-test -who-produces 0
                  command: ./scripts/skip_if_only_frontend_or_rfcs.sh bash -c 'source ~/.profile && ./scripts/test.py run --non-interactive --collect-artifacts --yes "test_postake_split_snarkless:coda-shared-prefix-test -who-produces 0"'
            - run:
                  name: Running test -- test_postake_split_snarkless:coda-shared-prefix-test -who-produces 1
                  command: ./scripts/skip_if_only_frontend_or_rfcs.sh bash -c 'source ~/.profile && ./scripts/test.py run --non-interactive --collect-artifacts --yes "test_postake_split_snarkless:coda-shared-prefix-test -who-produces 1"'
            - run:
                  name: Running test -- test_postake_split_snarkless:coda-change-snark-worker-test
                  command: ./scripts/skip_if_only_frontend_or_rfcs.sh bash -c 'source ~/.profile && ./scripts/test.py run --non-interactive --collect-artifacts --yes "test_postake_split_snarkless:coda-change-snark-worker-test"'
            - run:
                  name: Running test -- test_postake_split_snarkless:coda-archive-node-test
                  command: ./scripts/skip_if_only_frontend_or_rfcs.sh bash -c 'source ~/.profile && ./scripts/test.py run --non-interactive --collect-artifacts --yes "test_postake_split_snarkless:coda-archive-node-test"'
            - store_artifacts:
                  path: test_output/artifacts
    test--test_postake_three_producers:
        resource_class: large
        docker:
            - image: codaprotocol/coda:toolchain-ff342e8e78343bf409b94817a0f96bae57914cea
        steps:
            - checkout
            
            - run:
                  name: Update Submodules
                  command: git submodule sync && git submodule update --init --recursive
            - run:
                name: Create opam cache signature file including a year/date stamp to ensure occasional rebuilds
                command: |
                    cat scripts/setup-opam.sh > opam_ci_cache.sig
                    cat src/opam.export >> opam_ci_cache.sig
                    date +%Y-%m >> opam_ci_cache.sig
            - restore_cache:
                name: Restore cache - opam
                keys:
                    - opam-linux-v1-{{ checksum "opam_ci_cache.sig" }}
            - run:
                name: Install opam dependencies - opam -- LIBP2P_NIXLESS=1 make setup-opam
                command: ./scripts/skip_if_only_frontend_or_rfcs.sh bash -c 'LIBP2P_NIXLESS=1 make setup-opam'

            - run:
                name: Build libp2p_helper
                command: LIBP2P_NIXLESS=1 GO=/usr/lib/go/bin/go make libp2p_helper
            - run:
                  name: Running test -- test_postake_three_producers:coda-txns-and-restart-non-producers
                  command: ./scripts/skip_if_only_frontend_or_rfcs.sh bash -c 'source ~/.profile && ./scripts/test.py run --non-interactive --collect-artifacts --yes "test_postake_three_producers:coda-txns-and-restart-non-producers"'
            - store_artifacts:
                  path: test_output/artifacts
    test--test_postake_txns:
        resource_class: large
        docker:
            - image: codaprotocol/coda:toolchain-ff342e8e78343bf409b94817a0f96bae57914cea
        steps:
            - checkout
            
            - run:
                  name: Update Submodules
                  command: git submodule sync && git submodule update --init --recursive
            - run:
                name: Create opam cache signature file including a year/date stamp to ensure occasional rebuilds
                command: |
                    cat scripts/setup-opam.sh > opam_ci_cache.sig
                    cat src/opam.export >> opam_ci_cache.sig
                    date +%Y-%m >> opam_ci_cache.sig
            - restore_cache:
                name: Restore cache - opam
                keys:
                    - opam-linux-v1-{{ checksum "opam_ci_cache.sig" }}
            - run:
                name: Install opam dependencies - opam -- LIBP2P_NIXLESS=1 make setup-opam
                command: ./scripts/skip_if_only_frontend_or_rfcs.sh bash -c 'LIBP2P_NIXLESS=1 make setup-opam'

            - run:
                name: Build libp2p_helper
                command: LIBP2P_NIXLESS=1 GO=/usr/lib/go/bin/go make libp2p_helper
            - run:
                  name: Running test -- test_postake_txns:coda-shared-state-test
                  command: ./scripts/skip_if_only_frontend_or_rfcs.sh bash -c 'source ~/.profile && ./scripts/test.py run --non-interactive --collect-artifacts --yes "test_postake_txns:coda-shared-state-test"'
            - run:
                  name: Running test -- test_postake_txns:coda-batch-payment-test
                  command: ./scripts/skip_if_only_frontend_or_rfcs.sh bash -c 'source ~/.profile && ./scripts/test.py run --non-interactive --collect-artifacts --yes "test_postake_txns:coda-batch-payment-test"'
            - store_artifacts:
                  path: test_output/artifacts
    test--test_postake_full_epoch:
        resource_class: xlarge
        docker:
            - image: codaprotocol/coda:toolchain-ff342e8e78343bf409b94817a0f96bae57914cea
        steps:
            - checkout
            
            - run:
                  name: Update Submodules
                  command: git submodule sync && git submodule update --init --recursive
            - run:
                name: Create opam cache signature file including a year/date stamp to ensure occasional rebuilds
                command: |
                    cat scripts/setup-opam.sh > opam_ci_cache.sig
                    cat src/opam.export >> opam_ci_cache.sig
                    date +%Y-%m >> opam_ci_cache.sig
            - restore_cache:
                name: Restore cache - opam
                keys:
                    - opam-linux-v1-{{ checksum "opam_ci_cache.sig" }}
            - run:
                name: Install opam dependencies - opam -- LIBP2P_NIXLESS=1 make setup-opam
                command: ./scripts/skip_if_only_frontend_or_rfcs.sh bash -c 'LIBP2P_NIXLESS=1 make setup-opam'

            - run:
                name: Build libp2p_helper
                command: LIBP2P_NIXLESS=1 GO=/usr/lib/go/bin/go make libp2p_helper
            - run:
                  name: Running test -- test_postake_full_epoch:full-test
                  command: ./scripts/skip_if_only_frontend_or_rfcs.sh bash -c 'source ~/.profile && ./scripts/test.py run --non-interactive --collect-artifacts --yes "test_postake_full_epoch:full-test"'
            - store_artifacts:
                  path: test_output/artifacts
    test--test_postake_medium_curves:
        resource_class: xlarge
        docker:
            - image: codaprotocol/coda:toolchain-ff342e8e78343bf409b94817a0f96bae57914cea
        steps:
            - checkout
            
            - run:
                  name: Update Submodules
                  command: git submodule sync && git submodule update --init --recursive
            - run:
                name: Create opam cache signature file including a year/date stamp to ensure occasional rebuilds
                command: |
                    cat scripts/setup-opam.sh > opam_ci_cache.sig
                    cat src/opam.export >> opam_ci_cache.sig
                    date +%Y-%m >> opam_ci_cache.sig
            - restore_cache:
                name: Restore cache - opam
                keys:
                    - opam-linux-v1-{{ checksum "opam_ci_cache.sig" }}
            - run:
                name: Install opam dependencies - opam -- LIBP2P_NIXLESS=1 make setup-opam
                command: ./scripts/skip_if_only_frontend_or_rfcs.sh bash -c 'LIBP2P_NIXLESS=1 make setup-opam'

            - run:
                name: Build libp2p_helper
                command: LIBP2P_NIXLESS=1 GO=/usr/lib/go/bin/go make libp2p_helper
            - run:
                  name: Running test -- test_postake_medium_curves:full-test
                  command: ./scripts/skip_if_only_frontend_or_rfcs.sh bash -c 'source ~/.profile && ./scripts/test.py run --non-interactive --collect-artifacts --yes "test_postake_medium_curves:full-test"'
                  no_output_timeout: 20m
            - run:
                  name: Running test -- test_postake_medium_curves:transaction-snark-profiler -k 2
                  command: ./scripts/skip_if_only_frontend_or_rfcs.sh bash -c 'source ~/.profile && ./scripts/test.py run --non-interactive --collect-artifacts --yes "test_postake_medium_curves:transaction-snark-profiler -k 2"'
                  no_output_timeout: 20m
            - store_artifacts:
                  path: test_output/artifacts
    test--test_postake_snarkless_medium_curves:
        resource_class: xlarge
        docker:
            - image: codaprotocol/coda:toolchain-ff342e8e78343bf409b94817a0f96bae57914cea
        steps:
            - checkout
            
            - run:
                  name: Update Submodules
                  command: git submodule sync && git submodule update --init --recursive
            - run:
                name: Create opam cache signature file including a year/date stamp to ensure occasional rebuilds
                command: |
                    cat scripts/setup-opam.sh > opam_ci_cache.sig
                    cat src/opam.export >> opam_ci_cache.sig
                    date +%Y-%m >> opam_ci_cache.sig
            - restore_cache:
                name: Restore cache - opam
                keys:
                    - opam-linux-v1-{{ checksum "opam_ci_cache.sig" }}
            - run:
                name: Install opam dependencies - opam -- LIBP2P_NIXLESS=1 make setup-opam
                command: ./scripts/skip_if_only_frontend_or_rfcs.sh bash -c 'LIBP2P_NIXLESS=1 make setup-opam'

            - run:
                name: Build libp2p_helper
                command: LIBP2P_NIXLESS=1 GO=/usr/lib/go/bin/go make libp2p_helper
            - run:
                  name: Running test -- test_postake_snarkless_medium_curves:full-test
                  command: ./scripts/skip_if_only_frontend_or_rfcs.sh bash -c 'source ~/.profile && ./scripts/test.py run --non-interactive --collect-artifacts --yes "test_postake_snarkless_medium_curves:full-test"'
            - run:
                  name: Running test -- test_postake_snarkless_medium_curves:transaction-snark-profiler -k 2
                  command: ./scripts/skip_if_only_frontend_or_rfcs.sh bash -c 'source ~/.profile && ./scripts/test.py run --non-interactive --collect-artifacts --yes "test_postake_snarkless_medium_curves:transaction-snark-profiler -k 2"'
            - store_artifacts:
                  path: test_output/artifacts
    test--test_postake_split_medium_curves:
        resource_class: xlarge
        docker:
            - image: codaprotocol/coda:toolchain-ff342e8e78343bf409b94817a0f96bae57914cea
        steps:
            - checkout
            
            - run:
                  name: Update Submodules
                  command: git submodule sync && git submodule update --init --recursive
            - run:
                name: Create opam cache signature file including a year/date stamp to ensure occasional rebuilds
                command: |
                    cat scripts/setup-opam.sh > opam_ci_cache.sig
                    cat src/opam.export >> opam_ci_cache.sig
                    date +%Y-%m >> opam_ci_cache.sig
            - restore_cache:
                name: Restore cache - opam
                keys:
                    - opam-linux-v1-{{ checksum "opam_ci_cache.sig" }}
            - run:
                name: Install opam dependencies - opam -- LIBP2P_NIXLESS=1 make setup-opam
                command: ./scripts/skip_if_only_frontend_or_rfcs.sh bash -c 'LIBP2P_NIXLESS=1 make setup-opam'

            - run:
                name: Build libp2p_helper
                command: LIBP2P_NIXLESS=1 GO=/usr/lib/go/bin/go make libp2p_helper
            - run:
                  name: Running test -- test_postake_split_medium_curves:coda-shared-prefix-multiproducer-test -num-block-producers 2
                  command: ./scripts/skip_if_only_frontend_or_rfcs.sh bash -c 'source ~/.profile && ./scripts/test.py run --non-interactive --collect-artifacts --yes "test_postake_split_medium_curves:coda-shared-prefix-multiproducer-test -num-block-producers 2"'
            - store_artifacts:
                  path: test_output/artifacts

workflows:
    version: 2
    coda_parallel:
        jobs:
            - lint
            - lint-opt
            - compare-test-signatures
            - update-branch-protection:
                filters:
                  branches:
                    only: develop
            - tracetool
            - build-wallet
            - test-archive
            - build-archive
            - build-macos
            - build-client-sdk
<<<<<<< HEAD
            - build-artifacts--testnet
=======
            - build-artifacts--testnet_postake_medium_curves
            - build-artifacts-docker--testnet_postake_medium_curves--coda-daemon:
                requires:
                  - build-artifacts--testnet_postake_medium_curves
            - build-artifacts-docker--testnet_postake_medium_curves--coda-demo:
                requires:
                  - build-artifacts--testnet_postake_medium_curves
>>>>>>> 86a0bed4
            - test-unit--dev
            - test-unit--nonconsensus_medium_curves
            - test--fake_hash
            - test--test_postake
            - test--test_postake_bootstrap
            - test--test_postake_catchup
            - test--test_postake_delegation
            - test--test_postake_five_even_txns
            - test--test_postake_snarkless
            - test--test_postake_split
            - test--test_postake_split_snarkless
            - test--test_postake_three_producers
            - test--test_postake_txns

    leaderboard:
        triggers:
          - schedule:
              cron: "0 1 * * *"
              filters:
                branches:
                  only:
                    - develop
        jobs:
          - run-leaderboard

    daily:
        triggers:
          - schedule:
              cron: "0 12 * * *"
              filters:
                branches:
                  only:
                    - develop
                    - /release\/.*/
        jobs:
          - test-unit--dev_medium_curves
          - test--test_postake_full_epoch
          - test--test_postake_medium_curves
          - test--test_postake_snarkless_medium_curves
          - test--test_postake_split_medium_curves<|MERGE_RESOLUTION|>--- conflicted
+++ resolved
@@ -558,21 +558,21 @@
                   command: ./scripts/skip_if_only_frontend_or_rfcs.sh scripts/artifacts.sh
             - save_cache:
                 name: Save cache - docker deploy env
-                key: docker-deploy-env-v1-testnet_postake_medium_curves-{{ .Revision }}
+                key: docker-deploy-env-v1-testnet-{{ .Revision }}
                 paths:
                     - "/tmp/DOCKER_DEPLOY_ENV"
                     - "scripts"
                     - "dockerfiles"
             - store_artifacts:
                   path: /tmp/artifacts
-    build-artifacts-docker--testnet_postake_medium_curves--coda-daemon:
+    build-artifacts-docker--testnet--coda-daemon:
         resource_class: xlarge
         docker:
             - image: codaprotocol/coda:toolchain-ff342e8e78343bf409b94817a0f96bae57914cea
         steps:
             - restore_cache:
                 name: Restore cache - docker deploy env
-                key: docker-deploy-env-v1-testnet_postake_medium_curves-{{ .Revision }}
+                key: docker-deploy-env-v1-testnet-{{ .Revision }}
             - setup_remote_docker
             - run:
                   name: Build and Upload Docker
@@ -596,14 +596,14 @@
                     fi
             - store_artifacts:
                   path: /tmp/artifacts
-    build-artifacts-docker--testnet_postake_medium_curves--coda-demo:
+    build-artifacts-docker--testnet--coda-demo:
         resource_class: xlarge
         docker:
             - image: codaprotocol/coda:toolchain-ff342e8e78343bf409b94817a0f96bae57914cea
         steps:
             - restore_cache:
                 name: Restore cache - docker deploy env
-                key: docker-deploy-env-v1-testnet_postake_medium_curves-{{ .Revision }}
+                key: docker-deploy-env-v1-testnet-{{ .Revision }}
             - setup_remote_docker
             - run:
                   name: Build and Upload Docker
@@ -1276,17 +1276,13 @@
             - build-archive
             - build-macos
             - build-client-sdk
-<<<<<<< HEAD
             - build-artifacts--testnet
-=======
-            - build-artifacts--testnet_postake_medium_curves
-            - build-artifacts-docker--testnet_postake_medium_curves--coda-daemon:
+            - build-artifacts-docker--testnet--coda-daemon:
                 requires:
-                  - build-artifacts--testnet_postake_medium_curves
-            - build-artifacts-docker--testnet_postake_medium_curves--coda-demo:
+                  - build-artifacts--testnet
+            - build-artifacts-docker--testnet--coda-demo:
                 requires:
-                  - build-artifacts--testnet_postake_medium_curves
->>>>>>> 86a0bed4
+                  - build-artifacts--testnet
             - test-unit--dev
             - test-unit--nonconsensus_medium_curves
             - test--fake_hash
