--- conflicted
+++ resolved
@@ -387,21 +387,9 @@
       let open M.Let_syntax in
       let address = req.account_identifier.address in
       let%bind token_id = Token_id.decode req.account_identifier.metadata in
-      let%bind res =
-        env.gql
-          ?token_id:(Option.map token_id ~f:Unsigned.UInt64.to_string)
-          ~address ()
-      in
       let%bind () =
         env.validate_network_choice ~network_identifier:req.network_identifier
           ~graphql_uri
-      in
-      let%bind account =
-        match res#account with
-        | None ->
-            M.fail (Errors.create (`Account_not_found address))
-        | Some account ->
-            M.return account
       in
       let make_balance_amount ~liquid_balance ~total_balance =
         let amount =
@@ -426,7 +414,6 @@
         in
         {amount with metadata= Some metadata}
       in
-<<<<<<< HEAD
       let%bind block_query =
         Query.of_partial_identifier' req.block_identifier
       in
@@ -439,60 +426,7 @@
               ~liquid_balance:(Unsigned.UInt64.of_int64 liquid_balance)
               ~total_balance:(Unsigned.UInt64.of_int64 total_balance) ]
       ; metadata=Some (`Assoc [ ("created_via_historical_lookup", `Bool true ) ]) }
-=======
-      let metadata =
-        Option.map
-          ~f:(fun nonce -> `Assoc [("nonce", `Intlit nonce)])
-          account#nonce
-      in
-      match req.block_identifier with
-      | None ->
-          let%bind state_hash =
-            match (account#balance)#stateHash with
-            | None ->
-                M.fail
-                  (Errors.create
-                     ~context:
-                       "Failed accessing state hash from GraphQL \
-                        communication with the Mina Daemon."
-                     `Chain_info_missing)
-            | Some state_hash ->
-                M.return state_hash
-          in
-          let%map liquid_balance =
-            match (account#balance)#liquid with
-            | None ->
-                M.fail
-                  (Errors.create
-                     ~context:
-                       "Unable to access liquid balance since your Mina \
-                        daemon isn't fully bootstrapped."
-                     `Chain_info_missing)
-            | Some liquid_balance ->
-                M.return liquid_balance
-          in
-          let total_balance = (account#balance)#total in
-          { Account_balance_response.block_identifier=
-              { Block_identifier.index=
-                  Unsigned.UInt32.to_int64 (account#balance)#blockHeight
-              ; hash= state_hash }
-          ; balances= [make_balance_amount ~liquid_balance ~total_balance]
-          ; metadata }
-      | Some partial_identifier ->
-          (* TODO: Once multiple token_ids are possible we may need to add handling for that here *)
-          let%bind block_query =
-            Query.of_partial_identifier partial_identifier
-          in
-          let%map block_identifier, {liquid_balance; total_balance} =
-            env.db_block_identifier_and_balance_info ~block_query ~address
-          in
-          { Account_balance_response.block_identifier
-          ; balances=
-              [ make_balance_amount
-                  ~liquid_balance:(Unsigned.UInt64.of_int64 liquid_balance)
-                  ~total_balance:(Unsigned.UInt64.of_int64 total_balance) ]
-          ; metadata }
->>>>>>> bc1b4870
+
   end
 
   module Real = Impl (Deferred.Result)
