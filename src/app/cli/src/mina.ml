--- conflicted
+++ resolved
@@ -1,1530 +1 @@
-<<<<<<< HEAD
-[%%import
-"/src/config.mlh"]
-
-open Core
-open Async
-open Mina_base
-open Cli_lib
-open Signature_lib
-open Init
-module YJ = Yojson.Safe
-
-[%%check_ocaml_word_size
-64]
-
-[%%if
-record_async_backtraces]
-
-let () = Async.Scheduler.set_record_backtraces true
-
-[%%endif]
-
-let chain_id ~genesis_state_hash ~genesis_constants =
-  let genesis_state_hash = State_hash.to_base58_check genesis_state_hash in
-  let genesis_constants_hash = Genesis_constants.hash genesis_constants in
-  let all_snark_keys = String.concat ~sep:"" Precomputed_values.key_hashes in
-  let b2 =
-    Blake2.digest_string
-      (genesis_state_hash ^ all_snark_keys ^ genesis_constants_hash)
-  in
-  Blake2.to_hex b2
-
-[%%inject
-"daemon_expiry", daemon_expiry]
-
-[%%inject
-"compile_time_current_protocol_version", current_protocol_version]
-
-[%%if
-plugins]
-
-let plugin_flag =
-  let open Command.Param in
-  flag "--load-plugin" ~aliases:["load-plugin"] (listed string)
-    ~doc:
-      "PATH The path to load a .cmxs plugin from. May be passed multiple times"
-
-[%%else]
-
-let plugin_flag = Command.Param.return []
-
-[%%endif]
-
-let setup_daemon logger =
-  let open Command.Let_syntax in
-  let open Cli_lib.Arg_type in
-  let%map_open conf_dir = Cli_lib.Flag.conf_dir
-  and block_production_key =
-    flag "--block-producer-key" ~aliases:["block-producer-key"]
-      ~doc:
-        "KEYFILE Private key file for the block producer. You cannot provide \
-         both `block-producer-key` and `block-producer-pubkey`. (default: \
-         don't produce blocks)"
-      (optional string)
-  and block_production_pubkey =
-    flag "--block-producer-pubkey" ~aliases:["block-producer-pubkey"]
-      ~doc:
-        "PUBLICKEY Public key for the associated private key that is being \
-         tracked by this daemon. You cannot provide both `block-producer-key` \
-         and `block-producer-pubkey`. (default: don't produce blocks)"
-      (optional public_key_compressed)
-  and block_production_password =
-    flag "--block-producer-password"
-      ~aliases:["block-producer-password"]
-      ~doc:
-        "PASSWORD Password associated with the block-producer key. Setting \
-         this is equivalent to setting the CODA_PRIVKEY_PASS environment \
-         variable. Be careful when setting it in the commandline as it will \
-         likely get tracked in your history. Mainly to be used from the \
-         daemon.json config file"
-      (optional string)
-  and demo_mode =
-    flag "--demo-mode" ~aliases:["demo-mode"] no_arg
-      ~doc:
-        "Run the daemon in demo-mode -- assume we're \"synced\" to the \
-         network instantly"
-  and coinbase_receiver_flag =
-    flag "--coinbase-receiver" ~aliases:["coinbase-receiver"]
-      ~doc:
-        "PUBLICKEY Address to send coinbase rewards to (if this node is \
-         producing blocks). If not provided, coinbase rewards will be sent to \
-         the producer of a block."
-      (optional public_key_compressed)
-  and genesis_dir =
-    flag "--genesis-ledger-dir" ~aliases:["genesis-ledger-dir"]
-      ~doc:
-        "DIR Directory that contains the genesis ledger and the genesis \
-         blockchain proof (default: <config-dir>)"
-      (optional string)
-  and run_snark_worker_flag =
-    flag "--run-snark-worker" ~aliases:["run-snark-worker"]
-      ~doc:"PUBLICKEY Run the SNARK worker with this public key"
-      (optional public_key_compressed)
-  and run_snark_coordinator_flag =
-    flag "--run-snark-coordinator" ~aliases:["run-snark-coordinator"]
-      ~doc:
-        "PUBLICKEY Run a SNARK coordinator with this public key (ignored if \
-         the run-snark-worker is set)"
-      (optional public_key_compressed)
-  and snark_worker_parallelism_flag =
-    flag "--snark-worker-parallelism"
-      ~aliases:["snark-worker-parallelism"]
-      ~doc:
-        "NUM Run the SNARK worker using this many threads. Equivalent to \
-         setting OMP_NUM_THREADS, but doesn't affect block production."
-      (optional int)
-  and work_selection_method_flag =
-    flag "--work-selection" ~aliases:["work-selection"]
-      ~doc:
-        "seq|rand Choose work sequentially (seq) or randomly (rand) (default: \
-         rand)"
-      (optional work_selection_method)
-  and libp2p_port = Flag.Port.Daemon.external_
-  and client_port = Flag.Port.Daemon.client
-  and rest_server_port = Flag.Port.Daemon.rest_server
-  and limited_graphql_port = Flag.Port.Daemon.limited_graphql_server
-  and open_limited_graphql_port =
-    flag "--open-limited-graphql-port"
-      ~aliases:["open-limited-graphql-port"]
-      no_arg
-      ~doc:
-        "Have the limited GraphQL server listen on all addresses, not just \
-         localhost (this is INSECURE, make sure your firewall is configured \
-         correctly!)"
-  and archive_process_location = Flag.Host_and_port.Daemon.archive
-  and metrics_server_port =
-    flag "--metrics-port" ~aliases:["metrics-port"]
-      ~doc:
-        "PORT metrics server for scraping via Prometheus (default no \
-         metrics-server)"
-      (optional int16)
-  and libp2p_metrics_port =
-    flag "--libp2p-metrics-port" ~aliases:["libp2p-metrics-port"]
-      ~doc:
-        "PORT libp2p metrics server for scraping via Prometheus (default no \
-         libp2p-metrics-server)"
-      (optional int16)
-  and external_ip_opt =
-    flag "--external-ip" ~aliases:["external-ip"]
-      ~doc:
-        "IP External IP address for other nodes to connect to. You only need \
-         to set this if auto-discovery fails for some reason."
-      (optional string)
-  and bind_ip_opt =
-    flag "--bind-ip" ~aliases:["bind-ip"]
-      ~doc:"IP IP of network interface to use for peer connections"
-      (optional string)
-  and working_dir =
-    flag "--working-dir" ~aliases:["working-dir"]
-      ~doc:
-        "PATH path to chdir into before starting (useful for background mode, \
-         defaults to cwd, or / if -background)"
-      (optional string)
-  and is_background =
-    flag "--background" ~aliases:["background"] no_arg
-      ~doc:"Run process on the background"
-  and is_archive_rocksdb =
-    flag "--archive-rocksdb" ~aliases:["archive-rocksdb"] no_arg
-      ~doc:"Stores all the blocks heard in RocksDB"
-  and log_json = Flag.Log.json
-  and log_level = Flag.Log.level
-  and file_log_level = Flag.Log.file_log_level
-  and snark_work_fee =
-    flag "--snark-worker-fee" ~aliases:["snark-worker-fee"]
-      ~doc:
-        (sprintf
-           "FEE Amount a worker wants to get compensated for generating a \
-            snark proof (default: %d)"
-           (Currency.Fee.to_int Mina_compile_config.default_snark_worker_fee))
-      (optional txn_fee)
-  and boost_snark_worker_fee =
-    flag "--boost-snark-worker-fee" ~aliases:["boost-snark-worker-fee"]
-      ~doc:
-        "true/false If the snark worker's public key doesn't have an account \
-         and its fee is too low to create one, boost the fee to the account \
-         creation fee until that account is created. If false, no snark work \
-         will be produced when no account is present. (default: true)"
-      (optional_with_default true bool)
-  and work_reassignment_wait =
-    flag "--work-reassignment-wait" ~aliases:["work-reassignment-wait"]
-      (optional int)
-      ~doc:
-        (sprintf
-           "WAIT-TIME in ms before a snark-work is reassigned (default: %dms)"
-           Cli_lib.Default.work_reassignment_wait)
-  and enable_tracing =
-    flag "--tracing" ~aliases:["tracing"] no_arg
-      ~doc:"Trace into $config-directory/trace/$pid.trace"
-  and insecure_rest_server =
-    flag "--insecure-rest-server" ~aliases:["insecure-rest-server"] no_arg
-      ~doc:
-        "Have REST server listen on all addresses, not just localhost (this \
-         is INSECURE, make sure your firewall is configured correctly!)"
-  (* FIXME #4095
-     and limit_connections =
-       flag "--limit-concurrent-connections"
-         ~aliases:[ "limit-concurrent-connections"]
-         ~doc:
-           "true|false Limit the number of concurrent connections per IP \
-            address (default: true)"
-         (optional bool)*)
-  (*TODO: This is being added to log all the snark works received for the
-     beta-testnet challenge. We might want to remove this later?*)
-  and log_received_snark_pool_diff =
-    flag "--log-snark-work-gossip" ~aliases:["log-snark-work-gossip"]
-      ~doc:
-        "true|false Log snark-pool diff received from peers (default: false)"
-      (optional bool)
-  and log_transaction_pool_diff =
-    flag "--log-txn-pool-gossip" ~aliases:["log-txn-pool-gossip"]
-      ~doc:
-        "true|false Log transaction-pool diff received from peers (default: \
-         false)"
-      (optional bool)
-  and log_block_creation =
-    flag "--log-block-creation" ~aliases:["log-block-creation"]
-      ~doc:
-        "true|false Log the steps involved in including transactions and \
-         snark work in a block (default: true)"
-      (optional bool)
-  and libp2p_keypair =
-    flag "--discovery-keypair" ~aliases:["discovery-keypair"] (optional string)
-      ~doc:
-        "KEYFILE Keypair (generated from `mina advanced \
-         generate-libp2p-keypair`) to use with libp2p discovery (default: \
-         generate per-run temporary keypair)"
-  and is_seed =
-    flag "--seed" ~aliases:["seed"] ~doc:"Start the node as a seed node" no_arg
-  and no_super_catchup =
-    flag "--no-super-catchup" ~aliases:["no-super-catchup"]
-      ~doc:"Don't use super-catchup" no_arg
-  and enable_flooding =
-    flag "--enable-flooding" ~aliases:["enable-flooding"]
-      ~doc:
-        "true|false Publish our own blocks/transactions to every peer we can \
-         find (default: false)"
-      (optional bool)
-  and peer_exchange =
-    flag "--enable-peer-exchange" ~aliases:["enable-peer-exchange"]
-      ~doc:
-        "true|false Help keep the mesh connected when closing connections \
-         (default: false)"
-      (optional bool)
-  and mina_peer_exchange =
-    flag "--enable-mina-peer-exchange"
-      ~aliases:["enable-mina-peer-exchange"]
-      ~doc:
-        "true|false Help keep the mesh connected when closing connections \
-         (default: true)"
-      (optional_with_default true bool)
-  and max_connections =
-    flag "--max-connections" ~aliases:["max-connections"]
-      ~doc:
-        (Printf.sprintf
-           "NN max number of connections that this peer will have to \
-            neighbors in the gossip network. Tuning this higher will \
-            strengthen your connection to the network in exchange for using \
-            more RAM (default: %d)"
-           Cli_lib.Default.max_connections)
-      (optional int)
-  and validation_queue_size =
-    flag "--validation-queue-size" ~aliases:["validation-queue-size"]
-      ~doc:
-        (Printf.sprintf
-           "NN size of the validation queue in the p2p network used to buffer \
-            messages (like blocks and transactions received on the gossip \
-            network) while validation is pending. If a transaction, for \
-            example, is invalid, we don't forward the message on the gossip \
-            net. If this queue is too small, we will drop messages without \
-            validating them. If it is too large, we are susceptible to DoS \
-            attacks on memory. (default: %d)"
-           Cli_lib.Default.validation_queue_size)
-      (optional int)
-  and direct_peers_raw =
-    flag "--direct-peer" ~aliases:["direct-peer"]
-      ~doc:
-        "/ip4/IPADDR/tcp/PORT/p2p/PEERID Peers to always send new messages \
-         to/from. These peers should also have you configured as a direct \
-         peer, the relationship is intended to be symmetric"
-      (listed string)
-  and isolate =
-    flag "--isolate-network" ~aliases:["isolate-network"]
-      ~doc:
-        "true|false Only allow connections to the peers passed on the command \
-         line or configured through GraphQL. (default: false)"
-      (optional bool)
-  and libp2p_peers_raw =
-    flag "--peer" ~aliases:["peer"]
-      ~doc:
-        "/ip4/IPADDR/tcp/PORT/p2p/PEERID initial \"bootstrap\" peers for \
-         discovery"
-      (listed string)
-  and libp2p_peer_list_file =
-    flag "--peer-list-file" ~aliases:["peer-list-file"]
-      ~doc:
-        "/ip4/IPADDR/tcp/PORT/p2p/PEERID initial \"bootstrap\" peers for \
-         discovery inside a file delimited by new-lines (\\n)"
-      (optional string)
-  and seed_peer_list_url =
-    flag "--peer-list-url" ~aliases:["peer-list-url"]
-      ~doc:"URL URL of seed peer list file. Will be polled periodically."
-      (optional string)
-  and curr_protocol_version =
-    flag "--current-protocol-version"
-      ~aliases:["current-protocol-version"]
-      (optional string)
-      ~doc:
-        "NN.NN.NN Current protocol version, only blocks with the same version \
-         accepted"
-  and proposed_protocol_version =
-    flag "--proposed-protocol-version"
-      ~aliases:["proposed-protocol-version"]
-      (optional string)
-      ~doc:"NN.NN.NN Proposed protocol version to signal other nodes"
-  and config_files =
-    flag "--config-file" ~aliases:["config-file"]
-      ~doc:
-        "PATH path to a configuration file (overrides CODA_CONFIG_FILE, \
-         default: <config_dir>/daemon.json). Pass multiple times to override \
-         fields from earlier config files"
-      (listed string)
-  and may_generate =
-    flag "--generate-genesis-proof" ~aliases:["generate-genesis-proof"]
-      ~doc:
-        "true|false Generate a new genesis proof for the current \
-         configuration if none is found (default: false)"
-      (optional bool)
-  and disable_node_status =
-    flag "--disable-node-status" ~aliases:["disable-node-status"] no_arg
-      ~doc:"Disable reporting node status to other nodes (default: enabled)"
-  and proof_level =
-    flag "--proof-level" ~aliases:["proof-level"]
-      (optional (Arg_type.create Genesis_constants.Proof_level.of_string))
-      ~doc:"full|check|none"
-  and plugins = plugin_flag
-  and precomputed_blocks_path =
-    flag "--precomputed-blocks-file"
-      ~aliases:["precomputed-blocks-file"]
-      (optional string)
-      ~doc:"PATH Path to write precomputed blocks to, for replay or archiving"
-  and log_precomputed_blocks =
-    flag "--log-precomputed-blocks" ~aliases:["log-precomputed-blocks"]
-      (optional_with_default false bool)
-      ~doc:"true|false Include precomputed blocks in the log (default: false)"
-  and upload_blocks_to_gcloud =
-    flag "--upload-blocks-to-gcloud"
-      ~aliases:["upload-blocks-to-gcloud"]
-      (optional_with_default false bool)
-      ~doc:
-        "true|false upload blocks to gcloud storage. Requires the environment \
-         variables GCLOUD_KEYFILE, NETWORK_NAME, and \
-         GCLOUD_BLOCK_UPLOAD_BUCKET"
-  in
-  fun () ->
-    let open Deferred.Let_syntax in
-    let conf_dir = Mina_lib.Conf_dir.compute_conf_dir conf_dir in
-    let%bind () = File_system.create_dir conf_dir in
-    let () =
-      if is_background then (
-        Core.printf "Starting background mina daemon. (Log Dir: %s)\n%!"
-          conf_dir ;
-        Daemon.daemonize ~redirect_stdout:`Dev_null ?cd:working_dir
-          ~redirect_stderr:`Dev_null () )
-      else ignore (Option.map working_dir ~f:Caml.Sys.chdir)
-    in
-    Stdout_log.setup log_json log_level ;
-    (* 512MB logrotate max size = 1GB max filesystem usage *)
-    let logrotate_max_size = 1024 * 1024 * 10 in
-    let logrotate_num_rotate = 50 in
-    Logger.Consumer_registry.register ~id:Logger.Logger_id.mina
-      ~processor:(Logger.Processor.raw ~log_level:file_log_level ())
-      ~transport:
-        (Logger.Transport.File_system.dumb_logrotate ~directory:conf_dir
-           ~log_filename:"mina.log" ~max_size:logrotate_max_size
-           ~num_rotate:logrotate_num_rotate) ;
-    let best_tip_diff_log_size = 1024 * 1024 * 5 in
-    Logger.Consumer_registry.register ~id:Logger.Logger_id.best_tip_diff
-      ~processor:(Logger.Processor.raw ())
-      ~transport:
-        (Logger.Transport.File_system.dumb_logrotate ~directory:conf_dir
-           ~log_filename:"mina-best-tip.log" ~max_size:best_tip_diff_log_size
-           ~num_rotate:1) ;
-    let rejected_blocks_log_size = 1024 * 1024 * 5 in
-    Logger.Consumer_registry.register ~id:Logger.Logger_id.rejected_blocks
-      ~processor:(Logger.Processor.raw ())
-      ~transport:
-        (Logger.Transport.File_system.dumb_logrotate ~directory:conf_dir
-           ~log_filename:"mina-rejected-blocks.log"
-           ~max_size:rejected_blocks_log_size ~num_rotate:50) ;
-    let version_metadata =
-      [ ("commit", `String Mina_version.commit_id)
-      ; ("branch", `String Mina_version.branch)
-      ; ("commit_date", `String Mina_version.commit_date)
-      ; ("marlin_commit", `String Mina_version.marlin_commit_id) ]
-    in
-    [%log info]
-      "Coda daemon is booting up; built with commit $commit on branch $branch"
-      ~metadata:version_metadata ;
-    let%bind () = Mina_lib.Conf_dir.check_and_set_lockfile ~logger conf_dir in
-    if not @@ String.equal daemon_expiry "never" then (
-      [%log info] "Daemon will expire at $exp"
-        ~metadata:[("exp", `String daemon_expiry)] ;
-      let tm =
-        (* same approach as in Genesis_constants.genesis_state_timestamp *)
-        let default_timezone = Core.Time.Zone.of_utc_offset ~hours:(-8) in
-        Core.Time.of_string_gen
-          ~if_no_timezone:(`Use_this_one default_timezone) daemon_expiry
-      in
-      Clock.run_at tm
-        (fun () ->
-          [%log info] "Daemon has expired, shutting down" ;
-          Core.exit 0 )
-        () ) ;
-    [%log info] "Booting may take several seconds, please wait" ;
-    let wallets_disk_location = conf_dir ^/ "wallets" in
-    let%bind wallets =
-      (* Load wallets early, to give user errors before expensive
-         initialization starts.
-      *)
-      Secrets.Wallets.load ~logger ~disk_location:wallets_disk_location
-    in
-    let%bind libp2p_keypair =
-      let libp2p_keypair_old_format =
-        Option.bind libp2p_keypair ~f:(fun s ->
-            match Mina_net2.Keypair.of_string s with
-            | Ok kp ->
-                Some kp
-            | Error _ ->
-                if String.contains s ',' then
-                  [%log warn]
-                    "I think -discovery-keypair is in the old format, but I \
-                     failed to parse it! Using it as a path..." ;
-                None )
-      in
-      match libp2p_keypair_old_format with
-      | Some kp ->
-          return (Some kp)
-      | None -> (
-        match libp2p_keypair with
-        | None ->
-            return None
-        | Some s ->
-            Secrets.Libp2p_keypair.Terminal_stdin.read_from_env_exn ~logger
-              ~which:"libp2p keypair" s
-            |> Deferred.map ~f:Option.some )
-    in
-    let%bind () =
-      let version_filename = conf_dir ^/ "mina.version" in
-      let make_version () =
-        let%map () =
-          (*Delete any trace files if version changes. TODO: Implement rotate logic similar to log files*)
-          File_system.remove_dir (conf_dir ^/ "trace")
-        in
-        Yojson.Safe.to_file version_filename (`Assoc version_metadata)
-      in
-      match
-        Or_error.try_with_join (fun () ->
-            match Yojson.Safe.from_file version_filename with
-            | `Assoc list -> (
-              match String.Map.(find (of_alist_exn list) "commit") with
-              | Some (`String commit) ->
-                  Ok commit
-              | _ ->
-                  Or_error.errorf "commit not found in version file %s"
-                    version_filename )
-            | _ ->
-                Or_error.errorf "Unexpected value in %s" version_filename )
-      with
-      | Ok c ->
-          if String.equal c Mina_version.commit_id then return ()
-          else (
-            [%log warn]
-              "Different version of Mina detected in config directory \
-               $config_directory, removing existing configuration"
-              ~metadata:[("config_directory", `String conf_dir)] ;
-            make_version () )
-      | Error e ->
-          [%log debug]
-            "Error reading $file: $error. Cleaning up the config directory \
-             $config_directory"
-            ~metadata:
-              [ ("error", `String (Error.to_string_mach e))
-              ; ("config_directory", `String conf_dir)
-              ; ("file", `String version_filename) ] ;
-          make_version ()
-    in
-    Memory_stats.log_memory_stats logger ~process:"daemon" ;
-    Parallel.init_master () ;
-    let monitor = Async.Monitor.create ~name:"coda" () in
-    let module Coda_initialization = struct
-      type ('a, 'b, 'c) t =
-        { coda: 'a
-        ; client_trustlist: 'b
-        ; rest_server_port: 'c
-        ; limited_graphql_port: 'c option }
-    end in
-    let time_controller =
-      Block_time.Controller.create @@ Block_time.Controller.basic ~logger
-    in
-    let may_generate = Option.value ~default:false may_generate in
-    (* FIXME adapt to new system, move into child_processes lib *)
-    let pids = Child_processes.Termination.create_pid_table () in
-    let rec terminated_child_loop () =
-      match
-        try Unix.wait_nohang `Any
-        with
-        | Unix.Unix_error (errno, _, _)
-        when Int.equal (Unix.Error.compare errno Unix.ECHILD) 0
-             (* no child processes exist *)
-        ->
-          None
-      with
-      | None ->
-          (* no children have terminated, wait to check again *)
-          let%bind () = Async.after (Time.Span.of_min 1.) in
-          terminated_child_loop ()
-      | Some (child_pid, exit_or_signal) ->
-          let child_pid_metadata =
-            [("child_pid", `Int (Pid.to_int child_pid))]
-          in
-          ( match exit_or_signal with
-          | Ok () ->
-              [%log info]
-                "Daemon child process $child_pid terminated with exit code 0"
-                ~metadata:child_pid_metadata
-          | Error err -> (
-            match err with
-            | `Signal signal ->
-                [%log error]
-                  "Daemon child process $child_pid terminated after receiving \
-                   signal $signal"
-                  ~metadata:
-                    ( ("signal", `String (Signal.to_string signal))
-                    :: child_pid_metadata ) ;
-                Option.value_map
-                  (Child_processes.Termination.get_signal_cause_opt signal)
-                  ~default:() ~f:(fun cause ->
-                    [%log error] "Possible reason for signal: $cause"
-                      ~metadata:[("cause", `String cause)] )
-            | `Exit_non_zero exit_code ->
-                [%log error]
-                  "Daemon child process $child_pid terminated with nonzero \
-                   exit code $exit_code"
-                  ~metadata:
-                    (("exit_code", `Int exit_code) :: child_pid_metadata) ) ) ;
-          (* terminate daemon if children registered *)
-          Child_processes.Termination.check_terminated_child pids child_pid
-            logger ;
-          (* check for other terminated children, without waiting *)
-          terminated_child_loop ()
-    in
-    let coda_initialization_deferred () =
-      let config_file_installed =
-        (* Search for config files installed as part of a deb/brew package.
-           These files are commit-dependent, to ensure that we don't clobber
-           configuration for dev builds or use incompatible configs.
-        *)
-        let config_file_installed =
-          let json = "config_" ^ Mina_version.commit_id_short ^ ".json" in
-          List.fold_until ~init:None
-            (Cache_dir.possible_paths json)
-            ~f:(fun _acc f ->
-              match Core.Sys.file_exists f with
-              | `Yes ->
-                  Stop (Some f)
-              | _ ->
-                  Continue None )
-            ~finish:Fn.id
-        in
-        match config_file_installed with
-        | Some config_file ->
-            Some (config_file, `Must_exist)
-        | None ->
-            None
-      in
-      let config_file_configdir =
-        (conf_dir ^/ "daemon.json", `May_be_missing)
-      in
-      let config_file_envvar =
-        match Sys.getenv "CODA_CONFIG_FILE" with
-        | Some config_file ->
-            Some (config_file, `Must_exist)
-        | None ->
-            None
-      in
-      let config_files =
-        Option.to_list config_file_installed
-        @ (config_file_configdir :: Option.to_list config_file_envvar)
-        @ List.map config_files ~f:(fun config_file ->
-              (config_file, `Must_exist) )
-      in
-      let%bind config_jsons =
-        let config_files_paths =
-          List.map config_files ~f:(fun (config_file, _) -> `String config_file)
-        in
-        [%log info] "Reading configuration files $config_files"
-          ~metadata:[("config_files", `List config_files_paths)] ;
-        Deferred.List.filter_map config_files
-          ~f:(fun (config_file, handle_missing) ->
-            match%bind Genesis_ledger_helper.load_config_json config_file with
-            | Ok config_json ->
-                let%map config_json =
-                  Genesis_ledger_helper.upgrade_old_config ~logger config_file
-                    config_json
-                in
-                Some (config_file, config_json)
-            | Error err -> (
-              match handle_missing with
-              | `Must_exist ->
-                  Mina_user_error.raisef ~where:"reading configuration file"
-                    "The configuration file %s could not be read:\n%s"
-                    config_file (Error.to_string_hum err)
-              | `May_be_missing ->
-                  [%log warn]
-                    "Could not read configuration from $config_file: $error"
-                    ~metadata:
-                      [ ("config_file", `String config_file)
-                      ; ("error", Error_json.error_to_yojson err) ] ;
-                  return None ) )
-      in
-      let config =
-        List.fold ~init:Runtime_config.default config_jsons
-          ~f:(fun config (config_file, config_json) ->
-            match Runtime_config.of_yojson config_json with
-            | Ok loaded_config ->
-                Runtime_config.combine config loaded_config
-            | Error err ->
-                [%log fatal]
-                  "Could not parse configuration from $config_file: $error"
-                  ~metadata:
-                    [ ("config_file", `String config_file)
-                    ; ("config_json", config_json)
-                    ; ("error", `String err) ] ;
-                failwithf "Could not parse configuration file: %s" err () )
-      in
-      let genesis_dir =
-        Option.value ~default:(conf_dir ^/ "genesis") genesis_dir
-      in
-      let%bind precomputed_values =
-        match%map
-          Genesis_ledger_helper.init_from_config_file ~genesis_dir ~logger
-            ~may_generate ~proof_level config
-        with
-        | Ok (precomputed_values, _) ->
-            precomputed_values
-        | Error err ->
-            [%log fatal]
-              "Failed initializing with configuration $config: $error"
-              ~metadata:
-                [ ("config", Runtime_config.to_yojson config)
-                ; ("error", Error_json.error_to_yojson err) ] ;
-            Error.raise err
-      in
-      let rev_daemon_configs =
-        List.rev_filter_map config_jsons ~f:(fun (config_file, config_json) ->
-            Option.map
-              YJ.Util.(to_option Fn.id (YJ.Util.member "daemon" config_json))
-              ~f:(fun daemon_config -> (config_file, daemon_config)) )
-      in
-      let maybe_from_config (type a) (f : YJ.t -> a option) (keyname : string)
-          (actual_value : a option) : a option =
-        let open Option.Let_syntax in
-        let open YJ.Util in
-        match actual_value with
-        | Some v ->
-            Some v
-        | None ->
-            (* Load value from the latest config file that both
-           * has the key we are looking for, and
-           * has the key in a format that [f] can parse.
-          *)
-            let%map config_file, data =
-              List.find_map rev_daemon_configs
-                ~f:(fun (config_file, daemon_config) ->
-                  let%bind json_val =
-                    to_option Fn.id (member keyname daemon_config)
-                  in
-                  let%map data = f json_val in
-                  (config_file, data) )
-            in
-            [%log debug] "Key $key being used from config file $config_file"
-              ~metadata:
-                [("key", `String keyname); ("config_file", `String config_file)] ;
-            data
-      in
-      let or_from_config map keyname actual_value ~default =
-        match maybe_from_config map keyname actual_value with
-        | Some x ->
-            x
-        | None ->
-            [%log trace]
-              "Key '$key' not found in the config file, using default"
-              ~metadata:[("key", `String keyname)] ;
-            default
-      in
-      let get_port {Flag.Types.value; default; name} =
-        or_from_config YJ.Util.to_int_option name ~default value
-      in
-      let libp2p_port = get_port libp2p_port in
-      let rest_server_port = get_port rest_server_port in
-      let limited_graphql_port =
-        let ({value; name} : int option Flag.Types.with_name) =
-          limited_graphql_port
-        in
-        maybe_from_config YJ.Util.to_int_option name value
-      in
-      let client_port = get_port client_port in
-      let snark_work_fee_flag =
-        let json_to_currency_fee_option json =
-          YJ.Util.to_int_option json |> Option.map ~f:Currency.Fee.of_int
-        in
-        or_from_config json_to_currency_fee_option "snark-worker-fee"
-          ~default:Mina_compile_config.default_snark_worker_fee snark_work_fee
-      in
-      (* FIXME #4095: pass this through to Gossip_net.Libp2p *)
-      let _max_concurrent_connections =
-        (*if
-             or_from_config YJ.Util.to_bool_option "max-concurrent-connections"
-               ~default:true limit_connections
-           then Some 40
-           else *)
-        None
-      in
-      let work_selection_method =
-        or_from_config
-          (Fn.compose Option.return
-             (Fn.compose work_selection_method_val YJ.Util.to_string))
-          "work-selection"
-          ~default:Cli_lib.Arg_type.Work_selection_method.Random
-          work_selection_method_flag
-      in
-      let work_reassignment_wait =
-        or_from_config YJ.Util.to_int_option "work-reassignment-wait"
-          ~default:Cli_lib.Default.work_reassignment_wait
-          work_reassignment_wait
-      in
-      let log_received_snark_pool_diff =
-        or_from_config YJ.Util.to_bool_option "log-snark-work-gossip"
-          ~default:false log_received_snark_pool_diff
-      in
-      let log_transaction_pool_diff =
-        or_from_config YJ.Util.to_bool_option "log-txn-pool-gossip"
-          ~default:false log_transaction_pool_diff
-      in
-      let log_block_creation =
-        or_from_config YJ.Util.to_bool_option "log-block-creation"
-          ~default:true log_block_creation
-      in
-      let log_gossip_heard =
-        { Mina_networking.Config.snark_pool_diff= log_received_snark_pool_diff
-        ; transaction_pool_diff= log_transaction_pool_diff
-        ; new_state= true }
-      in
-      let json_to_publickey_compressed_option which json =
-        YJ.Util.to_string_option json
-        |> Option.bind ~f:(fun pk_str ->
-               match Public_key.Compressed.of_base58_check pk_str with
-               | Ok key ->
-                   Some key
-               | Error _e ->
-                   Mina_user_error.raisef ~where:"decoding a public key"
-                     "The %s public key %s could not be decoded." which pk_str
-           )
-      in
-      let run_snark_worker_flag =
-        maybe_from_config
-          (json_to_publickey_compressed_option "snark worker")
-          "run-snark-worker" run_snark_worker_flag
-      in
-      let run_snark_coordinator_flag =
-        maybe_from_config
-          (json_to_publickey_compressed_option "snark coordinator")
-          "run-snark-coordinator" run_snark_coordinator_flag
-      in
-      let snark_worker_parallelism_flag =
-        maybe_from_config YJ.Util.to_int_option "snark-worker-parallelism"
-          snark_worker_parallelism_flag
-      in
-      let coinbase_receiver_flag =
-        maybe_from_config
-          (json_to_publickey_compressed_option "coinbase receiver")
-          "coinbase-receiver" coinbase_receiver_flag
-      in
-      let%bind external_ip =
-        match external_ip_opt with
-        | None ->
-            Find_ip.find ~logger
-        | Some ip ->
-            return @@ Unix.Inet_addr.of_string ip
-      in
-      let bind_ip =
-        Option.value bind_ip_opt ~default:"0.0.0.0" |> Unix.Inet_addr.of_string
-      in
-      let addrs_and_ports : Node_addrs_and_ports.t =
-        {external_ip; bind_ip; peer= None; client_port; libp2p_port}
-      in
-      let block_production_key =
-        maybe_from_config YJ.Util.to_string_option "block-producer-key"
-          block_production_key
-      in
-      let block_production_pubkey =
-        maybe_from_config
-          (json_to_publickey_compressed_option "block producer")
-          "block-producer-pubkey" block_production_pubkey
-      in
-      let block_production_password =
-        maybe_from_config YJ.Util.to_string_option "block-producer-password"
-          block_production_password
-      in
-      Option.iter
-        ~f:(fun password ->
-          match Sys.getenv Secrets.Keypair.env with
-          | Some env_pass when env_pass <> password ->
-              [%log warn]
-                "$envkey environment variable doesn't match value provided on \
-                 command-line or daemon.json. Using value from $envkey"
-                ~metadata:[("envkey", `String Secrets.Keypair.env)]
-          | _ ->
-              Unix.putenv ~key:Secrets.Keypair.env ~data:password )
-        block_production_password ;
-      let%bind block_production_keypair =
-        match (block_production_key, block_production_pubkey) with
-        | Some _, Some _ ->
-            Mina_user_error.raise
-              "You cannot provide both `block-producer-key` and \
-               `block_production_pubkey`"
-        | None, None ->
-            Deferred.return None
-        | Some sk_file, _ ->
-            let%map kp =
-              Secrets.Keypair.Terminal_stdin.read_from_env_exn ~logger
-                ~which:"block producer keypair" sk_file
-            in
-            Some kp
-        | _, Some tracked_pubkey ->
-            let%bind wallets =
-              Secrets.Wallets.load ~logger
-                ~disk_location:(conf_dir ^/ "wallets")
-            in
-            let sk_file = Secrets.Wallets.get_path wallets tracked_pubkey in
-            let%map kp =
-              Secrets.Keypair.Terminal_stdin.read_from_env_exn ~logger
-                ~which:"block producer keypair" sk_file
-            in
-            Some kp
-      in
-      let%bind client_trustlist =
-        Reader.load_sexp
-          (conf_dir ^/ "client_trustlist")
-          [%of_sexp: Unix.Cidr.t list]
-        >>| Or_error.ok
-      in
-      let client_trustlist =
-        match Unix.getenv "CODA_CLIENT_TRUSTLIST" with
-        | Some envstr ->
-            let cidrs =
-              String.split ~on:',' envstr
-              |> List.filter_map ~f:(fun str ->
-                     try Some (Unix.Cidr.of_string str)
-                     with _ ->
-                       [%log warn]
-                         "Could not parse address $address in \
-                          CODA_CLIENT_TRUSTLIST"
-                         ~metadata:[("address", `String str)] ;
-                       None )
-            in
-            Some
-              (List.append cidrs (Option.value ~default:[] client_trustlist))
-        | None ->
-            client_trustlist
-      in
-      Stream.iter
-        (Async.Scheduler.long_cycles
-           ~at_least:(sec 0.5 |> Time_ns.Span.of_span_float_round_nearest))
-        ~f:(fun span ->
-          let secs = Time_ns.Span.to_sec span in
-          [%log debug]
-            ~metadata:[("long_async_cycle", `Float secs)]
-            "Long async cycle, $long_async_cycle seconds" ;
-          Mina_metrics.(
-            Runtime.Long_async_histogram.observe Runtime.long_async_cycle secs)
-          ) ;
-      Stream.iter
-        Async_kernel.Async_kernel_scheduler.(long_jobs_with_context @@ t ())
-        ~f:(fun (context, span) ->
-          let secs = Time_ns.Span.to_sec span in
-          [%log debug]
-            ~metadata:
-              [ ("long_async_job", `Float secs)
-              ; ( "most_recent_2_backtrace"
-                , `String
-                    (String.concat ~sep:"␤"
-                       (List.map ~f:Backtrace.to_string
-                          (List.take
-                             (Execution_context.backtrace_history context)
-                             2))) ) ]
-            "Long async job, $long_async_job seconds" ;
-          Mina_metrics.(
-            Runtime.Long_job_histogram.observe Runtime.long_async_job secs) ) ;
-      let trace_database_initialization typ location =
-        (* can't use %log ppx here, because we're using the passed-in location *)
-        Logger.trace logger ~module_:__MODULE__ "Creating %s at %s" ~location
-          typ
-      in
-      let trust_dir = conf_dir ^/ "trust" in
-      let%bind () = Async.Unix.mkdir ~p:() trust_dir in
-      let trust_system = Trust_system.create trust_dir in
-      trace_database_initialization "trust_system" __LOC__ trust_dir ;
-      let genesis_state_hash =
-        Precomputed_values.genesis_state_hash precomputed_values
-      in
-      let genesis_ledger_hash =
-        Precomputed_values.genesis_ledger precomputed_values
-        |> Lazy.force |> Ledger.merkle_root
-      in
-      let initial_block_production_keypairs =
-        block_production_keypair |> Option.to_list |> Keypair.Set.of_list
-      in
-      let epoch_ledger_location = conf_dir ^/ "epoch_ledger" in
-      let consensus_local_state =
-        Consensus.Data.Local_state.create
-          ~genesis_ledger:
-            (Precomputed_values.genesis_ledger precomputed_values)
-          ~genesis_epoch_data:precomputed_values.genesis_epoch_data
-          ~epoch_ledger_location
-          ( Option.map block_production_keypair ~f:(fun keypair ->
-                let open Keypair in
-                Public_key.compress keypair.public_key )
-          |> Option.to_list |> Public_key.Compressed.Set.of_list )
-          ~ledger_depth:precomputed_values.constraint_constants.ledger_depth
-          ~genesis_state_hash:
-            (With_hash.hash precomputed_values.protocol_state_with_hash)
-      in
-      trace_database_initialization "epoch ledger" __LOC__
-        epoch_ledger_location ;
-      let%bind peer_list_file_contents_or_empty =
-        match libp2p_peer_list_file with
-        | None ->
-            return []
-        | Some file -> (
-            match%bind
-              Monitor.try_with_or_error (fun () -> Reader.file_contents file)
-            with
-            | Ok contents ->
-                return (Mina_net2.Multiaddr.of_file_contents ~contents)
-            | Error _ ->
-                Mina_user_error.raisef
-                  ~where:"reading libp2p peer address file"
-                  "The file %s could not be read.\n\n\
-                   It must be a newline-separated list of libp2p multiaddrs \
-                   (ex: /ip4/IPADDR/tcp/PORT/p2p/PEERID)"
-                  file )
-      in
-      List.iter libp2p_peers_raw ~f:(fun raw_peer ->
-          if not Mina_net2.Multiaddr.(valid_as_peer @@ of_string raw_peer) then
-            Mina_user_error.raisef ~where:"decoding peer as a multiaddress"
-              "The given peer \"%s\" is not a valid multiaddress (ex: \
-               /ip4/IPADDR/tcp/PORT/p2p/PEERID)"
-              raw_peer ) ;
-      let initial_peers =
-        List.concat
-          [ List.map ~f:Mina_net2.Multiaddr.of_string libp2p_peers_raw
-          ; peer_list_file_contents_or_empty
-          ; List.map ~f:Mina_net2.Multiaddr.of_string
-            @@ or_from_config
-                 (Fn.compose Option.some
-                    (YJ.Util.convert_each YJ.Util.to_string))
-                 "peers" None ~default:[] ]
-      in
-      let direct_peers =
-        List.map ~f:Mina_net2.Multiaddr.of_string direct_peers_raw
-      in
-      let max_connections =
-        or_from_config YJ.Util.to_int_option "max-connections"
-          ~default:Cli_lib.Default.max_connections max_connections
-      in
-      let validation_queue_size =
-        or_from_config YJ.Util.to_int_option "validation-queue-size"
-          ~default:Cli_lib.Default.validation_queue_size validation_queue_size
-      in
-      if enable_tracing then Coda_tracing.start conf_dir |> don't_wait_for ;
-      if is_seed then [%log info] "Starting node as a seed node"
-      else if List.is_empty initial_peers && Option.is_none seed_peer_list_url
-      then
-        Mina_user_error.raise
-          {|No peers were given.
-
-Pass one of -peer, -peer-list-file, -seed, -peer-list-url.|} ;
-      let chain_id =
-        chain_id ~genesis_state_hash
-          ~genesis_constants:precomputed_values.genesis_constants
-      in
-      let gossip_net_params =
-        Gossip_net.Libp2p.Config.
-          { timeout= Time.Span.of_sec 3.
-          ; logger
-          ; conf_dir
-          ; chain_id
-          ; unsafe_no_trust_ip= false
-          ; seed_peer_list_url= Option.map seed_peer_list_url ~f:Uri.of_string
-          ; initial_peers
-          ; addrs_and_ports
-          ; metrics_port= Option.map libp2p_metrics_port ~f:Int.to_string
-          ; trust_system
-          ; flooding= Option.value ~default:false enable_flooding
-          ; direct_peers
-          ; mina_peer_exchange
-          ; peer_exchange= Option.value ~default:false peer_exchange
-          ; max_connections
-          ; validation_queue_size
-          ; isolate= Option.value ~default:false isolate
-          ; keypair= libp2p_keypair }
-      in
-      let net_config =
-        { Mina_networking.Config.logger
-        ; trust_system
-        ; time_controller
-        ; consensus_local_state
-        ; genesis_ledger_hash
-        ; constraint_constants= precomputed_values.constraint_constants
-        ; log_gossip_heard
-        ; is_seed
-        ; creatable_gossip_net=
-            Mina_networking.Gossip_net.(
-              Any.Creatable ((module Libp2p), Libp2p.create gossip_net_params))
-        }
-      in
-      (* log terminated child processes *)
-      O1trace.trace_task "terminated child loop" terminated_child_loop ;
-      let coinbase_receiver : Consensus.Coinbase_receiver.t =
-        Option.value_map coinbase_receiver_flag ~default:`Producer
-          ~f:(fun pk -> `Other pk)
-      in
-      let current_protocol_version =
-        Coda_run.get_current_protocol_version
-          ~compile_time_current_protocol_version ~conf_dir ~logger
-          curr_protocol_version
-      in
-      let proposed_protocol_version_opt =
-        Coda_run.get_proposed_protocol_version_opt ~conf_dir ~logger
-          proposed_protocol_version
-      in
-      let start_time = Time.now () in
-      let%map coda =
-        Mina_lib.create ~wallets
-          (Mina_lib.Config.make ~logger ~pids ~trust_system ~conf_dir ~chain_id
-             ~is_seed ~super_catchup:(not no_super_catchup)
-             ~disable_node_status ~demo_mode ~coinbase_receiver ~net_config
-             ~gossip_net_params
-             ~initial_protocol_version:current_protocol_version
-             ~proposed_protocol_version_opt
-             ~work_selection_method:
-               (Cli_lib.Arg_type.work_selection_method_to_module
-                  work_selection_method)
-             ~snark_worker_config:
-               { Mina_lib.Config.Snark_worker_config.initial_snark_worker_key=
-                   run_snark_worker_flag
-               ; shutdown_on_disconnect= true
-               ; num_threads= snark_worker_parallelism_flag }
-             ~boost_snark_worker_fee
-             ~snark_coordinator_key:run_snark_coordinator_flag
-             ~snark_pool_disk_location:(conf_dir ^/ "snark_pool")
-             ~wallets_disk_location:(conf_dir ^/ "wallets")
-             ~persistent_root_location:(conf_dir ^/ "root")
-             ~persistent_frontier_location:(conf_dir ^/ "frontier")
-             ~epoch_ledger_location ~snark_work_fee:snark_work_fee_flag
-             ~time_controller ~initial_block_production_keypairs ~monitor
-             ~consensus_local_state ~is_archive_rocksdb ~work_reassignment_wait
-             ~archive_process_location ~log_block_creation ~precomputed_values
-             ~start_time ?precomputed_blocks_path ~log_precomputed_blocks
-             ~upload_blocks_to_gcloud ())
-      in
-      { Coda_initialization.coda
-      ; client_trustlist
-      ; rest_server_port
-      ; limited_graphql_port }
-    in
-    (* Breaks a dependency cycle with monitor initilization and coda *)
-    let coda_ref : Mina_lib.t option ref = ref None in
-    Coda_run.handle_shutdown ~monitor ~time_controller ~conf_dir
-      ~child_pids:pids ~top_logger:logger coda_ref ;
-    Async.Scheduler.within' ~monitor
-    @@ fun () ->
-    let%bind { Coda_initialization.coda
-             ; client_trustlist
-             ; rest_server_port
-             ; limited_graphql_port } =
-      coda_initialization_deferred ()
-    in
-    coda_ref := Some coda ;
-    (*This pipe is consumed only by integration tests*)
-    don't_wait_for
-      (Pipe_lib.Strict_pipe.Reader.iter_without_pushback
-         (Mina_lib.validated_transitions coda)
-         ~f:ignore) ;
-    Coda_run.setup_local_server ?client_trustlist ~rest_server_port
-      ~insecure_rest_server ~open_limited_graphql_port ?limited_graphql_port
-      coda ;
-    let%bind () =
-      Option.map metrics_server_port ~f:(fun port ->
-          Mina_metrics.server ~port ~logger >>| ignore )
-      |> Option.value ~default:Deferred.unit
-    in
-    let () = Mina_plugins.init_plugins ~logger coda plugins in
-    return coda
-
-let daemon logger =
-  Command.async ~summary:"Mina daemon"
-    (Command.Param.map (setup_daemon logger) ~f:(fun setup_daemon () ->
-         (* Immediately disable updating the time offset. *)
-         Block_time.Controller.disable_setting_offset () ;
-         let%bind coda = setup_daemon () in
-         let%bind () = Mina_lib.start coda in
-         [%log info] "Daemon ready. Clients can now connect" ;
-         Async.never () ))
-
-let replay_blocks logger =
-  let replay_flag =
-    let open Command.Param in
-    flag "--blocks-filename" ~aliases:["-blocks-filename"] (required string)
-      ~doc:"PATH The file to read the precomputed blocks from"
-  in
-  let read_kind =
-    let open Command.Param in
-    flag "--format" ~aliases:["-format"] (optional string)
-      ~doc:"json|sexp The format to read lines of the file in (default: json)"
-  in
-  Command.async ~summary:"Start mina daemon with blocks replayed from a file"
-    (Command.Param.map3 replay_flag read_kind (setup_daemon logger)
-       ~f:(fun blocks_filename read_kind setup_daemon () ->
-         (* Enable updating the time offset. *)
-         Block_time.Controller.enable_setting_offset () ;
-         let read_block_line =
-           match Option.map ~f:String.lowercase read_kind with
-           | Some "json" | None -> (
-               fun line ->
-                 match
-                   Yojson.Safe.from_string line
-                   |> Mina_transition.External_transition.Precomputed_block
-                      .of_yojson
-                 with
-                 | Ok block ->
-                     block
-                 | Error err ->
-                     failwithf "Could not read block: %s" err () )
-           | Some "sexp" ->
-               fun line ->
-                 Sexp.of_string_conv_exn line
-                   Mina_transition.External_transition.Precomputed_block
-                   .t_of_sexp
-           | _ ->
-               failwith "Expected one of 'json', 'sexp' for -format flag"
-         in
-         let blocks =
-           Sequence.unfold ~init:(In_channel.create blocks_filename)
-             ~f:(fun blocks_file ->
-               match In_channel.input_line blocks_file with
-               | Some line ->
-                   Some (read_block_line line, blocks_file)
-               | None ->
-                   In_channel.close blocks_file ;
-                   None )
-         in
-         let%bind coda = setup_daemon () in
-         let%bind () = Mina_lib.start_with_precomputed_blocks coda blocks in
-         [%log info]
-           "Daemon ready, replayed precomputed blocks. Clients can now connect" ;
-         Async.never () ))
-
-[%%if
-force_updates]
-
-let rec ensure_testnet_id_still_good logger =
-  let open Cohttp_async in
-  let recheck_soon = 0.1 in
-  let recheck_later = 1.0 in
-  let try_later hrs =
-    Async.Clock.run_after (Time.Span.of_hr hrs)
-      (fun () -> don't_wait_for @@ ensure_testnet_id_still_good logger)
-      ()
-  in
-  let soon_minutes = Int.of_float (60.0 *. recheck_soon) in
-  match%bind
-    Monitor.try_with_or_error (fun () ->
-        Client.get (Uri.of_string "http://updates.o1test.net/testnet_id") )
-  with
-  | Error e ->
-      [%log error]
-        "Exception while trying to fetch testnet_id: $error. Trying again in \
-         $retry_minutes minutes"
-        ~metadata:
-          [ ("error", Error_json.error_to_yojson e)
-          ; ("retry_minutes", `Int soon_minutes) ] ;
-      try_later recheck_soon ;
-      Deferred.unit
-  | Ok (resp, body) -> (
-      if resp.status <> `OK then (
-        [%log error]
-          "HTTP response status $HTTP_status while getting testnet id, \
-           checking again in $retry_minutes minutes."
-          ~metadata:
-            [ ( "HTTP_status"
-              , `String (Cohttp.Code.string_of_status resp.status) )
-            ; ("retry_minutes", `Int soon_minutes) ] ;
-        try_later recheck_soon ;
-        Deferred.unit )
-      else
-        let%bind body_string = Body.to_string body in
-        let valid_ids =
-          String.split ~on:'\n' body_string
-          |> List.map ~f:(Fn.compose Git_sha.of_string String.strip)
-        in
-        (* Maybe the Git_sha.of_string is a bit gratuitous *)
-        let finish local_id remote_ids =
-          let str x = Git_sha.sexp_of_t x |> Sexp.to_string in
-          eprintf
-            "The version for the testnet has changed, and this client \
-             (version %s) is no longer compatible. Please download the latest \
-             Mina software!\n\
-             Valid versions:\n\
-             %s\n"
-            ( local_id |> Option.map ~f:str
-            |> Option.value ~default:"[COMMIT_SHA1 not set]" )
-            remote_ids ;
-          exit 13
-        in
-        match commit_id with
-        | None ->
-            finish None body_string
-        | Some sha ->
-            if
-              List.exists valid_ids ~f:(fun remote_id ->
-                  Git_sha.equal sha remote_id )
-            then ( try_later recheck_later ; Deferred.unit )
-            else finish commit_id body_string )
-
-[%%else]
-
-let ensure_testnet_id_still_good _ = Deferred.unit
-
-[%%endif]
-
-let snark_hashes =
-  let module Hashes = struct
-    type t = string list [@@deriving to_yojson]
-  end in
-  let open Command.Let_syntax in
-  Command.basic ~summary:"List hashes of proving and verification keys"
-    [%map_open
-      let json = Cli_lib.Flag.json in
-      let print = Core.printf "%s\n%!" in
-      fun () ->
-        if json then
-          print
-            (Yojson.Safe.to_string
-               (Hashes.to_yojson Precomputed_values.key_hashes))
-        else List.iter Precomputed_values.key_hashes ~f:print]
-
-let internal_commands logger =
-  [ (Snark_worker.Intf.command_name, Snark_worker.command)
-  ; ("snark-hashes", snark_hashes)
-  ; ( "run-prover"
-    , Command.async
-        ~summary:"Run prover on a sexp provided on a single line of stdin"
-        (Command.Param.return (fun () ->
-             let logger = Logger.create () in
-             Parallel.init_master () ;
-             match%bind Reader.read_sexp (Lazy.force Reader.stdin) with
-             | `Ok sexp ->
-                 let%bind conf_dir = Unix.mkdtemp "/tmp/mina-prover" in
-                 [%log info] "Prover state being logged to %s" conf_dir ;
-                 let%bind prover =
-                   Prover.create ~logger
-                     ~proof_level:Genesis_constants.Proof_level.compiled
-                     ~constraint_constants:
-                       Genesis_constants.Constraint_constants.compiled
-                     ~pids:(Pid.Table.create ()) ~conf_dir
-                 in
-                 Prover.prove_from_input_sexp prover sexp >>| ignore
-             | `Eof ->
-                 failwith "early EOF while reading sexp" )) )
-  ; ( "run-verifier"
-    , Command.async
-        ~summary:"Run verifier on a proof provided on a single line of stdin"
-        (let open Command.Let_syntax in
-        let%map_open mode =
-          flag "--mode" ~aliases:["-mode"] (required string)
-            ~doc:"transaction/blockchain the snark to verify. Defaults to json"
-        and format =
-          flag "--format" ~aliases:["-format"] (optional string)
-            ~doc:"sexp/json the format to parse input in"
-        in
-        fun () ->
-          let open Async in
-          let logger = Logger.create () in
-          Parallel.init_master () ;
-          let%bind conf_dir = Unix.mkdtemp "/tmp/mina-verifier" in
-          let mode =
-            match mode with
-            | "transaction" ->
-                `Transaction
-            | "blockchain" ->
-                `Blockchain
-            | mode ->
-                failwithf
-                  "Expected mode flag to be one of transaction, blockchain, \
-                   got '%s'"
-                  mode ()
-          in
-          let format =
-            match format with
-            | Some "sexp" ->
-                `Sexp
-            | Some "json" | None ->
-                `Json
-            | Some format ->
-                failwithf
-                  "Expected format flag to be one of sexp, json, got '%s'"
-                  format ()
-          in
-          let%bind input =
-            match format with
-            | `Sexp -> (
-                let%map input_sexp =
-                  match%map Reader.read_sexp (Lazy.force Reader.stdin) with
-                  | `Ok input_sexp ->
-                      input_sexp
-                  | `Eof ->
-                      failwith "early EOF while reading sexp"
-                in
-                match mode with
-                | `Transaction ->
-                    `Transaction
-                      (List.t_of_sexp
-                         (Tuple2.t_of_sexp Ledger_proof.t_of_sexp
-                            Sok_message.t_of_sexp)
-                         input_sexp)
-                | `Blockchain ->
-                    `Blockchain
-                      (List.t_of_sexp Blockchain_snark.Blockchain.t_of_sexp
-                         input_sexp) )
-            | `Json -> (
-                let%map input_line =
-                  match%map Reader.read_line (Lazy.force Reader.stdin) with
-                  | `Ok input_line ->
-                      input_line
-                  | `Eof ->
-                      failwith "early EOF while reading json"
-                in
-                match mode with
-                | `Transaction -> (
-                  match
-                    [%derive.of_yojson: (Ledger_proof.t * Sok_message.t) list]
-                      (Yojson.Safe.from_string input_line)
-                  with
-                  | Ok input ->
-                      `Transaction input
-                  | Error err ->
-                      failwithf "Could not parse JSON: %s" err () )
-                | `Blockchain -> (
-                  match
-                    [%derive.of_yojson: Blockchain_snark.Blockchain.t list]
-                      (Yojson.Safe.from_string input_line)
-                  with
-                  | Ok input ->
-                      `Blockchain input
-                  | Error err ->
-                      failwithf "Could not parse JSON: %s" err () ) )
-          in
-          let%bind verifier =
-            Verifier.create ~logger
-              ~proof_level:Genesis_constants.Proof_level.compiled
-              ~pids:(Pid.Table.create ()) ~conf_dir:(Some conf_dir)
-          in
-          let%bind result =
-            match input with
-            | `Transaction input ->
-                Verifier.verify_transaction_snarks verifier input
-            | `Blockchain input ->
-                Verifier.verify_blockchain_snarks verifier input
-          in
-          match result with
-          | Ok true ->
-              printf "Proofs verified successfully" ;
-              exit 0
-          | Ok false ->
-              printf "Proofs failed to verify" ;
-              exit 1
-          | Error err ->
-              printf "Failed while verifying proofs:\n%s"
-                (Error.to_string_hum err) ;
-              exit 2) )
-  ; ( "dump-structured-events"
-    , Command.async ~summary:"Dump the registered structured events"
-        (let open Command.Let_syntax in
-        let%map outfile =
-          Core_kernel.Command.Param.flag "--out-file" ~aliases:["-out-file"]
-            (Core_kernel.Command.Flag.optional Core_kernel.Command.Param.string)
-            ~doc:"FILENAME File to output to. Defaults to stdout"
-        and pretty =
-          Core_kernel.Command.Param.flag "--pretty" ~aliases:["-pretty"]
-            Core_kernel.Command.Param.no_arg
-            ~doc:"  Set to output 'pretty' JSON"
-        in
-        fun () ->
-          let out_channel =
-            match outfile with
-            | Some outfile ->
-                Core_kernel.Out_channel.create outfile
-            | None ->
-                Core_kernel.Out_channel.stdout
-          in
-          let json =
-            Structured_log_events.dump_registered_events ()
-            |> [%derive.to_yojson:
-                 (string * Structured_log_events.id * string list) list]
-          in
-          if pretty then Yojson.Safe.pretty_to_channel out_channel json
-          else Yojson.Safe.to_channel out_channel json ;
-          ( match outfile with
-          | Some _ ->
-              Core_kernel.Out_channel.close out_channel
-          | None ->
-              () ) ;
-          Deferred.return ()) )
-  ; ("replay-blocks", replay_blocks logger) ]
-
-let mina_commands logger =
-  [ ("accounts", Client.accounts)
-  ; ("daemon", daemon logger)
-  ; ("client", Client.client)
-  ; ("advanced", Client.advanced)
-  ; ("ledger", Client.ledger)
-  ; ( "internal"
-    , Command.group ~summary:"Internal commands" (internal_commands logger) )
-  ; (Parallel.worker_command_name, Parallel.worker_command)
-  ; ("transaction-snark-profiler", Transaction_snark_profiler.command) ]
-
-[%%if
-integration_tests]
-
-module type Integration_test = sig
-  val name : string
-
-  val command : Async.Command.t
-end
-
-let mina_commands logger =
-  let open Tests in
-  let group =
-    List.map
-      ~f:(fun (module T) -> (T.name, T.command))
-      ( [ (module Coda_peers_test)
-        ; (module Coda_block_production_test)
-        ; (module Coda_shared_state_test)
-        ; (module Coda_transitive_peers_test)
-        ; (module Coda_shared_prefix_test)
-        ; (module Coda_shared_prefix_multiproducer_test)
-        ; (module Coda_five_nodes_test)
-        ; (module Coda_restart_node_test)
-        ; (module Coda_restarts_and_txns_holy_grail)
-        ; (module Coda_bootstrap_test)
-        ; (module Coda_long_fork)
-        ; (module Coda_txns_and_restart_non_producers)
-        ; (module Coda_delegation_test)
-        ; (module Coda_change_snark_worker_test)
-        ; (module Full_test)
-        ; (module Transaction_snark_profiler)
-        ; (module Coda_archive_processor_test) ]
-        : (module Integration_test) list )
-  in
-  mina_commands logger
-  @ [("integration-tests", Command.group ~summary:"Integration tests" group)]
-
-[%%endif]
-
-let print_version_help coda_exe version =
-  (* mimic Jane Street command help *)
-  let lines =
-    [ "print version information"
-    ; ""
-    ; sprintf "  %s %s" (Filename.basename coda_exe) version
-    ; ""
-    ; "=== flags ==="
-    ; ""
-    ; "  [-help]  print this help text and exit"
-    ; "           (alias: -?)" ]
-  in
-  List.iter lines ~f:(Core.printf "%s\n%!")
-
-let print_version_info () =
-  Core.printf "Commit %s on branch %s\n" Mina_version.commit_id
-    Mina_version.branch
-
-let () =
-  Random.self_init () ;
-  let logger = Logger.create () in
-  don't_wait_for (ensure_testnet_id_still_good logger) ;
-  (* Turn on snark debugging in prod for now *)
-  Snarky_backendless.Snark.set_eval_constraints true ;
-  (* intercept command-line processing for "version", because we don't
-     use the Jane Street scripts that generate their version information
-  *)
-  (let make_list_mem ss s = List.mem ss s ~equal:String.equal in
-   let is_version_cmd = make_list_mem ["version"; "-version"] in
-   let is_help_flag = make_list_mem ["-help"; "-?"] in
-   match Sys.argv with
-   | [|_coda_exe; version|] when is_version_cmd version ->
-       Mina_version.print_version ()
-   | [|coda_exe; version; help|]
-     when is_version_cmd version && is_help_flag help ->
-       print_version_help coda_exe version
-   | _ ->
-       Command.run
-         (Command.group ~summary:"Mina" ~preserve_subcommand_order:()
-            (mina_commands logger))) ;
-  Core.exit 0
-=======
-let () = Mina_cli_entrypoint.linkme
->>>>>>> 61bec78f
+let () = Mina_cli_entrypoint.linkme