--- conflicted
+++ resolved
@@ -839,7 +839,6 @@
         >>| Or_error.ok
       in
       let client_trustlist =
-<<<<<<< HEAD
         (* TODO: remove deprecated var, eventually *)
         let mina_client_trustlist = "MINA_CLIENT_TRUSTLIST" in
         let coda_client_trustlist = "CODA_CLIENT_TRUSTLIST" in
@@ -866,24 +865,6 @@
           cidrs_of_env_str env_str coda_client_trustlist
         | None,None ->
           client_trustlist
-=======
-        match Unix.getenv "CODA_CLIENT_TRUSTLIST" with
-        | Some envstr ->
-            let cidrs =
-              String.split ~on:',' envstr
-              |> List.filter_map ~f:(fun str ->
-                     try Some (Unix.Cidr.of_string str)
-                     with _ ->
-                       [%log warn]
-                         "Could not parse address $address in \
-                          CODA_CLIENT_TRUSTLIST"
-                         ~metadata:[ ("address", `String str) ] ;
-                       None)
-            in
-            Some (List.append cidrs (Option.value ~default:[] client_trustlist))
-        | None ->
-            client_trustlist
->>>>>>> 89bd9522
       in
       Stream.iter
         (Async_kernel.Async_kernel_scheduler.long_cycles_with_context
