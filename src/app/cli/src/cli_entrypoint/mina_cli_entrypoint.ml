--- conflicted
+++ resolved
@@ -375,11 +375,9 @@
       ~doc:
         "true|false whether to track the set of all peers ever seen for the \
          all_peers metric (default: false)"
-<<<<<<< HEAD
   and node_status_url =
     flag "--node-status-url" ~aliases:[ "node-status-url" ] (optional string)
       ~doc:"URL of the node status collection service"
-=======
   and uptime_url_string =
     flag "--uptime-url" ~aliases:[ "uptime-url" ] (optional string)
       ~doc:"URL URL of the uptime service of the Mina delegation program"
@@ -388,7 +386,6 @@
       ~doc:
         "PUBLICKEY Public key of the submitter to the uptime service of the \
          Mina delegation program"
->>>>>>> bc2976fd
   in
   fun () ->
     let open Deferred.Let_syntax in
@@ -1157,13 +1154,8 @@
              ~consensus_local_state ~is_archive_rocksdb ~work_reassignment_wait
              ~archive_process_location ~log_block_creation ~precomputed_values
              ~start_time ?precomputed_blocks_path ~log_precomputed_blocks
-<<<<<<< HEAD
-             ~upload_blocks_to_gcloud ~block_reward_threshold ~node_status_url
-             ())
-=======
              ~upload_blocks_to_gcloud ~block_reward_threshold ~uptime_url
-             ~uptime_submitter_keypair ())
->>>>>>> bc2976fd
+             ~uptime_submitter_keypair ~node_status_url ())
       in
       { Coda_initialization.coda
       ; client_trustlist
