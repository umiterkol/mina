--- conflicted
+++ resolved
@@ -204,11 +204,7 @@
              ~persistent_frontier_location:(temp_conf_dir ^/ "frontier")
              ~epoch_ledger_location ~time_controller ~snark_work_fee
              ~consensus_local_state ~work_reassignment_wait:420000
-<<<<<<< HEAD
-             ~precomputed_values ~start_time ())
-=======
              ~precomputed_values ~start_time ~log_precomputed_blocks:false ())
->>>>>>> 23a90fad
       in
       don't_wait_for
         (Strict_pipe.Reader.iter_without_pushback
