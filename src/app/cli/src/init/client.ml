--- conflicted
+++ resolved
@@ -787,7 +787,7 @@
   Command.async ~summary:"List of snark works in the snark pool in JSON format"
     (Cli_lib.Background_daemon.init ~rest:true (return ()) ~f:(fun port () ->
          Deferred.map
-           (Graphql_commands.query (Graphql_commands.Snark_pool.make ()) port)
+           (Graphql_query.query (Graphql_query.Snark_pool.make ()) port)
            ~f:(fun response ->
              let lst =
                [%to_yojson: Cli_lib.Graphql_types.Completed_works.t]
@@ -853,7 +853,7 @@
     ~summary:"Set key you wish to snark work with or disable snark working"
     (Cli_lib.Background_daemon.init ~rest:true public_key_flag
        ~f:(fun port optional_public_key ->
-         let open Graphql_commands in
+         let open Graphql_query in
          let graphql =
            Set_snark_worker.make
              ~wallet:
@@ -879,7 +879,7 @@
   @@ Cli_lib.Background_daemon.init ~rest:true
        Command.Param.(anon @@ ("fee" %: Cli_lib.Arg_type.txn_fee))
        ~f:(fun port fee ->
-         let open Graphql_commands in
+         let open Graphql_query in
          let graphql =
            Set_snark_work_fee.make
              ~fee:
@@ -979,9 +979,7 @@
                Secrets.Wallets.import_keypair_terminal_stdin wallets keypair
              in
              let%map _response =
-               Graphql_client.query_or_error
-                 (Graphql_client.Reload_wallets.make ())
-                 port
+               Graphql_query.query (Graphql_query.Reload_wallets.make ()) port
              in
              printf
                !"\n👝 Imported account!\nPublic key: %s\n"
@@ -992,16 +990,8 @@
   let open Command.Param in
   Command.async ~summary:"List all owned accounts"
     (Cli_lib.Background_daemon.init ~rest:true (return ()) ~f:(fun port () ->
-<<<<<<< HEAD
-         Deferred.map
-           (Graphql_commands.query (Graphql_commands.Get_wallet.make ()) port)
-           ~f:(fun response ->
-             Array.iteri
-               ~f:(fun i w ->
-                 printf "Wallet #%d:\n  Public key: %s\n  Balance: %s\n" (i + 1)
-=======
          let%map response =
-           Graphql_client.query (Graphql_client.Get_wallets.make ()) port
+           Graphql_query.query (Graphql_query.Get_wallets.make ()) port
          in
          match response#ownedWallets with
          | [||] ->
@@ -1016,7 +1006,6 @@
                    \  Balance: %s\n\
                    \  Locked: %b\n"
                    (i + 1)
->>>>>>> c6159f86
                    (Public_key.Compressed.to_base58_check w#public_key)
                    (Unsigned.UInt64.to_string (w#balance)#total)
                    (Option.value ~default:true w#locked) ) ))
@@ -1029,8 +1018,8 @@
            Secrets.Keypair.prompt_password "Password for new account: "
          in
          let%map response =
-           Graphql_client.query
-             (Graphql_client.Add_wallet.make
+           Graphql_query.query
+             (Graphql_query.Add_wallet.make
                 ~password:(Bytes.to_string password) ())
              port
          in
@@ -1063,9 +1052,9 @@
          match%bind args with
          | Ok (pk, password_bytes) ->
              let%map response =
-               Graphql_client.query
-                 (Graphql_client.Unlock_wallet.make
-                    ~public_key:(Graphql_client.Encoders.public_key pk)
+               Graphql_query.query
+                 (Graphql_query.Unlock_wallet.make
+                    ~public_key:(Graphql_client_lib.Encoders.public_key pk)
                     ~password:(Bytes.to_string password_bytes)
                     ())
                  port
@@ -1092,9 +1081,9 @@
          match Public_key.Compressed.of_base58_check pk_str with
          | Ok pk ->
              let%map response =
-               Graphql_client.query
-                 (Graphql_client.Lock_wallet.make
-                    ~public_key:(Graphql_client.Encoders.public_key pk)
+               Graphql_query.query
+                 (Graphql_query.Lock_wallet.make
+                    ~public_key:(Graphql_client_lib.Encoders.public_key pk)
                     ())
                  port
              in
