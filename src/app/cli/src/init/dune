(rule
 (targets assets.ml)
 (deps (source_tree assets))
 (action (run %{bin:ocaml-crunch} -m plain assets -o assets.ml)))

(library
 (name init)
 (public_name init)
 (libraries
   ; opam deps
   async cohttp core
   ; libs
   snarky_log
   cli_lib
<<<<<<< HEAD
   mina_base coda_graphql mina_lib coda_state
=======
   mina_base mina_graphql coda_lib coda_state
>>>>>>> 0f765a4a
   consensus coda_transition coda_version
   mina_user_error
   o1trace protocol_version telemetry transition_frontier web_client_pipe
   web_request graphql_lib genesis_ledger_helper)
 (instrumentation (backend bisect_ppx))
 (preprocessor_deps ../../../../config.mlh)
 (preprocess (pps ppx_coda graphql_ppx ppx_version ppx_jane ppx_deriving_yojson)))<|MERGE_RESOLUTION|>--- conflicted
+++ resolved
@@ -12,11 +12,7 @@
    ; libs
    snarky_log
    cli_lib
-<<<<<<< HEAD
-   mina_base coda_graphql mina_lib coda_state
-=======
-   mina_base mina_graphql coda_lib coda_state
->>>>>>> 0f765a4a
+   mina_base mina_graphql mina_lib coda_state
    consensus coda_transition coda_version
    mina_user_error
    o1trace protocol_version telemetry transition_frontier web_client_pipe
