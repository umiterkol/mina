--- conflicted
+++ resolved
@@ -405,20 +405,6 @@
              | None ->
                  (conf_dir ^/ "daemon.json", false) )
          in
-<<<<<<< HEAD
-         let precomputed_values =
-           let protocol_state_with_hash =
-             Coda_state.Genesis_protocol_state.t
-               ~constraint_constants:
-                 Genesis_constants.Constraint_constants.compiled
-               ~genesis_constants
-               ~genesis_ledger:(Genesis_ledger.Packed.t genesis_ledger)
-           in
-           { Precomputed_values.genesis_constants
-           ; genesis_ledger
-           ; protocol_state_with_hash
-           ; genesis_proof= base_proof }
-=======
          let%bind config_json =
            match%map Genesis_ledger_helper.load_config_json config_file with
            | Ok config ->
@@ -448,7 +434,6 @@
                Some config_json
            | None ->
                return None
->>>>>>> c43c25bd
          in
          let config =
            match config_json with
