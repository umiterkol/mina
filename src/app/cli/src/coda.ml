--- conflicted
+++ resolved
@@ -685,13 +685,9 @@
          in
          let epoch_ledger_location = conf_dir ^/ "epoch_ledger" in
          let consensus_local_state =
-<<<<<<< HEAD
-           Consensus.Data.Local_state.create ~genesis_ledger
-             ~epoch_ledger_location
-=======
            Consensus.Data.Local_state.create
              ~genesis_ledger:(Genesis_ledger.Packed.t genesis_ledger)
->>>>>>> 191c444b
+             ~epoch_ledger_location
              ( Option.map block_production_keypair ~f:(fun keypair ->
                    let open Keypair in
                    Public_key.compress keypair.public_key )
