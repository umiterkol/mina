--- conflicted
+++ resolved
@@ -142,13 +142,9 @@
          check_peers ~logger all_nodes)
     in
     section "nodes share common prefix no greater than 2 block back"
-<<<<<<< HEAD
-      (let%bind chains =
-=======
       (let%bind _ = wait_for t (Wait_condition.blocks_to_be_produced 1) in
        (* the common prefix test relies on 4 blocks having been produced.  previous sections altogether have already produced 3.  if previous sections change, then this may need to be re-adjusted*)
        let%bind chains =
->>>>>>> 342585d5
          Malleable_error.List.map all_nodes
            ~f:(Network.Node.must_get_best_chain ~logger)
        in
