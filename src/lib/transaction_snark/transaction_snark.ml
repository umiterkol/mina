--- conflicted
+++ resolved
@@ -84,58 +84,45 @@
     [%%versioned
     module Stable = struct
       module V1 = struct
-        type ('lh, 'amt, 'pc, 'signed_amt, 'sok) t =
+        type ('lh, 'amt, 'pc, 'fee_excess, 'sok) t =
           { source: 'lh
           ; target: 'lh
           ; supply_increase: 'amt
           ; pending_coinbase_stack_state:
               'pc Pending_coinbase_stack_state.Poly.Stable.V1.t
-          ; fee_excess: 'signed_amt
+          ; fee_excess: 'fee_excess
           ; sok_digest: 'sok }
         [@@deriving version, bin_io, compare, equal, hash, sexp, yojson]
       end
     end]
   end
 
-  type ('lh, 'amt, 'pc, 'signed_amt, 'sok) t_ =
-        ('lh, 'amt, 'pc, 'signed_amt, 'sok) Poly.Stable.Latest.t =
+  type ('lh, 'amt, 'pc, 'fee_excess, 'sok) t_ =
+        ('lh, 'amt, 'pc, 'fee_excess, 'sok) Poly.Stable.Latest.t =
     { source: 'lh
     ; target: 'lh
     ; supply_increase: 'amt
     ; pending_coinbase_stack_state:
         'pc Pending_coinbase_stack_state.Poly.Stable.Latest.t
-    ; fee_excess: 'signed_amt
+    ; fee_excess: 'fee_excess
     ; sok_digest: 'sok }
 
   [%%versioned
   module Stable = struct
     module V1 = struct
       type t =
-<<<<<<< HEAD
         ( Frozen_ledger_hash.Stable.V1.t
         , Currency.Amount.Stable.V1.t
         , Pending_coinbase.Stack_versioned.Stable.V1.t
-        , ( Currency.Amount.Stable.V1.t
-          , Sgn.Stable.V1.t )
-          Currency.Signed_poly.Stable.V1.t
+        , Fee_excess.Stable.V1.t
         , unit )
         Poly.Stable.V1.t
-=======
-        { source: Frozen_ledger_hash.Stable.V1.t
-        ; target: Frozen_ledger_hash.Stable.V1.t
-        ; supply_increase: Currency.Amount.Stable.V1.t
-        ; pending_coinbase_stack_state:
-            Pending_coinbase_stack_state.Stable.V1.t
-        ; fee_excess: Fee_excess.Stable.V1.t
-        ; proof_type: Proof_type.Stable.V1.t }
->>>>>>> 0125be2b
       [@@deriving compare, equal, hash, sexp, yojson]
 
       let to_latest = Fn.id
     end
   end]
 
-<<<<<<< HEAD
   type t = Stable.Latest.t [@@deriving sexp, hash, compare, yojson]
 
   module With_sok = struct
@@ -146,9 +133,7 @@
           ( Frozen_ledger_hash.Stable.V1.t
           , Currency.Amount.Stable.V1.t
           , Pending_coinbase.Stack_versioned.Stable.V1.t
-          , ( Currency.Amount.Stable.V1.t
-            , Sgn.Stable.V1.t )
-            Currency.Signed_poly.Stable.V1.t
+          , Fee_excess.Stable.V1.t
           , Sok_message.Digest.Stable.V1.t )
           Poly.Stable.V1.t
         [@@deriving version, bin_io, compare, equal, hash, sexp, yojson]
@@ -160,12 +145,13 @@
     type t = Stable.Latest.t [@@deriving sexp, hash, compare, equal, yojson]
 
     let to_field_elements
-        { source
-        ; target
-        ; supply_increase
-        ; pending_coinbase_stack_state= pc
-        ; fee_excess
-        ; sok_digest } =
+        ({ source
+         ; target
+         ; supply_increase
+         ; pending_coinbase_stack_state= pc
+         ; fee_excess
+         ; sok_digest } :
+          t) =
       let open Random_oracle.Input in
       List.reduce_exn ~f:append
         [ Sok_message.Digest.to_input sok_digest
@@ -174,7 +160,7 @@
         ; Pending_coinbase.Stack.to_input pc.source
         ; Pending_coinbase.Stack.to_input pc.target
         ; Amount.to_input supply_increase
-        ; Amount.Signed.to_input fee_excess ]
+        ; Fee_excess.to_input fee_excess ]
       |> Random_oracle.pack_input
 
     module Checked = struct
@@ -182,7 +168,7 @@
         ( Frozen_ledger_hash.var
         , Currency.Amount.var
         , Pending_coinbase.Stack.var
-        , Amount.Signed.var
+        , Fee_excess.var
         , Sok_message.Digest.Checked.t (* TODO: Better for this to be packed *)
         )
         t_
@@ -202,7 +188,7 @@
           ; Pending_coinbase.Stack.var_to_input p.source
           ; Pending_coinbase.Stack.var_to_input p.target
           ; Amount.var_to_input supply_increase
-          ; Amount.Signed.Checked.to_input fee_excess ]
+          ; Fee_excess.to_input_checked fee_excess ]
         |> Random_oracle.Checked.pack_input
     end
 
@@ -243,34 +229,18 @@
         ; Frozen_ledger_hash.typ
         ; Currency.Amount.typ
         ; Pending_coinbase_stack_state.typ
-        ; Currency.Amount.Signed.typ
+        ; Fee_excess.typ
         ; Sok_message.Digest.typ ]
         ~var_to_hlist:to_ ~var_of_hlist:of_ ~value_to_hlist:to_
         ~value_of_hlist:of_
   end
-=======
-  type t = Stable.Latest.t =
-    { source: Frozen_ledger_hash.t
-    ; target: Frozen_ledger_hash.t
-    ; supply_increase: Currency.Amount.t
-    ; pending_coinbase_stack_state: Pending_coinbase_stack_state.t
-    ; fee_excess: Fee_excess.t
-    ; proof_type: Proof_type.t }
-  [@@deriving sexp, hash, compare, yojson]
->>>>>>> 0125be2b
 
   let option lab =
     Option.value_map ~default:(Or_error.error_string lab) ~f:(fun x -> Ok x)
 
   let merge s1 s2 =
     let open Or_error.Let_syntax in
-<<<<<<< HEAD
-    let%map fee_excess =
-      Currency.Amount.Signed.add s1.fee_excess s2.fee_excess
-      |> option "Error adding fees"
-=======
     let%map fee_excess = Fee_excess.combine s1.fee_excess s2.fee_excess
->>>>>>> 0125be2b
     and supply_increase =
       Currency.Amount.add s1.supply_increase s2.supply_increase
       |> option "Error adding supply_increase"
@@ -291,11 +261,7 @@
     let open Quickcheck.Generator.Let_syntax in
     let%map source = Frozen_ledger_hash.gen
     and target = Frozen_ledger_hash.gen
-<<<<<<< HEAD
-    and fee_excess = Currency.Amount.Signed.gen
-=======
     and fee_excess = Fee_excess.gen
->>>>>>> 0125be2b
     and supply_increase = Currency.Amount.gen
     and pending_coinbase_before = Pending_coinbase.Stack.gen
     and pending_coinbase_after = Pending_coinbase.Stack.gen in
@@ -329,18 +295,7 @@
 module Stable = struct
   module V1 = struct
     type t =
-<<<<<<< HEAD
       {statement: Statement.With_sok.Stable.V1.t; proof: Proof.Stable.V1.t}
-=======
-      { source: Frozen_ledger_hash.Stable.V1.t
-      ; target: Frozen_ledger_hash.Stable.V1.t
-      ; proof_type: Proof_type.Stable.V1.t
-      ; supply_increase: Amount.Stable.V1.t
-      ; pending_coinbase_stack_state: Pending_coinbase_stack_state.Stable.V1.t
-      ; fee_excess: Fee_excess.Stable.V1.t
-      ; sok_digest: Sok_message.Digest.Stable.V1.t
-      ; proof: Proof.Stable.V1.t }
->>>>>>> 0125be2b
     [@@deriving compare, fields, sexp, version]
 
     let to_yojson {statement= s; proof} =
@@ -350,156 +305,23 @@
         ; ("supply_increase", Amount.to_yojson s.supply_increase)
         ; ( "pending_coinbase_stack_state"
           , Pending_coinbase_stack_state.to_yojson
-<<<<<<< HEAD
               s.pending_coinbase_stack_state )
-        ; ("fee_excess", Amount.Signed.to_yojson s.fee_excess)
-        ; ("sok_digest", Sok_message.Digest.to_yojson s.sok_digest)
+        ; ("fee_excess", Fee_excess.to_yojson s.fee_excess)
+        ; ("sok_digest", `String "<opaque>")
         ; ("proof", Proof.to_yojson proof) ]
-=======
-              t.pending_coinbase_stack_state )
-        ; ("fee_excess", Fee_excess.to_yojson t.fee_excess)
-        ; ("sok_digest", `String "<opaque>")
-        ; ("proof", Proof.to_yojson t.proof) ]
->>>>>>> 0125be2b
 
     let to_latest = Fn.id
   end
 end]
 
-<<<<<<< HEAD
 type t = Stable.Latest.t = {statement: Statement.With_sok.t; proof: Proof.t}
 [@@deriving sexp]
-=======
-type t = Stable.Latest.t =
-  { source: Frozen_ledger_hash.t
-  ; target: Frozen_ledger_hash.t
-  ; proof_type: Proof_type.t
-  ; supply_increase: Amount.t
-  ; pending_coinbase_stack_state: Pending_coinbase_stack_state.t
-  ; fee_excess: Fee_excess.t
-  ; sok_digest: Sok_message.Digest.t
-  ; proof: Proof.t }
-[@@deriving fields, sexp]
-
-let to_yojson = Stable.Latest.to_yojson
-
-let statement
-    ({ source
-     ; target
-     ; proof_type
-     ; fee_excess
-     ; supply_increase
-     ; pending_coinbase_stack_state
-     ; sok_digest= _
-     ; proof= _ } :
-      t) =
-  { Statement.Stable.V1.source
-  ; target
-  ; proof_type
-  ; supply_increase
-  ; pending_coinbase_stack_state
-  ; fee_excess }
-
-let create = Fields.create
-
-let top_hash_logging_enabled = ref false
-
-let with_top_hash_logging f =
-  let old = !top_hash_logging_enabled in
-  top_hash_logging_enabled := true ;
-  try
-    let ret = f () in
-    top_hash_logging_enabled := old ;
-    ret
-  with err ->
-    top_hash_logging_enabled := old ;
-    raise err
-
-let construct_input ~proof_type ~sok_digest ~state1 ~state2 ~supply_increase
-    ~fee_excess
-    ~(pending_coinbase_stack_state : Pending_coinbase_stack_state.t) =
-  let open Random_oracle in
-  let input =
-    let open Input in
-    List.reduce_exn ~f:append
-      [ Sok_message.Digest.to_input sok_digest
-      ; Frozen_ledger_hash.to_input state1
-      ; Frozen_ledger_hash.to_input state2
-      ; Pending_coinbase.Stack.to_input pending_coinbase_stack_state.source
-      ; Pending_coinbase.Stack.to_input pending_coinbase_stack_state.target
-      ; bitstring (Amount.to_bits supply_increase)
-      ; Fee_excess.to_input fee_excess ]
-  in
-  if !top_hash_logging_enabled then
-    Format.eprintf
-      !"Generating unchecked top hash from:@.%{sexp: (Tick.Field.t, bool) \
-        Random_oracle.Input.t}@."
-      input ;
-  let init =
-    match proof_type with
-    | `Base ->
-        Hash_prefix.base_snark
-    | `Merge wrap_vk_state ->
-        wrap_vk_state
-  in
-  Random_oracle.hash ~init (pack_input input)
->>>>>>> 0125be2b
 
 let proof t = t.proof
 
 let statement t = {t.statement with sok_digest= ()}
 
-<<<<<<< HEAD
 let sok_digest t = t.statement.sok_digest
-=======
-let construct_input_checked ~sok_digest ~state1 ~state2 ~supply_increase
-    ~fee_excess ~pending_coinbase_stack1 ~pending_coinbase_stack2 =
-  let open Random_oracle.Input in
-  let input =
-    List.reduce_exn ~f:append
-      [ Sok_message.Digest.Checked.to_input sok_digest
-      ; Frozen_ledger_hash.var_to_input state1
-      ; Frozen_ledger_hash.var_to_input state2
-      ; Pending_coinbase.Stack.var_to_input pending_coinbase_stack1
-      ; Pending_coinbase.Stack.var_to_input pending_coinbase_stack2
-      ; bitstring
-          (Bitstring_lib.Bitstring.Lsb_first.to_list
-             (Amount.var_to_bits supply_increase))
-      ; Fee_excess.to_input_checked fee_excess ]
-  in
-  let open Tick in
-  let%map () =
-    as_prover
-      As_prover.(
-        if !top_hash_logging_enabled then
-          let%bind field_elements =
-            read
-              (Typ.list ~length:0 Field.typ)
-              (Array.to_list input.field_elements)
-          in
-          let%map bitstrings =
-            read
-              (Typ.list ~length:0 (Typ.list ~length:0 Boolean.typ))
-              (Array.to_list input.bitstrings)
-          in
-          Format.eprintf
-            !"Generating checked top hash from:@.%{sexp: (Field.t, bool) \
-              Random_oracle.Input.t}@."
-            { Random_oracle.Input.field_elements= Array.of_list field_elements
-            ; bitstrings= Array.of_list bitstrings }
-        else return ())
-  in
-  input
-
-module Verification_keys = struct
-  [%%versioned_asserted
-  module Stable = struct
-    module V1 = struct
-      type t =
-        { base: Tick.Verification_key.t
-        ; wrap: Tock.Verification_key.t
-        ; merge: Tick.Verification_key.t }
->>>>>>> 0125be2b
 
 let to_yojson = Stable.Latest.to_yojson
 
@@ -1555,15 +1377,32 @@
         statement.source pending_coinbase_init pc.source pc.target state_body t
       (* 
         root_before pending_coinbase_init pending_coinbase_before
-<<<<<<< HEAD
         pending_coinbase_after state_body te*)
+    in
+    let%bind fee_excess =
+      (* Use the default token for the fee excess if it is zero.
+         This matches the behaviour of [Fee_excess.rebalance], which allows
+         [verify_complete_merge] to verify a proof without knowledge of the
+         particular fee tokens used.
+      *)
+      let%bind fee_excess_zero =
+        Amount.equal_var fee_excess.magnitude Amount.(var_of_t zero)
+      in
+      let%map fee_token_l =
+        Token_id.Checked.if_ fee_excess_zero
+          ~then_:Token_id.(var_of_t default)
+          ~else_:t.payload.common.fee_token
+      in
+      { Fee_excess.fee_token_l
+      ; fee_excess_l= Signed_poly.map ~f:Amount.Checked.to_fee fee_excess
+      ; fee_token_r= Token_id.(var_of_t default)
+      ; fee_excess_r= Fee.Signed.(Checked.constant zero) }
     in
     Checked.all_unit
       [ Frozen_ledger_hash.assert_equal root_after statement.target
       ; Currency.Amount.Checked.assert_equal supply_increase
           statement.supply_increase
-      ; Currency.Amount.Signed.Checked.assert_equal fee_excess
-          statement.fee_excess ]
+      ; Fee_excess.assert_equal_checked fee_excess statement.fee_excess ]
 
   let rule ~constraint_constants : _ Pickles.Inductive_rule.t =
     { prevs= []
@@ -1587,105 +1426,6 @@
         k init_stack
     | _ ->
         handler r
-=======
-        pending_coinbase_after state_body t
-    in
-    let%bind fee_excess =
-      (* Use the default token for the fee excess if it is zero.
-         This matches the behaviour of [Fee_excess.rebalance], which allows
-         [verify_complete_merge] to verify a proof without knowledge of the
-         particular fee tokens used.
-      *)
-      let%bind fee_excess_zero =
-        Amount.equal_var fee_excess.magnitude Amount.(var_of_t zero)
-      in
-      let%map fee_token_l =
-        Token_id.Checked.if_ fee_excess_zero
-          ~then_:Token_id.(var_of_t default)
-          ~else_:t.payload.common.fee_token
-      in
-      { Fee_excess.fee_token_l
-      ; fee_excess_l= Signed_poly.map ~f:Amount.Checked.to_fee fee_excess
-      ; fee_token_r= Token_id.(var_of_t default)
-      ; fee_excess_r= Fee.Signed.(Checked.constant zero) }
-    in
-    let%map () =
-      [%with_label "Check that the computed hash matches the input hash"]
-        (let%bind sok_digest =
-           [%with_label "Fetch the sok_digest"]
-             (exists' Sok_message.Digest.typ ~f:Prover_state.sok_digest)
-         in
-         let%bind input =
-           construct_input_checked ~sok_digest ~state1:root_before
-             ~state2:root_after ~supply_increase
-             ~pending_coinbase_stack1:pending_coinbase_before
-             ~pending_coinbase_stack2:pending_coinbase_after ~fee_excess
-         in
-         [%with_label "Compare the hashes"]
-           ( make_checked (fun () ->
-                 Random_oracle.Checked.(
-                   hash ~init:Hash_prefix.base_snark (pack_input input)) )
-           >>= Field.Checked.Assert.equal top_hash ))
-    in
-    ()
-
-  let create_keys () =
-    generate_keypair
-      (main
-         ~constraint_constants:Genesis_constants.Constraint_constants.compiled)
-      ~exposing:(tick_input ())
-
-  let transaction_union_proof ?(preeval = false) ~constraint_constants
-      ~proving_key sok_digest state1 state2 pending_coinbase_stack_state
-      (transaction : Transaction_union.t) state_body handler =
-    let prover_state : Prover_state.t =
-      { transaction
-      ; state_body
-      ; state1
-      ; state2
-      ; sok_digest
-      ; pending_coinbase_stack_state }
-    in
-    let main =
-      if preeval then failwith "preeval currently disabled" else main
-    in
-    let main top_hash = handle (main ~constraint_constants top_hash) handler in
-    let top_hash =
-      base_top_hash ~sok_digest ~state1 ~state2
-        ~fee_excess:(Transaction_union.fee_excess transaction)
-        ~supply_increase:(Transaction_union.supply_increase transaction)
-        ~pending_coinbase_stack_state
-    in
-    (top_hash, prove proving_key (tick_input ()) prover_state main top_hash)
-
-  let cached =
-    let load =
-      let open Cached.Let_syntax in
-      let%map verification =
-        Cached.component ~label:"transaction_snark_base_verification"
-          ~f:Keypair.vk
-          (module Verification_key)
-      and proving =
-        Cached.component ~label:"transaction_snark_base_proving" ~f:Keypair.pk
-          (module Proving_key)
-      in
-      (verification, {proving with value= ()})
-    in
-    Cached.Spec.create ~load ~name:"transaction-snark base keys"
-      ~autogen_path:Cache_dir.autogen_path
-      ~manual_install_path:Cache_dir.manual_install_path
-      ~brew_install_path:Cache_dir.brew_install_path
-      ~s3_install_path:Cache_dir.s3_install_path
-      ~digest_input:(fun x ->
-        Md5.to_hex (R1CS_constraint_system.digest (Lazy.force x)) )
-      ~input:
-        ( lazy
-          (constraint_system ~exposing:(tick_input ())
-             (main
-                ~constraint_constants:
-                  Genesis_constants.Constraint_constants.compiled)) )
-      ~create_env:(fun x -> Keypair.generate (Lazy.force x))
->>>>>>> 0125be2b
 end
 
 module Transition_data = struct
@@ -1700,86 +1440,6 @@
 
 module Merge = struct
   open Tick
-<<<<<<< HEAD
-=======
-  open Let_syntax
-
-  module Prover_state = struct
-    type t =
-      { tock_vk: Tock_backend.Verification_key.t
-      ; sok_digest: Sok_message.Digest.t
-      ; ledger_hash1: Frozen_ledger_hash.t
-      ; ledger_hash2: Frozen_ledger_hash.t
-      ; transition12: Transition_data.t
-      ; ledger_hash3: Frozen_ledger_hash.t
-      ; transition23: Transition_data.t
-      ; pending_coinbase_stack1: Pending_coinbase.Stack.t
-      ; pending_coinbase_stack2: Pending_coinbase.Stack.t
-      ; pending_coinbase_stack3: Pending_coinbase.Stack.t
-      ; pending_coinbase_stack4: Pending_coinbase.Stack.t }
-    [@@deriving fields]
-  end
-
-  let input = tick_input
-
-  let wrap_input_size = Tock.Data_spec.size wrap_input
-
-  module Verifier = Tick.Verifier
-
-  let construct_input_checked ~prefix ~sok_digest ~state1 ~state2
-      ~supply_increase ~fee_excess ~pending_coinbase_stack1
-      ~pending_coinbase_stack2 =
-    let%bind input =
-      construct_input_checked ~sok_digest ~state1 ~state2 ~supply_increase
-        ~fee_excess ~pending_coinbase_stack1 ~pending_coinbase_stack2
-    in
-    make_checked (fun () ->
-        Random_oracle.Checked.(
-          digest (update ~state:prefix (pack_input input))) )
-
-  let hash_state_if b ~then_ ~else_ =
-    make_checked (fun () ->
-        Random_oracle.State.map2 then_ else_ ~f:(fun then_ else_ ->
-            Run.Field.if_ b ~then_ ~else_ ) )
-
-  (* spec for [verify_transition tock_vk proof_field s1 s2]:
-     returns a bool which is true iff
-     there is a snark proving making tock_vk
-     accept on one of [ H(s1, s2, excess); H(s1, s2, excess, tock_vk) ] *)
-  let%snarkydef verify_transition tock_vk tock_vk_precomp wrap_vk_hash_state
-      get_transition_data s1 s2 ~pending_coinbase_stack1
-      ~pending_coinbase_stack2 supply_increase ~fee_excess =
-    let%bind is_base =
-      let get_type s = get_transition_data s |> Transition_data.proof |> fst in
-      with_label __LOC__
-        (exists' Boolean.typ ~f:(fun s -> Proof_type.is_base (get_type s)))
-    in
-    let%bind sok_digest =
-      exists' Sok_message.Digest.typ
-        ~f:(Fn.compose Transition_data.sok_digest get_transition_data)
-    in
-    let%bind top_hash_init =
-      hash_state_if is_base
-        ~then_:
-          (Random_oracle.State.map ~f:Run.Field.constant Hash_prefix.base_snark)
-        ~else_:wrap_vk_hash_state
-    in
-    let%bind input =
-      construct_input_checked ~prefix:top_hash_init ~sok_digest ~state1:s1
-        ~state2:s2 ~pending_coinbase_stack1 ~pending_coinbase_stack2
-        ~supply_increase ~fee_excess
-      >>= Wrap_input.Checked.tick_field_to_scalars
-    in
-    let%bind proof =
-      exists Verifier.Proof.typ
-        ~compute:
-          As_prover.(
-            map get_state ~f:(fun s ->
-                get_transition_data s |> Transition_data.proof |> snd
-                |> Verifier.proof_of_backend_proof ))
-    in
-    Verifier.verify tock_vk tock_vk_precomp input proof
->>>>>>> 0125be2b
 
   (* spec for [main top_hash]:
      constraints pass iff
@@ -1788,47 +1448,11 @@
      verify_transition tock_vk _ s1 s2 pending_coinbase_stack12.source, pending_coinbase_stack12.target is true
      verify_transition tock_vk _ s2 s3 pending_coinbase_stack23.source, pending_coinbase_stack23.target is true
   *)
-<<<<<<< HEAD
   let%snarkydef main ([s1; s2] : _ Pickles_types.Hlist.HlistId.t)
       (s : Statement.With_sok.Checked.t) =
     let%bind fee_excess =
-      Amount.Signed.Checked.add s1.Statement.fee_excess s2.Statement.fee_excess
-=======
-  let%snarkydef main (top_hash : Random_oracle.Checked.Digest.t) =
-    let%bind tock_vk =
-      exists' (Verifier.Verification_key.typ ~input_size:wrap_input_size)
-        ~f:(fun {Prover_state.tock_vk; _} -> Verifier.vk_of_backend_vk tock_vk
-      )
-    and s1 = exists' Frozen_ledger_hash.typ ~f:Prover_state.ledger_hash1
-    and s2 = exists' Frozen_ledger_hash.typ ~f:Prover_state.ledger_hash2
-    and s3 = exists' Frozen_ledger_hash.typ ~f:Prover_state.ledger_hash3
-    and fee_excess12 =
-      exists' Fee_excess.typ
-        ~f:(Fn.compose Transition_data.fee_excess Prover_state.transition12)
-    and fee_excess23 =
-      exists' Fee_excess.typ
-        ~f:(Fn.compose Transition_data.fee_excess Prover_state.transition23)
-    and supply_increase12 =
-      exists' Amount.typ
-        ~f:
-          (Fn.compose Transition_data.supply_increase Prover_state.transition12)
-    and supply_increase23 =
-      exists' Amount.typ
-        ~f:
-          (Fn.compose Transition_data.supply_increase Prover_state.transition23)
-    and pending_coinbase1 =
-      exists' Pending_coinbase.Stack.typ
-        ~f:Prover_state.pending_coinbase_stack1
-    and pending_coinbase2 =
-      exists' Pending_coinbase.Stack.typ
-        ~f:Prover_state.pending_coinbase_stack2
-    and pending_coinbase3 =
-      exists' Pending_coinbase.Stack.typ
-        ~f:Prover_state.pending_coinbase_stack3
-    and pending_coinbase4 =
-      exists' Pending_coinbase.Stack.typ
-        ~f:Prover_state.pending_coinbase_stack4
->>>>>>> 0125be2b
+      Fee_excess.combine_checked s1.Statement.fee_excess
+        s2.Statement.fee_excess
     in
     let%bind () =
       with_label __LOC__
@@ -1843,12 +1467,11 @@
          in
          Boolean.Assert.is_true valid_pending_coinbase_stack_transition)
     in
-<<<<<<< HEAD
     let%bind supply_increase =
       Amount.Checked.add s1.supply_increase s2.supply_increase
     in
     Checked.all_unit
-      [ Amount.Signed.Checked.assert_equal fee_excess s.fee_excess
+      [ Fee_excess.assert_equal_checked fee_excess s.fee_excess
       ; Amount.Checked.assert_equal supply_increase s.supply_increase
       ; Frozen_ledger_hash.assert_equal s.source s1.source
       ; Frozen_ledger_hash.assert_equal s1.target s2.source
@@ -1861,68 +1484,6 @@
           true
       | _ ->
           false
-=======
-    let%bind wrap_vk_hash_state =
-      make_checked (fun () ->
-          Random_oracle.(
-            Checked.update
-              ~state:
-                (State.map Hash_prefix_states.merge_snark ~f:Run.Field.constant)
-              (Verifier.Verification_key.to_field_elements tock_vk)) )
-    in
-    let%bind tock_vk_precomp =
-      Verifier.Verification_key.Precomputation.create tock_vk
-    in
-    let%bind () =
-      [%with_label "Check top hash"]
-        (let%bind fee_excess =
-           Fee_excess.combine_checked fee_excess12 fee_excess23
-         in
-         let%bind supply_increase =
-           Amount.Checked.add supply_increase12 supply_increase23
-         in
-         let%bind input =
-           let%bind sok_digest =
-             exists' Sok_message.Digest.typ ~f:Prover_state.sok_digest
-           in
-           construct_input_checked ~prefix:wrap_vk_hash_state ~sok_digest
-             ~state1:s1 ~state2:s3 ~pending_coinbase_stack1:pending_coinbase1
-             ~pending_coinbase_stack2:pending_coinbase4 ~supply_increase
-             ~fee_excess
-         in
-         Field.Checked.Assert.equal top_hash input)
-    and verify_12 =
-      [%with_label "Verify left transition"]
-        (verify_transition tock_vk tock_vk_precomp wrap_vk_hash_state
-           Prover_state.transition12 s1 s2
-           ~pending_coinbase_stack1:pending_coinbase1
-           ~pending_coinbase_stack2:pending_coinbase2 supply_increase12
-           ~fee_excess:fee_excess12)
-    and verify_23 =
-      [%with_label "Verify right transition"]
-        (verify_transition tock_vk tock_vk_precomp wrap_vk_hash_state
-           Prover_state.transition23 s2 s3
-           ~pending_coinbase_stack1:pending_coinbase3
-           ~pending_coinbase_stack2:pending_coinbase4 supply_increase23
-           ~fee_excess:fee_excess23)
-    in
-    Boolean.Assert.all [verify_12; verify_23]
-
-  let create_keys () = generate_keypair ~exposing:(input ()) main
-
-  let cached =
-    let load =
-      let open Cached.Let_syntax in
-      let%map verification =
-        Cached.component ~label:"transaction_snark_merge_verification"
-          ~f:Keypair.vk
-          (module Verification_key)
-      and proving =
-        Cached.component ~label:"transaction_snark_merge_proving" ~f:Keypair.pk
-          (module Proving_key)
-      in
-      (verification, {proving with value= ()})
->>>>>>> 0125be2b
     in
     let b = Boolean.var_of_value prev_should_verify in
     { prevs= [self; self]
@@ -1963,123 +1524,7 @@
 
 module Verification = struct
   module type S = sig
-<<<<<<< HEAD
     val tag : tag
-=======
-    val verify : (t * Sok_message.t) list -> bool
-
-    val verify_against_digest : t -> bool
-
-    val verify_complete_merge :
-         Sok_message.Digest.Checked.t
-      -> Frozen_ledger_hash.var
-      -> Frozen_ledger_hash.var
-      -> Pending_coinbase.Stack.var
-      -> Pending_coinbase.Stack.var
-      -> Currency.Amount.var
-      -> (Tock.Proof.t, 's) Tick.As_prover.t
-      -> (Tick.Boolean.var, 's) Tick.Checked.t
-  end
-
-  module Make (K : sig
-    val keys : Keys.t
-  end) =
-  struct
-    open K
-
-    let wrap_vk_state =
-      Random_oracle.update ~state:Hash_prefix.merge_snark
-        Snark_params.Tick.Verifier.(
-          let vk = vk_of_backend_vk keys.wrap in
-          let g1 = Tick.Inner_curve.to_affine_exn in
-          let g2 = Tick.Pairing.G2.Unchecked.to_affine_exn in
-          Verification_key.to_field_elements
-            { vk with
-              query_base= g1 vk.query_base
-            ; query= List.map ~f:g1 vk.query
-            ; delta= g2 vk.delta })
-
-    (* someday: Reorganize this module so that the inputs are separated from the proof. *)
-    let verify_against_digest
-        { source
-        ; target
-        ; proof
-        ; proof_type
-        ; fee_excess
-        ; sok_digest
-        ; supply_increase
-        ; pending_coinbase_stack_state } =
-      let input =
-        match proof_type with
-        | `Base ->
-            base_top_hash ~sok_digest ~state1:source ~state2:target
-              ~pending_coinbase_stack_state ~fee_excess ~supply_increase
-        | `Merge ->
-            merge_top_hash ~sok_digest wrap_vk_state ~state1:source
-              ~state2:target ~pending_coinbase_stack_state ~fee_excess
-              ~supply_increase
-      in
-      Tock.verify proof keys.wrap wrap_input (Wrap_input.of_tick_field input)
-
-    let verify_one t ~message =
-      Sok_message.Digest.equal t.sok_digest (Sok_message.digest message)
-      && verify_against_digest t
-
-    let verify = List.for_all ~f:(fun (t, m) -> verify_one t ~message:m)
-
-    (* spec for [verify_merge s1 s2 _]:
-      Returns a boolean which is true if there exists a tock proof proving
-      (against the wrap verification key) H(s1, s2, Amount.Signed.zero, wrap_vk).
-      This in turn should only happen if there exists a tick proof proving
-      (against the merge verification key) H(s1, s2, Amount.Signed.zero, wrap_vk).
-
-      We precompute the parts of the pedersen involving wrap_vk and
-      Amount.Signed.zero outside the SNARK since this saves us many constraints.
-    *)
-
-    let wrap_vk = Merge.Verifier.(constant_vk (vk_of_backend_vk keys.wrap))
-
-    let wrap_precomp =
-      Merge.Verifier.(
-        Verification_key.Precomputation.create_constant
-          (vk_of_backend_vk keys.wrap))
-
-    let verify_complete_merge sok_digest s1 s2
-        (pending_coinbase_stack1 : Pending_coinbase.Stack.var)
-        (pending_coinbase_stack2 : Pending_coinbase.Stack.var) supply_increase
-        get_proof =
-      let open Tick in
-      let%bind top_hash =
-        Merge.construct_input_checked
-          ~prefix:(Random_oracle.State.map wrap_vk_state ~f:Run.Field.constant)
-          ~state1:s1 ~state2:s2 ~pending_coinbase_stack1
-          ~pending_coinbase_stack2 ~sok_digest ~supply_increase
-          ~fee_excess:Fee_excess.(var_of_t empty)
-      in
-      let%bind input = Wrap_input.Checked.tick_field_to_scalars top_hash in
-      let%map result =
-        let%bind proof =
-          exists Merge.Verifier.Proof.typ
-            ~compute:
-              (As_prover.map get_proof ~f:Merge.Verifier.proof_of_backend_proof)
-        in
-        Merge.Verifier.verify wrap_vk wrap_precomp input proof
-      in
-      result
-  end
-end
-
-module Wrap (Vk : sig
-  val merge : Tick.Verification_key.t
-
-  val base : Tick.Verification_key.t
-end) =
-struct
-  open Tock
-  module Verifier = Tock.Groth_verifier
-
-  let merge_vk = Verifier.vk_of_backend_vk Vk.merge
->>>>>>> 0125be2b
 
     val verify : (t * Sok_message.t) list -> bool
 
@@ -2132,24 +1577,8 @@
 let check_transaction_union ?(preeval = false) ~constraint_constants
     sok_message source target pc transaction state_body init_stack handler =
   let sok_digest = Sok_message.digest sok_message in
-<<<<<<< HEAD
   let handler =
     Base.transaction_union_handler handler transaction state_body init_stack
-=======
-  let prover_state : Base.Prover_state.t =
-    { transaction
-    ; state_body
-    ; state1= source
-    ; state2= target
-    ; sok_digest
-    ; pending_coinbase_stack_state }
-  in
-  let top_hash =
-    base_top_hash ~sok_digest ~state1:source ~state2:target
-      ~pending_coinbase_stack_state
-      ~fee_excess:(Transaction_union.fee_excess transaction)
-      ~supply_increase:(Transaction_union.supply_increase transaction)
->>>>>>> 0125be2b
   in
   if preeval then failwith "preeval currently disabled" ;
   let open Tick in
@@ -2165,7 +1594,7 @@
                     ; target
                     ; supply_increase=
                         Transaction_union.supply_increase transaction
-                    ; fee_excess= Transaction_union.excess transaction
+                    ; fee_excess= Transaction_union.fee_excess transaction
                     ; sok_digest
                     ; pending_coinbase_stack_state= pc })
              >>= Base.main ~constraint_constants))
@@ -2205,31 +1634,15 @@
     Transaction_protocol_state.block_data transaction_in_block
   in
   let sok_digest = Sok_message.digest sok_message in
-<<<<<<< HEAD
   let handler =
     Base.transaction_union_handler handler transaction state_body init_stack
-=======
-  let prover_state : Base.Prover_state.t =
-    { transaction
-    ; state_body
-    ; state1= source
-    ; state2= target
-    ; sok_digest
-    ; pending_coinbase_stack_state }
-  in
-  let top_hash =
-    base_top_hash ~sok_digest ~state1:source ~state2:target
-      ~fee_excess:(Transaction_union.fee_excess transaction)
-      ~supply_increase:(Transaction_union.supply_increase transaction)
-      ~pending_coinbase_stack_state
->>>>>>> 0125be2b
   in
   let open Tick in
   let input =
     { Statement.source
     ; target
     ; supply_increase= Transaction_union.supply_increase transaction
-    ; fee_excess= Transaction_union.excess transaction
+    ; fee_excess= Transaction_union.fee_excess transaction
     ; sok_digest
     ; pending_coinbase_stack_state= pc }
   in
@@ -2248,7 +1661,6 @@
     source target
     { transaction_in_block with
       transaction= Transaction_union.of_transaction transaction }
-<<<<<<< HEAD
     pending_coinbase_stack_state init_stack handler
 
 let verify (ts : (t * _) list) ~key =
@@ -2290,7 +1702,7 @@
       { Statement.source
       ; target
       ; sok_digest
-      ; fee_excess= Transaction_union.excess transaction
+      ; fee_excess= Transaction_union.fee_excess transaction
       ; supply_increase= Transaction_union.supply_increase transaction
       ; pending_coinbase_stack_state }
     in
@@ -2301,90 +1713,6 @@
             (Base.transaction_union_handler handler transaction state_body
                init_stack)
           s }
-=======
-    pending_coinbase_stack_state handler
-
-let verification_keys_of_keys {Keys0.verification; _} = verification
-
-module Make (K : sig
-  val keys : Keys0.t
-end) =
-struct
-  open K
-
-  include Verification.Make (struct
-    let keys = verification_keys_of_keys keys
-  end)
-
-  module Wrap = Wrap (struct
-    let merge = keys.verification.merge
-
-    let base = keys.verification.base
-  end)
-
-  let wrap proof_type proof input =
-    let prover_state = {Wrap.Prover_state.proof; proof_type} in
-    Tock.prove keys.proving.wrap wrap_input prover_state Wrap.main
-      (Wrap_input.of_tick_field input)
-
-  let merge_proof sok_digest ledger_hash1 ledger_hash2 ledger_hash3
-      transition12 transition23 =
-    let fee_excess =
-      Or_error.ok_exn
-      @@ Fee_excess.combine transition12.Transition_data.fee_excess
-           transition23.Transition_data.fee_excess
-    in
-    let supply_increase =
-      Amount.add transition12.supply_increase transition23.supply_increase
-      |> Option.value_exn
-    in
-    let top_hash =
-      merge_top_hash wrap_vk_state ~sok_digest ~state1:ledger_hash1
-        ~state2:ledger_hash3
-        ~pending_coinbase_stack_state:
-          Pending_coinbase_stack_state.Stable.Latest.
-            { source= transition12.pending_coinbase_stack_state.source
-            ; target= transition23.pending_coinbase_stack_state.target
-            ; init_stack= Merge }
-        ~fee_excess ~supply_increase
-    in
-    let prover_state =
-      { Merge.Prover_state.sok_digest
-      ; ledger_hash1
-      ; ledger_hash2
-      ; ledger_hash3
-      ; pending_coinbase_stack1=
-          transition12.pending_coinbase_stack_state.source
-      ; pending_coinbase_stack2=
-          transition12.pending_coinbase_stack_state.target
-      ; pending_coinbase_stack3=
-          transition23.pending_coinbase_stack_state.source
-      ; pending_coinbase_stack4=
-          transition23.pending_coinbase_stack_state.target
-      ; transition12
-      ; transition23
-      ; tock_vk= keys.verification.wrap }
-    in
-    ( top_hash
-    , Tick.prove keys.proving.merge (tick_input ()) prover_state Merge.main
-        top_hash )
-
-  let of_transaction_union ?preeval ~constraint_constants sok_digest source
-      target ~pending_coinbase_stack_state transaction state_body handler =
-    let top_hash, proof =
-      Base.transaction_union_proof ?preeval ~constraint_constants sok_digest
-        ~proving_key:keys.proving.base source target
-        pending_coinbase_stack_state transaction state_body handler
-    in
-    { source
-    ; sok_digest
-    ; target
-    ; proof_type= `Base
-    ; fee_excess= Transaction_union.fee_excess transaction
-    ; pending_coinbase_stack_state
-    ; supply_increase= Transaction_union.supply_increase transaction
-    ; proof= wrap `Base proof top_hash }
->>>>>>> 0125be2b
 
   let of_transaction ~sok_digest ~source ~target ~pending_coinbase_stack_state
       ~init_stack transaction_in_block handler =
@@ -2422,15 +1750,7 @@
   let merge ({statement= t12; _} as x12) ({statement= t23; _} as x23)
       ~sok_digest =
     let open Or_error.Let_syntax in
-<<<<<<< HEAD
-    let%map fee_excess =
-      Amount.Signed.add t12.Statement.fee_excess t23.Statement.fee_excess
-      |> Option.value_map ~f:Or_error.return
-           ~default:
-             (Or_error.errorf "Transaction_snark.merge: Amount overflow")
-=======
-    let%map fee_excess = Fee_excess.combine t1.fee_excess t2.fee_excess
->>>>>>> 0125be2b
+    let%map fee_excess = Fee_excess.combine t12.fee_excess t23.fee_excess
     and supply_increase =
       Amount.add t12.supply_increase t23.supply_increase
       |> Option.value_map ~f:Or_error.return
@@ -3062,34 +2382,10 @@
               [%test_eq: Frozen_ledger_hash.t]
                 (Ledger.merkle_root ledger)
                 (Sparse_ledger.merkle_root sparse_ledger) ;
-<<<<<<< HEAD
               let proof13 =
                 merge ~sok_digest proof12 proof23 |> Or_error.ok_exn
               in
               Proof.verify [(proof13.statement, proof13.proof)] ) )
-=======
-              let total_fees =
-                let open Fee in
-                let magnitude =
-                  User_command_payload.fee (t1 :> User_command.t).payload
-                  + User_command_payload.fee (t2 :> User_command.t).payload
-                  |> Option.value_exn
-                in
-                Signed.create ~magnitude ~sgn:Sgn.Pos
-              in
-              let state3 = Sparse_ledger.merkle_root sparse_ledger in
-              let proof13 =
-                merge ~sok_digest proof12 proof23 |> Or_error.ok_exn
-              in
-              Tock.verify proof13.proof keys.verification.wrap wrap_input
-                (Wrap_input.of_tick_field
-                   (merge_top_hash ~sok_digest ~state1 ~state2:state3
-                      ~supply_increase:Amount.zero
-                      ~fee_excess:
-                        (Fee_excess.of_single (Token_id.default, total_fees))
-                      ~pending_coinbase_stack_state:
-                        pending_coinbase_stack_state_merge wrap_vk_state)) ) )
->>>>>>> 0125be2b
 
     let%test "base_and_merge: transactions in one block (t1,t2 in b1), \
               carryforward the state from a previous transaction t0 in b1" =
