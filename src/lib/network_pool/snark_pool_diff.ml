open Core_kernel
open Async_kernel
module Work = Transaction_snark_work.Statement
module Ledger_proof = Ledger_proof
module Work_info = Transaction_snark_work.Info
open Network_peer

module Rejected = struct
  [%%versioned
  module Stable = struct
    [@@@no_toplevel_latest_type]

    module V1 = struct
      type t = unit [@@deriving sexp, yojson]

      let to_latest = Fn.id
    end
  end]

  type t = Stable.Latest.t [@@deriving sexp, yojson]
end

module Make
    (Transition_frontier : T)
    (Pool : Intf.Snark_resource_pool_intf
            with type transition_frontier := Transition_frontier.t) :
  Intf.Snark_pool_diff_intf with type resource_pool := Pool.t = struct
  type t =
    | Add_solved_work of Work.t * Ledger_proof.t One_or_two.t Priced_proof.t
  [@@deriving compare, sexp, to_yojson]

  type verified = t [@@deriving compare, sexp, to_yojson]

  type rejected = Rejected.t [@@deriving sexp, yojson]

  type compact =
    { work: Work.t
    ; fee: Currency.Fee.t
    ; prover: Signature_lib.Public_key.Compressed.t }
  [@@deriving yojson]

  let to_compact = function
    | Add_solved_work (work, {proof= _; fee= {fee; prover}}) ->
        {work; fee; prover}

  let compact_json t = compact_to_yojson (to_compact t)

  let summary = function
    | Add_solved_work (work, {proof= _; fee}) ->
        Printf.sprintf
          !"Snark_pool_diff for work %s added with fee-prover %s"
          (Yojson.Safe.to_string @@ Work.compact_json work)
          (Yojson.Safe.to_string @@ Coda_base.Fee_with_prover.to_yojson fee)

  let is_empty _ = false

  let of_result
      (res :
        ( ('a, 'b, 'c) Snark_work_lib.Work.Single.Spec.t
          Snark_work_lib.Work.Spec.t
        , Ledger_proof.t )
        Snark_work_lib.Work.Result.t) =
    Add_solved_work
      ( One_or_two.map res.spec.instances
          ~f:Snark_work_lib.Work.Single.Spec.statement
      , {proof= res.proofs; fee= {fee= res.spec.fee; prover= res.prover}} )

<<<<<<< HEAD
  let verify pool
      ({data= Add_solved_work (work, p); sender} as t : t Envelope.Incoming.t)
      =
    match%map Pool.verify_and_act pool ~work:(work, p) ~sender with
    | false ->
        None
    | true ->
        Some t
=======
  let has_lower_fee pool work ~fee ~sender =
    let reject_and_log_if_local reason =
      [%log' trace (Pool.get_logger pool)]
        "Rejecting snark work $work from $sender: $reason"
        ~metadata:
          [ ("work", Work.compact_json work)
          ; ("sender", Envelope.Sender.to_yojson sender)
          ; ("reason", `String reason) ] ;
      Or_error.error_string reason
    in
    match Pool.request_proof pool work with
    | None ->
        Ok ()
    | Some {fee= {fee= prev; _}; _} -> (
      match Currency.Fee.compare fee prev with
      | -1 ->
          Ok ()
      | 0 ->
          reject_and_log_if_local "fee equal to cheapest work we have"
      | 1 ->
          reject_and_log_if_local "fee higher than cheapest work we have"
      | _ ->
          failwith "compare didn't return -1, 0, or 1!" )

  let verify pool ({data; sender} : t Envelope.Incoming.t) =
    let (Add_solved_work (work, ({Priced_proof.fee; _} as p))) = data in
    let is_local = match sender with Local -> true | _ -> false in
    let verify () = Pool.verify_and_act pool ~work:(work, p) ~sender in
    (*reject higher priced gossiped proofs*)
    if is_local then verify ()
    else
      match has_lower_fee pool work ~fee:fee.fee ~sender with
      | Ok () ->
          verify ()
      | _ ->
          return false
>>>>>>> 3b245482

  (* This is called after verification has occurred.*)
  let unsafe_apply (pool : Pool.t) (t : t Envelope.Incoming.t) =
    let {Envelope.Incoming.data= diff; sender} = t in
    let is_local = match sender with Local -> true | _ -> false in
    let to_or_error = function
      | `Statement_not_referenced ->
          Error (`Other (Error.of_string "statement not referenced"))
      | `Added ->
          Ok (diff, ())
    in
    Deferred.return
      (let (Add_solved_work (work, {Priced_proof.proof; fee})) = diff in
       let add_to_pool () =
         Pool.add_snark ~is_local pool ~work ~proof ~fee |> to_or_error
       in
       match has_lower_fee pool work ~fee:fee.fee ~sender with
       | Ok () ->
           add_to_pool ()
       | Error e ->
           if is_local then Error (`Locally_generated (diff, ()))
           else Error (`Other e))
end<|MERGE_RESOLUTION|>--- conflicted
+++ resolved
@@ -65,16 +65,6 @@
           ~f:Snark_work_lib.Work.Single.Spec.statement
       , {proof= res.proofs; fee= {fee= res.spec.fee; prover= res.prover}} )
 
-<<<<<<< HEAD
-  let verify pool
-      ({data= Add_solved_work (work, p); sender} as t : t Envelope.Incoming.t)
-      =
-    match%map Pool.verify_and_act pool ~work:(work, p) ~sender with
-    | false ->
-        None
-    | true ->
-        Some t
-=======
   let has_lower_fee pool work ~fee ~sender =
     let reject_and_log_if_local reason =
       [%log' trace (Pool.get_logger pool)]
@@ -99,20 +89,33 @@
       | _ ->
           failwith "compare didn't return -1, 0, or 1!" )
 
-  let verify pool ({data; sender} : t Envelope.Incoming.t) =
+  let verify pool ({data; sender} as t : t Envelope.Incoming.t) =
     let (Add_solved_work (work, ({Priced_proof.fee; _} as p))) = data in
     let is_local = match sender with Local -> true | _ -> false in
     let verify () = Pool.verify_and_act pool ~work:(work, p) ~sender in
     (*reject higher priced gossiped proofs*)
-    if is_local then verify ()
-    else
-      match has_lower_fee pool work ~fee:fee.fee ~sender with
-      | Ok () ->
-          verify ()
-      | _ ->
-          return false
->>>>>>> 3b245482
+    let res =
+      if is_local then verify ()
+      else
+        match has_lower_fee pool work ~fee:fee.fee ~sender with
+        | Ok () ->
+            verify ()
+        | _ ->
+            return false
+    in
+    match%map res with false -> None | true -> Some t
 
+  (*
+  let verify pool
+      ({data= Add_solved_work (work, p); sender} as t : t Envelope.Incoming.t)
+      =
+    match%map Pool.verify_and_act pool ~work:(work, p) ~sender with
+    | false ->
+        None
+    | true ->
+        Some t
+
+*)
   (* This is called after verification has occurred.*)
   let unsafe_apply (pool : Pool.t) (t : t Envelope.Incoming.t) =
     let {Envelope.Incoming.data= diff; sender} = t in
