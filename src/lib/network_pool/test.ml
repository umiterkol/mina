--- conflicted
+++ resolved
@@ -77,13 +77,9 @@
           let pool = Mock_snark_pool.resource_pool network_pool in
           match Mock_snark_pool.Resource_pool.request_proof pool work with
           | Some {proof; fee= _} ->
-<<<<<<< HEAD
-              assert ([%equal: Ledger_proof.t One_or_two.t] proof priced_proof.proof)
-=======
               assert (
                 [%equal: Ledger_proof.t One_or_two.t] proof priced_proof.proof
               )
->>>>>>> 7ed00a76
           | None ->
               failwith "There should have been a proof here" )
 
@@ -148,13 +144,9 @@
                  | Mock_snark_pool.Resource_pool.Diff.Empty ->
                      assert false
                in
-<<<<<<< HEAD
-               assert (List.mem works work ~equal:Transaction_snark_work.Statement.equal) ;
-=======
                assert (
                  List.mem works work
                    ~equal:Transaction_snark_work.Statement.equal ) ;
->>>>>>> 7ed00a76
                Deferred.unit ) ;
         Deferred.unit
       in
