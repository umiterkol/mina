open Core_kernel
open Async
open Pipe_lib
open Network_peer
module Statement_table = Transaction_snark_work.Statement.Table

module Snark_tables = struct
  module Serializable = struct
    [%%versioned
    module Stable = struct
      module V1 = struct
        type t =
          ( Ledger_proof.Stable.V1.t One_or_two.Stable.V1.t
            Priced_proof.Stable.V1.t
          * [ `Rebroadcastable of Core.Time.Stable.With_utc_sexp.V2.t
            | `Not_rebroadcastable ] )
          Transaction_snark_work.Statement.Stable.V1.Table.t
        [@@deriving sexp]

        let to_latest = Fn.id
      end
    end]
  end

  type t =
    { all:
        Ledger_proof.t One_or_two.t Priced_proof.t
        Transaction_snark_work.Statement.Table.t
    ; rebroadcastable:
        (Ledger_proof.t One_or_two.t Priced_proof.t * Core.Time.t)
        Transaction_snark_work.Statement.Table.t }
  [@@deriving sexp]

  let compare t1 t2 =
    let p t = (Hashtbl.to_alist t.all, Hashtbl.to_alist t.rebroadcastable) in
    [%compare:
      ( Transaction_snark_work.Statement.t
      * Ledger_proof.t One_or_two.t Priced_proof.t )
      list
      * ( Transaction_snark_work.Statement.t
        * (Ledger_proof.t One_or_two.t Priced_proof.t * Core.Time.t) )
        list] (p t1) (p t2)

  let of_serializable (t : Serializable.t) : t =
    { all= Hashtbl.map t ~f:fst
    ; rebroadcastable=
        Hashtbl.filter_map t ~f:(fun (x, r) ->
            match r with
            | `Rebroadcastable time ->
                Some (x, time)
            | `Not_rebroadcastable ->
                None ) }

  let to_serializable (t : t) : Serializable.t =
    let res = Hashtbl.map t.all ~f:(fun x -> (x, `Not_rebroadcastable)) in
    Hashtbl.iteri t.rebroadcastable ~f:(fun ~key ~data:(x, r) ->
        Hashtbl.set res ~key ~data:(x, `Rebroadcastable r) ) ;
    res
end

module type S = sig
  type transition_frontier

  module Resource_pool : sig
    include
      Intf.Snark_resource_pool_intf
      with type transition_frontier := transition_frontier

    val remove_solved_work : t -> Transaction_snark_work.Statement.t -> unit

    module Diff : Intf.Snark_pool_diff_intf with type resource_pool := t
  end

  module For_tests : sig
    val get_rebroadcastable :
         Resource_pool.t
      -> has_timed_out:(Time.t -> [`Timed_out | `Ok])
      -> Resource_pool.Diff.t list
  end

  include
    Intf.Network_pool_base_intf
    with type resource_pool := Resource_pool.t
     and type resource_pool_diff := Resource_pool.Diff.t
     and type resource_pool_diff_verified := Resource_pool.Diff.t
     and type transition_frontier := transition_frontier
     and type config := Resource_pool.Config.t
     and type transition_frontier_diff :=
                Resource_pool.transition_frontier_diff
     and type rejected_diff := Resource_pool.Diff.rejected

  val get_completed_work :
       t
    -> Transaction_snark_work.Statement.t
    -> Transaction_snark_work.Checked.t option

  val load :
       config:Resource_pool.Config.t
    -> logger:Logger.t
    -> constraint_constants:Genesis_constants.Constraint_constants.t
    -> consensus_constants:Consensus.Constants.t
    -> time_controller:Block_time.Controller.t
    -> incoming_diffs:( Resource_pool.Diff.t Envelope.Incoming.t
                      * Coda_net2.Validation_callback.t )
                      Strict_pipe.Reader.t
    -> local_diffs:( Resource_pool.Diff.t
                   * (   (Resource_pool.Diff.t * Resource_pool.Diff.rejected)
                         Or_error.t
                      -> unit) )
                   Strict_pipe.Reader.t
    -> frontier_broadcast_pipe:transition_frontier option
                               Broadcast_pipe.Reader.t
    -> t Deferred.t
end

module type Transition_frontier_intf = sig
  type t

  type staged_ledger

  module Breadcrumb : sig
    type t

    val staged_ledger : t -> staged_ledger
  end

  type best_tip_diff

  val best_tip : t -> Breadcrumb.t

  val best_tip_diff_pipe : t -> best_tip_diff Broadcast_pipe.Reader.t

  val snark_pool_refcount_pipe :
       t
    -> (int * int Transaction_snark_work.Statement.Table.t)
       Pipe_lib.Broadcast_pipe.Reader.t
end

module Make
    (Base_ledger : Intf.Base_ledger_intf) (Staged_ledger : sig
        type t

        val ledger : t -> Base_ledger.t
    end)
    (Transition_frontier : Transition_frontier_intf
                           with type staged_ledger := Staged_ledger.t) =
struct
  module Resource_pool = struct
    module T = struct
      let label = "snark_pool"

      module Config = struct
        type t =
          { trust_system: Trust_system.t sexp_opaque
          ; verifier: Verifier.t sexp_opaque
          ; disk_location: string }
        [@@deriving sexp, make]
      end

      type transition_frontier_diff =
        [ `New_refcount_table of
          int * int Transaction_snark_work.Statement.Table.t
        | `New_best_tip of Base_ledger.t ]

      type t =
        { snark_tables: Snark_tables.t
        ; best_tip_ledger: (unit -> Base_ledger.t option) sexp_opaque
        ; mutable ref_table: int Statement_table.t option
        ; config: Config.t
        ; logger: Logger.t sexp_opaque
        ; mutable removed_counter: int
        ; account_creation_fee: Currency.Fee.t
              (*A counter for transition frontier breadcrumbs removed. When this reaches a certain value, unreferenced snark work is removed from ref_table*)
        ; batcher: Batcher.Snark_pool.t }
      [@@deriving sexp]

      type serializable = Snark_tables.Serializable.Stable.Latest.t
      [@@deriving bin_io_unversioned]

      let make_config = Config.make

      let removed_breadcrumb_wait = 10

      let get_best_tip_ledger ~frontier_broadcast_pipe () =
        Option.map (Broadcast_pipe.Reader.peek frontier_broadcast_pipe)
          ~f:(fun tf ->
            Transition_frontier.best_tip tf
            |> Transition_frontier.Breadcrumb.staged_ledger
            |> Staged_ledger.ledger )

      let of_serializable tables ~constraint_constants ~frontier_broadcast_pipe
          ~config ~logger : t =
        { snark_tables= Snark_tables.of_serializable tables
        ; best_tip_ledger= get_best_tip_ledger ~frontier_broadcast_pipe
        ; batcher= Batcher.Snark_pool.create config.verifier
        ; account_creation_fee=
            constraint_constants
              .Genesis_constants.Constraint_constants.account_creation_fee
        ; ref_table= None
        ; config
        ; logger
        ; removed_counter= removed_breadcrumb_wait }

      let snark_pool_json t : Yojson.Safe.t =
        `List
          (Statement_table.fold ~init:[] t.snark_tables.all
             ~f:(fun ~key ~data:{proof= _; fee= {fee; prover}} acc ->
               let work_ids =
                 Transaction_snark_work.Statement.compact_json key
               in
               `Assoc
                 [ ("work_ids", work_ids)
                 ; ("fee", Currency.Fee.Stable.V1.to_yojson fee)
                 ; ( "prover"
                   , Signature_lib.Public_key.Compressed.Stable.V1.to_yojson
                       prover ) ]
               :: acc ))

      let all_completed_work (t : t) : Transaction_snark_work.Info.t list =
        Statement_table.fold ~init:[] t.snark_tables.all
          ~f:(fun ~key ~data:{proof= _; fee= {fee; prover}} acc ->
            let work_ids = Transaction_snark_work.Statement.work_ids key in
            {Transaction_snark_work.Info.statements= key; work_ids; fee; prover}
            :: acc )

      (** false when there is no active transition_frontier or
          when the refcount for the given work is 0 *)
      let work_is_referenced t work =
        match t.ref_table with
        | None ->
            false
        | Some ref_table -> (
          match Statement_table.find ref_table work with
          | None ->
              false
          | Some _ ->
              true )

<<<<<<< HEAD
      let fee_is_sufficient t ~fee ~prover ~best_tip_ledger =
        let open Mina_base in
        Currency.Fee.(fee >= t.account_creation_fee)
        ||
        match best_tip_ledger with
        | None ->
            false
        | Some l ->
            Option.(
              is_some
                ( Base_ledger.location_of_account l
                    (Account_id.create prover Token_id.default)
                >>= Base_ledger.get l ))

      let handle_transition_frontier_diff u t =
        match u with
        | `New_best_tip l ->
            Statement_table.filteri_inplace t.snark_tables.all
              ~f:(fun ~key ~data:{fee= {fee; prover}; _} ->
                let keep =
                  fee_is_sufficient t ~fee ~prover ~best_tip_ledger:(Some l)
                in
                if not keep then
                  Hashtbl.remove t.snark_tables.rebroadcastable key ;
                keep ) ;
            return ()
        | `New_refcount_table (removed, refcount_table) ->
            t.ref_table <- Some refcount_table ;
            t.removed_counter <- t.removed_counter + removed ;
            if t.removed_counter < removed_breadcrumb_wait then return ()
            else (
              t.removed_counter <- 0 ;
              Statement_table.filter_keys_inplace t.snark_tables.all
                ~f:(fun k ->
                  let keep = work_is_referenced t k in
                  if not keep then
                    Hashtbl.remove t.snark_tables.rebroadcastable k ;
                  keep ) ;
              return
                (*when snark works removed from the pool*)
                Coda_metrics.(
                  Gauge.set Snark_work.snark_pool_size
                    (Float.of_int @@ Hashtbl.length t.snark_tables.all)) )
=======
      let handle_transition_frontier_diff (removed, refcount_table) t =
        t.ref_table <- Some refcount_table ;
        t.removed_counter <- t.removed_counter + removed ;
        if t.removed_counter < removed_breadcrumb_wait then return ()
        else (
          t.removed_counter <- 0 ;
          Statement_table.filter_keys_inplace t.snark_tables.rebroadcastable
            ~f:(fun work ->
              (* Rebroadcastable should always be a subset of all. *)
              assert (Hashtbl.mem t.snark_tables.all work) ;
              work_is_referenced t work ) ;
          Statement_table.filter_keys_inplace t.snark_tables.all
            ~f:(work_is_referenced t) ;
          return
            (*when snark works removed from the pool*)
            Mina_metrics.(
              Gauge.set Snark_work.snark_pool_size
                (Float.of_int @@ Hashtbl.length t.snark_tables.all)) )
>>>>>>> 0245d198

      (*TODO? add referenced statements from the transition frontier to ref_table here otherwise the work referenced in the root and not in any of the successor blocks will never be included. This may not be required because the chances of a new block from the root is very low (root's existing successor is 1 block away from finality)*)
      let listen_to_frontier_broadcast_pipe frontier_broadcast_pipe (t : t)
          ~tf_diff_writer =
        (* start with empty ref table *)
        t.ref_table <- None ;
        let tf_deferred =
          Broadcast_pipe.Reader.iter frontier_broadcast_pipe ~f:(function
            | Some tf ->
                (* Start the count at the max so we flush after reconstructing
                   the transition_frontier *)
                t.removed_counter <- removed_breadcrumb_wait ;
                Broadcast_pipe.Reader.iter
                  (Transition_frontier.snark_pool_refcount_pipe tf)
                  ~f:(fun x ->
                    Strict_pipe.Writer.write tf_diff_writer
                      (`New_refcount_table x) )
                |> Deferred.don't_wait_for ;
                Broadcast_pipe.Reader.iter
                  (Transition_frontier.best_tip_diff_pipe tf) ~f:(fun _ ->
                    Strict_pipe.Writer.write tf_diff_writer
                      (`New_best_tip
                        ( Transition_frontier.best_tip tf
                        |> Transition_frontier.Breadcrumb.staged_ledger
                        |> Staged_ledger.ledger )) )
                |> Deferred.don't_wait_for ;
                return ()
            | None ->
                t.ref_table <- None ;
                return () )
        in
        Deferred.don't_wait_for tf_deferred

      let create ~constraint_constants ~consensus_constants:_
          ~time_controller:_ ~frontier_broadcast_pipe ~config ~logger
          ~tf_diff_writer =
        let t =
          { snark_tables=
              { all= Statement_table.create ()
              ; rebroadcastable= Statement_table.create () }
          ; best_tip_ledger= get_best_tip_ledger ~frontier_broadcast_pipe
          ; batcher= Batcher.Snark_pool.create config.verifier
          ; logger
          ; config
          ; ref_table= None
          ; account_creation_fee=
              constraint_constants
                .Genesis_constants.Constraint_constants.account_creation_fee
          ; removed_counter= removed_breadcrumb_wait }
        in
        listen_to_frontier_broadcast_pipe frontier_broadcast_pipe t
          ~tf_diff_writer ;
        t

      let get_logger t = t.logger

      let request_proof t = Statement_table.find t.snark_tables.all

      let add_snark ?(is_local = false) t ~work
          ~(proof : Ledger_proof.t One_or_two.t) ~fee =
        if work_is_referenced t work then (
          (*Note: fee against existing proofs and the new proofs are checked in
          Diff.unsafe_apply which calls this function*)
          Hashtbl.set t.snark_tables.all ~key:work ~data:{proof; fee} ;
          if is_local then
            Hashtbl.set t.snark_tables.rebroadcastable ~key:work
              ~data:({proof; fee}, Time.now ())
          else
            (* Stop rebroadcasting locally generated snarks if they are
               overwritten. No-op if there is no rebroadcastable SNARK with that
               statement. *)
            Hashtbl.remove t.snark_tables.rebroadcastable work ;
          (*when snark work is added to the pool*)
          Mina_metrics.(
            Gauge.set Snark_work.snark_pool_size
              (Float.of_int @@ Hashtbl.length t.snark_tables.all)) ;
          Mina_metrics.(
            Snark_work.Snark_fee_histogram.observe Snark_work.snark_fee
              ( fee.Mina_base.Fee_with_prover.fee |> Currency.Fee.to_int
              |> Float.of_int )) ;
          `Added )
        else
          let origin = if is_local then "locally generated" else "gossiped" in
          [%log' warn t.logger]
            "Rejecting %s snark work $stmt, statement not referenced" origin
            ~metadata:
              [ ( "stmt"
                , One_or_two.to_yojson Transaction_snark.Statement.to_yojson
                    work ) ] ;
          `Statement_not_referenced

      let verify_and_act t ~work ~sender =
        let best_tip_ledger = t.best_tip_ledger () in
        let statements, priced_proof = work in
        let {Priced_proof.proof= proofs; fee= {prover; fee}} = priced_proof in
        let trust_record =
          Trust_system.record_envelope_sender t.config.trust_system t.logger
            sender
        in
        let is_local = Envelope.Sender.(equal Local sender) in
        let log_and_punish ?(punish = true) statement e =
          let metadata =
            [ ("work_id", `Int (Transaction_snark.Statement.hash statement))
            ; ("prover", Signature_lib.Public_key.Compressed.to_yojson prover)
            ; ("fee", Currency.Fee.to_yojson fee)
            ; ("error", Error_json.error_to_yojson e)
            ; ("sender", Envelope.Sender.to_yojson sender) ]
          in
          [%log' error t.logger] ~metadata
            "Error verifying transaction snark from $sender: $error" ;
          if punish && not is_local then
            trust_record
              ( Trust_system.Actions.Sent_invalid_proof
              , Some ("Error verifying transaction snark: $error", metadata) )
          else Deferred.return ()
        in
        let message = Mina_base.Sok_message.create ~fee ~prover in
        let prover_account_ok =
          fee_is_sufficient t ~fee ~prover ~best_tip_ledger
        in
        let verify proofs =
          let open Deferred.Let_syntax in
          let%bind statement_check =
            One_or_two.Deferred_result.map proofs ~f:(fun (p, s) ->
                let proof_statement = Ledger_proof.statement p in
                if Transaction_snark.Statement.( = ) proof_statement s then
                  Deferred.Or_error.ok_unit
                else
                  let e = Error.of_string "Statement and proof do not match" in
                  if is_local then
                    [%log' debug t.logger]
                      !"Statement and proof mismatch. Proof statement: \
                        %{sexp:Transaction_snark.Statement.t} Statement \
                        %{sexp: Transaction_snark.Statement.t}"
                      proof_statement s ;
                  let%map () = log_and_punish s e in
                  Error e )
          in
          let work = One_or_two.map proofs ~f:snd in
          if not prover_account_ok then (
            [%log' debug t.logger] "Prover did not have sufficient balance"
              ~metadata:[] ;
            return false )
          else if not (work_is_referenced t work) then (
            [%log' debug t.logger] "Work $stmt not referenced"
              ~metadata:
                [ ( "stmt"
                  , One_or_two.to_yojson Transaction_snark.Statement.to_yojson
                      work ) ] ;
            return false )
          else
            match statement_check with
            | Error _ ->
                return false
            | Ok _ -> (
                let log ?punish e =
                  Deferred.List.iter (One_or_two.to_list proofs)
                    ~f:(fun (_, s) -> log_and_punish ?punish s e)
                in
                let proof_env =
                  Envelope.Incoming.wrap
                    ~data:(One_or_two.map proofs ~f:fst, message)
                    ~sender
                in
                match%bind Batcher.Snark_pool.verify t.batcher proof_env with
                | Ok true ->
                    return true
                | Ok false ->
                    (* if this proof is in the set of invalid proofs*)
                    let e = Error.of_string "Invalid proof" in
                    let%map () = log e in
                    false
                | Error e ->
                    (* Verifier crashed or other errors at our end. Don't punish the peer*)
                    let%map () = log ~punish:false e in
                    false )
        in
        match One_or_two.zip proofs statements with
        | Ok pairs ->
            verify pairs
        | Error e ->
            [%log' error t.logger]
              ~metadata:[("error", Error_json.error_to_yojson e)]
              "One_or_two length mismatch: $error" ;
            Deferred.return false
    end

    include T
    module Diff = Snark_pool_diff.Make (Transition_frontier) (T)

    let get_rebroadcastable t ~has_timed_out =
      Hashtbl.filteri_inplace t.snark_tables.rebroadcastable
        ~f:(fun ~key:stmt ~data:(_proof, time) ->
          match has_timed_out time with
          | `Timed_out ->
              [%log' debug t.logger]
                "No longer rebroadcasting SNARK with statement $stmt, it was \
                 added at $time its rebroadcast period is now expired"
                ~metadata:
                  [ ( "stmt"
                    , One_or_two.to_yojson
                        Transaction_snark.Statement.to_yojson stmt )
                  ; ( "time"
                    , `String (Time.to_string_abs ~zone:Time.Zone.utc time) )
                  ] ;
              false
          | `Ok ->
              true ) ;
      Hashtbl.to_alist t.snark_tables.rebroadcastable
      |> List.map ~f:(fun (stmt, (snark, _time)) ->
             Diff.Add_solved_work (stmt, snark) )

    let remove_solved_work t work =
      Statement_table.remove t.snark_tables.all work ;
      Statement_table.remove t.snark_tables.rebroadcastable work
  end

  include Network_pool_base.Make (Transition_frontier) (Resource_pool)

  module For_tests = struct
    let get_rebroadcastable = Resource_pool.get_rebroadcastable

    let snark_tables (t : Resource_pool.t) = t.snark_tables
  end

  let get_completed_work t statement =
    Option.map
      (Resource_pool.request_proof (resource_pool t) statement)
      ~f:(fun Priced_proof.{proof; fee= {fee; prover}} ->
        Transaction_snark_work.Checked.create_unsafe
          {Transaction_snark_work.fee; proofs= proof; prover} )

  (* This causes a snark pool to never be GC'd. This is fine as it should live as long as the daemon lives. *)
  let store_periodically (t : Resource_pool.t) =
    Clock.every' (Time.Span.of_min 3.) (fun () ->
        let before = Time.now () in
        let%map () =
          Writer.save_bin_prot t.config.disk_location
            Snark_tables.Serializable.Stable.Latest.bin_writer_t
            (Snark_tables.to_serializable t.snark_tables)
        in
        let elapsed = Time.(diff (now ()) before |> Span.to_ms) in
        Mina_metrics.(
          Snark_work.Snark_pool_serialization_ms_histogram.observe
            Snark_work.snark_pool_serialization_ms elapsed) ;
        [%log' debug t.logger] "SNARK pool serialization took $time ms"
          ~metadata:[("time", `Float elapsed)] )

  let loaded = ref false

  let load ~config ~logger ~constraint_constants ~consensus_constants
      ~time_controller ~incoming_diffs ~local_diffs ~frontier_broadcast_pipe =
    if !loaded then
      failwith
        "Snark_pool.load should only be called once. It has been called twice." ;
    loaded := true ;
    let tf_diff_reader, tf_diff_writer =
      Strict_pipe.(
        create ~name:"Snark pool Transition frontier diffs" Synchronous)
    in
    let%map res =
      match%map
        Async.Reader.load_bin_prot config.Resource_pool.Config.disk_location
          Snark_tables.Serializable.Stable.Latest.bin_reader_t
      with
      | Ok snark_table ->
          let pool =
            Resource_pool.of_serializable snark_table ~constraint_constants
              ~config ~logger ~frontier_broadcast_pipe
          in
          let network_pool =
            of_resource_pool_and_diffs pool ~logger ~constraint_constants
              ~incoming_diffs ~local_diffs ~tf_diffs:tf_diff_reader
          in
          Resource_pool.listen_to_frontier_broadcast_pipe
            frontier_broadcast_pipe pool ~tf_diff_writer ;
          network_pool
      | Error _e ->
          create ~config ~logger ~constraint_constants ~consensus_constants
            ~time_controller ~incoming_diffs ~local_diffs
            ~frontier_broadcast_pipe
    in
    store_periodically (resource_pool res) ;
    res
end

(* TODO: defunctor or remove monkey patching (#3731) *)
include Make (Mina_base.Ledger) (Staged_ledger)
          (struct
            include Transition_frontier

            type best_tip_diff = Extensions.Best_tip_diff.view

            let best_tip_diff_pipe t =
              Extensions.(get_view_pipe (extensions t) Best_tip_diff)

            let snark_pool_refcount_pipe t =
              Extensions.(get_view_pipe (extensions t) Snark_pool_refcount)
          end)

module Diff_versioned = struct
  [%%versioned
  module Stable = struct
    [@@@no_toplevel_latest_type]

    module V1 = struct
      type t = Resource_pool.Diff.t =
        | Add_solved_work of
            Transaction_snark_work.Statement.Stable.V1.t
            * Ledger_proof.Stable.V1.t One_or_two.Stable.V1.t
              Priced_proof.Stable.V1.t
        | Empty
      [@@deriving compare, sexp, to_yojson]

      let to_latest = Fn.id
    end
  end]

  type t = Stable.Latest.t =
    | Add_solved_work of
        Transaction_snark_work.Statement.t
        * Ledger_proof.t One_or_two.t Priced_proof.t
    | Empty
  [@@deriving compare, sexp, to_yojson]
end

let%test_module "random set test" =
  ( module struct
    open Mina_base

    let trust_system = Mocks.trust_system

    let precomputed_values = Lazy.force Precomputed_values.for_unit_tests

    (* SNARK work is rejected if the prover doesn't have an account and the fee
   is below the account creation fee. So, just to make generating valid SNARK
   work easier for testing, we set the account creation fee to 0. *)
    let constraint_constants =
      { precomputed_values.constraint_constants with
        account_creation_fee= Currency.Fee.zero }

    let consensus_constants = precomputed_values.consensus_constants

    let proof_level = precomputed_values.proof_level

    let logger = Logger.null ()

    let time_controller = Block_time.Controller.basic ~logger

    module Mock_snark_pool =
      Make (Mocks.Base_ledger) (Mocks.Staged_ledger)
        (Mocks.Transition_frontier)
    open Ledger_proof.For_tests

    let apply_diff resource_pool work
        ?(proof = One_or_two.map ~f:mk_dummy_proof)
        ?(sender = Envelope.Sender.Local) fee =
      let diff =
        Mock_snark_pool.Resource_pool.Diff.Add_solved_work
          (work, {Priced_proof.Stable.Latest.proof= proof work; fee})
      in
      let enveloped_diff = Envelope.Incoming.wrap ~data:diff ~sender in
      match%bind
        Mock_snark_pool.Resource_pool.Diff.verify resource_pool enveloped_diff
      with
      | Ok _ ->
          Mock_snark_pool.Resource_pool.Diff.unsafe_apply resource_pool
            enveloped_diff
      | Error _ ->
          Deferred.return (Error (`Other (Error.of_string "Invalid diff")))

    let config verifier =
      Mock_snark_pool.Resource_pool.make_config ~verifier ~trust_system
        ~disk_location:"/tmp/snark-pool"

    let gen ?length () =
      let open Quickcheck.Generator.Let_syntax in
      let gen_entry =
        Quickcheck.Generator.tuple2 Mocks.Transaction_snark_work.Statement.gen
          Fee_with_prover.gen
      in
      let%map sample_solved_work =
        match length with
        | None ->
            Quickcheck.Generator.list gen_entry
        | Some n ->
            Quickcheck.Generator.list_with_length n gen_entry
      in
      let tf = Mocks.Transition_frontier.create [] in
      let frontier_broadcast_pipe_r, _ = Broadcast_pipe.create (Some tf) in
      let incoming_diff_r, _incoming_diff_w =
        Strict_pipe.(create ~name:"Snark pool test" Synchronous)
      in
      let local_diff_r, _local_diff_w =
        Strict_pipe.(create ~name:"Snark pool test" Synchronous)
      in
      let res =
        let open Deferred.Let_syntax in
        let%bind verifier =
          Verifier.create ~logger ~proof_level
            ~pids:(Child_processes.Termination.create_pid_table ())
            ~conf_dir:None
        in
        let config = config verifier in
        let resource_pool =
          Mock_snark_pool.create ~config ~logger ~constraint_constants
            ~consensus_constants ~time_controller
            ~frontier_broadcast_pipe:frontier_broadcast_pipe_r
            ~incoming_diffs:incoming_diff_r ~local_diffs:local_diff_r
          |> Mock_snark_pool.resource_pool
        in
        (*Statements should be referenced before work for those can be included*)
        let%bind () =
          Mocks.Transition_frontier.refer_statements tf
            (List.unzip sample_solved_work |> fst)
        in
        let%map () =
          Deferred.List.iter sample_solved_work ~f:(fun (work, fee) ->
              let%map res = apply_diff resource_pool work fee in
              assert (Result.is_ok res) )
        in
        (resource_pool, tf)
      in
      res

    let%test_unit "serialization" =
      let t, _tf =
        Async.Thread_safe.block_on_async_exn (fun () ->
            Quickcheck.random_value (gen ~length:100 ()) )
      in
      let s0 = Mock_snark_pool.For_tests.snark_tables t in
      let s1 =
        Snark_tables.to_serializable s0 |> Snark_tables.of_serializable
      in
      [%test_eq: Snark_tables.t] s0 s1

    let%test_unit "Invalid proofs are not accepted" =
      let open Quickcheck.Generator.Let_syntax in
      let invalid_work_gen =
        let gen =
          let gen_entry =
            Quickcheck.Generator.tuple3
              Mocks.Transaction_snark_work.Statement.gen Fee_with_prover.gen
              Signature_lib.Public_key.Compressed.gen
          in
          let%map solved_work = Quickcheck.Generator.list gen_entry in
          List.fold ~init:[] solved_work
            ~f:(fun acc (work, fee, some_other_pk) ->
              (*Making it invalid by forging*)
              let invalid_sok_digest =
                Sok_message.(
                  digest @@ create ~prover:some_other_pk ~fee:fee.fee)
              in
              ( work
              , One_or_two.map work ~f:(fun statement ->
                    Ledger_proof.create ~statement
                      ~sok_digest:invalid_sok_digest
                      ~proof:Proof.transaction_dummy )
              , fee
              , some_other_pk )
              :: acc )
        in
        Quickcheck.Generator.filter gen ~f:(fun ls ->
            List.for_all ls ~f:(fun (_, _, fee, mal_pk) ->
                not
                @@ Signature_lib.Public_key.Compressed.equal mal_pk fee.prover
            ) )
      in
      Quickcheck.test ~trials:5
        ~sexp_of:
          [%sexp_of:
            (Mock_snark_pool.Resource_pool.t * Mocks.Transition_frontier.t)
            Deferred.t
            * ( Transaction_snark_work.Statement.t
              * Ledger_proof.t One_or_two.t
              * Fee_with_prover.t
              * Signature_lib.Public_key.Compressed.t )
              list]
        (Quickcheck.Generator.tuple2 (gen ()) invalid_work_gen)
        ~f:(fun (t, invalid_work_lst) ->
          Async.Thread_safe.block_on_async_exn (fun () ->
              let open Deferred.Let_syntax in
              let%bind t, tf = t in
              let completed_works =
                Mock_snark_pool.Resource_pool.all_completed_work t
              in
              (*Statements should be referenced before work for those can be included*)
              let%bind () =
                Mocks.Transition_frontier.refer_statements tf
                  (List.map invalid_work_lst ~f:(fun (stmt, _, _, _) -> stmt))
              in
              let%map () =
                Deferred.List.iter invalid_work_lst
                  ~f:(fun (statements, proofs, fee, _) ->
                    let diff =
                      Mock_snark_pool.Resource_pool.Diff.Add_solved_work
                        ( statements
                        , {Priced_proof.Stable.Latest.proof= proofs; fee} )
                      |> Envelope.Incoming.local
                    in
                    let%map res =
                      Mock_snark_pool.Resource_pool.Diff.verify t diff
                    in
                    assert (Result.is_error res) )
              in
              [%test_eq: Transaction_snark_work.Info.t list] completed_works
                (Mock_snark_pool.Resource_pool.all_completed_work t) ) )

    let%test_unit "When two priced proofs of the same work are inserted into \
                   the snark pool, the fee of the work is at most the minimum \
                   of those fees" =
      Quickcheck.test ~trials:5
        ~sexp_of:
          [%sexp_of:
            (Mock_snark_pool.Resource_pool.t * Mocks.Transition_frontier.t)
            Deferred.t
            * Mocks.Transaction_snark_work.Statement.t
            * Fee_with_prover.t
            * Fee_with_prover.t]
        (Async.Quickcheck.Generator.tuple4 (gen ())
           Mocks.Transaction_snark_work.Statement.gen Fee_with_prover.gen
           Fee_with_prover.gen)
        ~f:(fun (t, work, fee_1, fee_2) ->
          Async.Thread_safe.block_on_async_exn (fun () ->
              let%bind t, tf = t in
              (*Statements should be referenced before work for those can be included*)
              let%bind () =
                Mocks.Transition_frontier.refer_statements tf [work]
              in
              let%bind _ = apply_diff t work fee_1 in
              let%map _ = apply_diff t work fee_2 in
              let fee_upper_bound = Currency.Fee.min fee_1.fee fee_2.fee in
              let {Priced_proof.fee= {fee; _}; _} =
                Option.value_exn
                  (Mock_snark_pool.Resource_pool.request_proof t work)
              in
              assert (fee <= fee_upper_bound) ) )

    let%test_unit "A priced proof of a work will replace an existing priced \
                   proof of the same work only if it's fee is smaller than \
                   the existing priced proof" =
      Quickcheck.test ~trials:5
        ~sexp_of:
          [%sexp_of:
            (Mock_snark_pool.Resource_pool.t * Mocks.Transition_frontier.t)
            Deferred.t
            * Mocks.Transaction_snark_work.Statement.t
            * Fee_with_prover.t
            * Fee_with_prover.t]
        (Quickcheck.Generator.tuple4 (gen ())
           Mocks.Transaction_snark_work.Statement.gen Fee_with_prover.gen
           Fee_with_prover.gen)
        ~f:(fun (t, work, fee_1, fee_2) ->
          Async.Thread_safe.block_on_async_exn (fun () ->
              let%bind t, tf = t in
              (*Statements should be referenced before work for those can be included*)
              let%bind () =
                Mocks.Transition_frontier.refer_statements tf [work]
              in
              Mock_snark_pool.Resource_pool.remove_solved_work t work ;
              let expensive_fee = max fee_1 fee_2
              and cheap_fee = min fee_1 fee_2 in
              let%bind _ = apply_diff t work cheap_fee in
              let%map res = apply_diff t work expensive_fee in
              assert (Result.is_error res) ;
              assert (
                cheap_fee.fee
                = (Option.value_exn
                     (Mock_snark_pool.Resource_pool.request_proof t work))
                    .fee
                    .fee ) ) )

    let fake_work =
      `One
        (Quickcheck.random_value ~seed:(`Deterministic "worktest")
           Transaction_snark.Statement.gen)

    let%test_unit "Work that gets fed into apply_and_broadcast will be \
                   received in the pool's reader" =
      Async.Thread_safe.block_on_async_exn (fun () ->
          let pool_reader, _pool_writer =
            Strict_pipe.(create ~name:"Snark pool test" Synchronous)
          in
          let local_reader, _local_writer =
            Strict_pipe.(create ~name:"Snark pool test" Synchronous)
          in
          let frontier_broadcast_pipe_r, _ =
            Broadcast_pipe.create (Some (Mocks.Transition_frontier.create []))
          in
          let%bind verifier =
            Verifier.create ~logger ~proof_level
              ~pids:(Child_processes.Termination.create_pid_table ())
              ~conf_dir:None
          in
          let config = config verifier in
          let network_pool =
            Mock_snark_pool.create ~config ~constraint_constants
              ~consensus_constants ~time_controller ~incoming_diffs:pool_reader
              ~local_diffs:local_reader ~logger
              ~frontier_broadcast_pipe:frontier_broadcast_pipe_r
          in
          let priced_proof =
            { Priced_proof.proof=
                `One
                  (mk_dummy_proof
                     (Quickcheck.random_value
                        ~seed:(`Deterministic "test proof")
                        Transaction_snark.Statement.gen))
            ; fee=
                { fee= Currency.Fee.of_int 0
                ; prover= Signature_lib.Public_key.Compressed.empty } }
          in
          let command =
            Mock_snark_pool.Resource_pool.Diff.Add_solved_work
              (fake_work, priced_proof)
          in
          don't_wait_for
          @@ Linear_pipe.iter (Mock_snark_pool.broadcasts network_pool)
               ~f:(fun _ ->
                 let pool = Mock_snark_pool.resource_pool network_pool in
                 ( match
                     Mock_snark_pool.Resource_pool.request_proof pool fake_work
                   with
                 | Some {proof; fee= _} ->
                     assert (proof = priced_proof.proof)
                 | None ->
                     failwith "There should have been a proof here" ) ;
                 Deferred.unit ) ;
          Mock_snark_pool.apply_and_broadcast network_pool
            (Envelope.Incoming.local command)
            (Mock_snark_pool.Broadcast_callback.Local (Fn.const ())) )

    let%test_unit "when creating a network, the incoming diffs and locally \
                   generated diffs in reader pipes will automatically get \
                   process" =
      Async.Thread_safe.block_on_async_exn (fun () ->
          let work_count = 10 in
          let works =
            Quickcheck.random_sequence ~seed:(`Deterministic "works")
              Transaction_snark.Statement.gen
            |> Fn.flip Sequence.take work_count
            |> Sequence.map ~f:(fun x -> `One x)
            |> Sequence.to_list
          in
          let per_reader = work_count / 2 in
          let create_work work =
            Mock_snark_pool.Resource_pool.Diff.Add_solved_work
              ( work
              , Priced_proof.
                  { proof= One_or_two.map ~f:mk_dummy_proof work
                  ; fee=
                      { fee= Currency.Fee.of_int 0
                      ; prover= Signature_lib.Public_key.Compressed.empty } }
              )
          in
          let verify_unsolved_work () =
            let pool_reader, pool_writer =
              Strict_pipe.(create ~name:"Snark pool test" Synchronous)
            in
            let local_reader, local_writer =
              Strict_pipe.(create ~name:"Snark pool test" Synchronous)
            in
            (*incomming diffs*)
            List.map (List.take works per_reader) ~f:create_work
            |> List.map ~f:(fun work ->
                   ( Envelope.Incoming.local work
                   , Coda_net2.Validation_callback.create_without_expiration ()
                   ) )
            |> List.iter ~f:(fun diff ->
                   Strict_pipe.Writer.write pool_writer diff
                   |> Deferred.don't_wait_for ) ;
            (* locally generated diffs *)
            List.map (List.drop works per_reader) ~f:create_work
            |> List.iter ~f:(fun diff ->
                   Strict_pipe.Writer.write local_writer (diff, Fn.const ())
                   |> Deferred.don't_wait_for ) ;
            let%bind () = Async.Scheduler.yield_until_no_jobs_remain () in
            let frontier_broadcast_pipe_r, _ =
              Broadcast_pipe.create
                (Some (Mocks.Transition_frontier.create []))
            in
            let%bind verifier =
              Verifier.create ~logger ~proof_level
                ~pids:(Child_processes.Termination.create_pid_table ())
                ~conf_dir:None
            in
            let config = config verifier in
            let network_pool =
              Mock_snark_pool.create ~logger ~config ~constraint_constants
                ~consensus_constants ~time_controller
                ~incoming_diffs:pool_reader ~local_diffs:local_reader
                ~frontier_broadcast_pipe:frontier_broadcast_pipe_r
            in
            don't_wait_for
            @@ Linear_pipe.iter (Mock_snark_pool.broadcasts network_pool)
                 ~f:(fun work_command ->
                   let work =
                     match work_command with
                     | Mock_snark_pool.Resource_pool.Diff.Add_solved_work
                         (work, _) ->
                         work
                     | Mock_snark_pool.Resource_pool.Diff.Empty ->
                         assert false
                   in
                   assert (List.mem works work ~equal:( = )) ;
                   Deferred.unit ) ;
            Deferred.unit
          in
          verify_unsolved_work () )

    let%test_unit "rebroadcast behavior" =
      let pool_reader, _pool_writer =
        Strict_pipe.(create ~name:"Snark pool test" Synchronous)
      in
      let local_reader, _local_writer =
        Strict_pipe.(create ~name:"Snark pool test" Synchronous)
      in
      let tf = Mocks.Transition_frontier.create [] in
      let frontier_broadcast_pipe_r, _w = Broadcast_pipe.create (Some tf) in
      let stmt1, stmt2 =
        Quickcheck.random_value ~seed:(`Deterministic "")
          (Quickcheck.Generator.filter
             ~f:(fun (a, b) ->
               Mocks.Transaction_snark_work.Statement.compare a b <> 0 )
             (Quickcheck.Generator.tuple2
                Mocks.Transaction_snark_work.Statement.gen
                Mocks.Transaction_snark_work.Statement.gen))
      in
      let fee1, fee2 =
        Quickcheck.random_value ~seed:(`Deterministic "")
          (Quickcheck.Generator.tuple2 Fee_with_prover.gen Fee_with_prover.gen)
      in
      let fake_sender =
        Envelope.Sender.Remote
          (Peer.create
             (Unix.Inet_addr.of_string "1.2.3.4")
             ~peer_id:
               (Peer.Id.unsafe_of_string "contents should be irrelevant")
             ~libp2p_port:8302)
      in
      Async.Thread_safe.block_on_async_exn (fun () ->
          let open Deferred.Let_syntax in
          let%bind verifier =
            Verifier.create ~logger ~proof_level
              ~pids:(Child_processes.Termination.create_pid_table ())
              ~conf_dir:None
          in
          let config = config verifier in
          let network_pool =
            Mock_snark_pool.create ~logger:(Logger.null ()) ~config
              ~constraint_constants ~consensus_constants ~time_controller
              ~incoming_diffs:pool_reader ~local_diffs:local_reader
              ~frontier_broadcast_pipe:frontier_broadcast_pipe_r
          in
          let resource_pool = Mock_snark_pool.resource_pool network_pool in
          let%bind () =
            Mocks.Transition_frontier.refer_statements tf [stmt1; stmt2]
          in
          let%bind res1 =
            apply_diff ~sender:fake_sender resource_pool stmt1 fee1
          in
          let ok_exn = function
            | Ok e ->
                e
            | Error (`Other e) ->
                Or_error.ok_exn (Error e)
            | Error (`Locally_generated _) ->
                failwith "rejected because locally generated"
          in
          ok_exn res1 |> ignore ;
          let rebroadcastable1 =
            Mock_snark_pool.For_tests.get_rebroadcastable resource_pool
              ~has_timed_out:(Fn.const `Ok)
          in
          [%test_eq: Mock_snark_pool.Resource_pool.Diff.t list]
            rebroadcastable1 [] ;
          let%bind res2 = apply_diff resource_pool stmt2 fee2 in
          let proof2 = One_or_two.map ~f:mk_dummy_proof stmt2 in
          ok_exn res2 |> ignore ;
          let rebroadcastable2 =
            Mock_snark_pool.For_tests.get_rebroadcastable resource_pool
              ~has_timed_out:(Fn.const `Ok)
          in
          [%test_eq: Mock_snark_pool.Resource_pool.Diff.t list]
            rebroadcastable2
            [Add_solved_work (stmt2, {proof= proof2; fee= fee2})] ;
          let rebroadcastable3 =
            Mock_snark_pool.For_tests.get_rebroadcastable resource_pool
              ~has_timed_out:(Fn.const `Timed_out)
          in
          [%test_eq: Mock_snark_pool.Resource_pool.Diff.t list]
            rebroadcastable3 [] ;
          Deferred.unit )
  end )<|MERGE_RESOLUTION|>--- conflicted
+++ resolved
@@ -236,7 +236,6 @@
           | Some _ ->
               true )
 
-<<<<<<< HEAD
       let fee_is_sufficient t ~fee ~prover ~best_tip_ledger =
         let open Mina_base in
         Currency.Fee.(fee >= t.account_creation_fee)
@@ -277,29 +276,9 @@
                   keep ) ;
               return
                 (*when snark works removed from the pool*)
-                Coda_metrics.(
+                Mina_metrics.(
                   Gauge.set Snark_work.snark_pool_size
                     (Float.of_int @@ Hashtbl.length t.snark_tables.all)) )
-=======
-      let handle_transition_frontier_diff (removed, refcount_table) t =
-        t.ref_table <- Some refcount_table ;
-        t.removed_counter <- t.removed_counter + removed ;
-        if t.removed_counter < removed_breadcrumb_wait then return ()
-        else (
-          t.removed_counter <- 0 ;
-          Statement_table.filter_keys_inplace t.snark_tables.rebroadcastable
-            ~f:(fun work ->
-              (* Rebroadcastable should always be a subset of all. *)
-              assert (Hashtbl.mem t.snark_tables.all work) ;
-              work_is_referenced t work ) ;
-          Statement_table.filter_keys_inplace t.snark_tables.all
-            ~f:(work_is_referenced t) ;
-          return
-            (*when snark works removed from the pool*)
-            Mina_metrics.(
-              Gauge.set Snark_work.snark_pool_size
-                (Float.of_int @@ Hashtbl.length t.snark_tables.all)) )
->>>>>>> 0245d198
 
       (*TODO? add referenced statements from the transition frontier to ref_table here otherwise the work referenced in the root and not in any of the successor blocks will never be included. This may not be required because the chances of a new block from the root is very low (root's existing successor is 1 block away from finality)*)
       let listen_to_frontier_broadcast_pipe frontier_broadcast_pipe (t : t)
