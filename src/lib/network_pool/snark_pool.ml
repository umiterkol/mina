open Core_kernel
open Async
open Pipe_lib
open Network_peer
module Statement_table = Transaction_snark_work.Statement.Table

module Snark_tables = struct
  module Serializable = struct
    [%%versioned
    module Stable = struct
      module V1 = struct
        type t =
          ( Ledger_proof.Stable.V1.t One_or_two.Stable.V1.t
            Priced_proof.Stable.V1.t
          * [ `Rebroadcastable of Core.Time.Stable.With_utc_sexp.V2.t
            | `Not_rebroadcastable ] )
          Transaction_snark_work.Statement.Stable.V1.Table.t
        [@@deriving sexp]

        let to_latest = Fn.id
      end
    end]
  end

  type t =
    { all:
        Ledger_proof.t One_or_two.t Priced_proof.t
        Transaction_snark_work.Statement.Table.t
    ; rebroadcastable:
        (Ledger_proof.t One_or_two.t Priced_proof.t * Core.Time.t)
        Transaction_snark_work.Statement.Table.t }
  [@@deriving sexp]

  let compare t1 t2 =
    let p t = (Hashtbl.to_alist t.all, Hashtbl.to_alist t.rebroadcastable) in
    [%compare:
      ( Transaction_snark_work.Statement.t
      * Ledger_proof.t One_or_two.t Priced_proof.t )
      list
      * ( Transaction_snark_work.Statement.t
        * (Ledger_proof.t One_or_two.t Priced_proof.t * Core.Time.t) )
        list] (p t1) (p t2)

  let of_serializable (t : Serializable.t) : t =
    { all= Hashtbl.map t ~f:fst
    ; rebroadcastable=
        Hashtbl.filter_map t ~f:(fun (x, r) ->
            match r with
            | `Rebroadcastable time ->
                Some (x, time)
            | `Not_rebroadcastable ->
                None ) }

  let to_serializable (t : t) : Serializable.t =
    let res = Hashtbl.map t.all ~f:(fun x -> (x, `Not_rebroadcastable)) in
    Hashtbl.iteri t.rebroadcastable ~f:(fun ~key ~data:(x, r) ->
        Hashtbl.set res ~key ~data:(x, `Rebroadcastable r) ) ;
    res
end

module type S = sig
  type transition_frontier

  module Resource_pool : sig
    include
      Intf.Snark_resource_pool_intf
      with type transition_frontier := transition_frontier

    val remove_solved_work : t -> Transaction_snark_work.Statement.t -> unit

    module Diff : Intf.Snark_pool_diff_intf with type resource_pool := t
  end

  module For_tests : sig
    val get_rebroadcastable :
         Resource_pool.t
      -> has_timed_out:(Time.t -> [`Timed_out | `Ok])
      -> Resource_pool.Diff.t list
  end

  include
    Intf.Network_pool_base_intf
    with type resource_pool := Resource_pool.t
     and type resource_pool_diff := Resource_pool.Diff.t
     and type resource_pool_diff_verified := Resource_pool.Diff.t
     and type transition_frontier := transition_frontier
     and type config := Resource_pool.Config.t
     and type transition_frontier_diff :=
                Resource_pool.transition_frontier_diff
     and type rejected_diff := Resource_pool.Diff.rejected

  val get_completed_work :
       t
    -> Transaction_snark_work.Statement.t
    -> Transaction_snark_work.Checked.t option

  val load :
       config:Resource_pool.Config.t
    -> logger:Logger.t
    -> constraint_constants:Genesis_constants.Constraint_constants.t
    -> consensus_constants:Consensus.Constants.t
    -> time_controller:Block_time.Controller.t
    -> incoming_diffs:( Resource_pool.Diff.t Envelope.Incoming.t
                      * Mina_net2.Validation_callback.t )
                      Strict_pipe.Reader.t
    -> local_diffs:( Resource_pool.Diff.t
                   * (   (Resource_pool.Diff.t * Resource_pool.Diff.rejected)
                         Or_error.t
                      -> unit) )
                   Strict_pipe.Reader.t
    -> frontier_broadcast_pipe:transition_frontier option
                               Broadcast_pipe.Reader.t
    -> t Deferred.t
end

module type Transition_frontier_intf = sig
  type t

  type staged_ledger

  module Breadcrumb : sig
    type t

    val staged_ledger : t -> staged_ledger
  end

  type best_tip_diff

  val best_tip : t -> Breadcrumb.t

  val best_tip_diff_pipe : t -> best_tip_diff Broadcast_pipe.Reader.t

  val snark_pool_refcount_pipe :
       t
    -> Transition_frontier.Extensions.Snark_pool_refcount.view
       Pipe_lib.Broadcast_pipe.Reader.t
end

module Make
    (Base_ledger : Intf.Base_ledger_intf) (Staged_ledger : sig
        type t

        val ledger : t -> Base_ledger.t
    end)
    (Transition_frontier : Transition_frontier_intf
                           with type staged_ledger := Staged_ledger.t) =
struct
  module Resource_pool = struct
    module T = struct
      let label = "snark_pool"

      module Config = struct
        type t =
          { trust_system: (Trust_system.t[@sexp.opaque])
          ; verifier: (Verifier.t[@sexp.opaque])
          ; disk_location: string }
        [@@deriving sexp, make]
      end

      type transition_frontier_diff =
        [ `New_refcount_table of Extensions.Snark_pool_refcount.view
        | `New_best_tip of Base_ledger.t ]

      type t =
        { snark_tables: Snark_tables.t
        ; best_tip_ledger: (unit -> Base_ledger.t option[@sexp.opaque])
        ; mutable ref_table: int Statement_table.t option
              (** Tracks the number of blocks that have each work statement in
                  their scan state.
                  Work is included iff it is a member of some block scan state.
                  Used to filter the pool, ensuring that only work referenced
                  within the frontier is kept.
              *)
        ; mutable best_tip_table:
            Transaction_snark_work.Statement.Hash_set.t option
              (** The set of all snark work statements present in the scan
                  state for the last 10 blocks in the best chain.
                  Used to filter broadcasts of locally produced work, so that
                  irrelevant work is not broadcast.
              *)
        ; config: Config.t
        ; logger: (Logger.t[@sexp.opaque])
        ; mutable removed_counter: int
              (** A counter for transition frontier breadcrumbs removed. When
                  this reaches a certain value, unreferenced snark work is
                  removed from ref_table
              *)
        ; account_creation_fee: Currency.Fee.t
        ; batcher: Batcher.Snark_pool.t }
      [@@deriving sexp]

      type serializable = Snark_tables.Serializable.Stable.Latest.t
      [@@deriving bin_io_unversioned]

      let make_config = Config.make

      let removed_breadcrumb_wait = 10

      let get_best_tip_ledger ~frontier_broadcast_pipe () =
        Option.map (Broadcast_pipe.Reader.peek frontier_broadcast_pipe)
          ~f:(fun tf ->
            Transition_frontier.best_tip tf
            |> Transition_frontier.Breadcrumb.staged_ledger
            |> Staged_ledger.ledger )

      let of_serializable tables ~constraint_constants ~frontier_broadcast_pipe
          ~config ~logger : t =
        { snark_tables= Snark_tables.of_serializable tables
        ; best_tip_ledger= get_best_tip_ledger ~frontier_broadcast_pipe
        ; batcher= Batcher.Snark_pool.create config.verifier
        ; account_creation_fee=
            constraint_constants
              .Genesis_constants.Constraint_constants.account_creation_fee
        ; ref_table= None
        ; best_tip_table= None
        ; config
        ; logger
        ; removed_counter= removed_breadcrumb_wait }

      let snark_pool_json t : Yojson.Safe.t =
        `List
          (Statement_table.fold ~init:[] t.snark_tables.all
             ~f:(fun ~key ~data:{proof= _; fee= {fee; prover}} acc ->
               let work_ids =
                 Transaction_snark_work.Statement.compact_json key
               in
               `Assoc
                 [ ("work_ids", work_ids)
                 ; ("fee", Currency.Fee.Stable.V1.to_yojson fee)
                 ; ( "prover"
                   , Signature_lib.Public_key.Compressed.Stable.V1.to_yojson
                       prover ) ]
               :: acc ))

      let all_completed_work (t : t) : Transaction_snark_work.Info.t list =
        Statement_table.fold ~init:[] t.snark_tables.all
          ~f:(fun ~key ~data:{proof= _; fee= {fee; prover}} acc ->
            let work_ids = Transaction_snark_work.Statement.work_ids key in
            {Transaction_snark_work.Info.statements= key; work_ids; fee; prover}
            :: acc )

      (** false when there is no active transition_frontier or
          when the refcount for the given work is 0 *)
      let work_is_referenced t work =
        match t.ref_table with
        | None ->
            false
        | Some ref_table -> (
          match Statement_table.find ref_table work with
          | None ->
              false
          | Some _ ->
              true )

      let fee_is_sufficient t ~fee ~prover ~best_tip_ledger =
        let open Mina_base in
        Currency.Fee.(fee >= t.account_creation_fee)
        ||
        match best_tip_ledger with
        | None ->
            false
        | Some l ->
            Option.(
              is_some
                ( Base_ledger.location_of_account l
                    (Account_id.create prover Token_id.default)
                >>= Base_ledger.get l ))

      let handle_transition_frontier_diff u t =
        match u with
        | `New_best_tip l ->
            Statement_table.filteri_inplace t.snark_tables.all
              ~f:(fun ~key ~data:{fee= {fee; prover}; _} ->
                let keep =
                  fee_is_sufficient t ~fee ~prover ~best_tip_ledger:(Some l)
                in
                if not keep then
                  Hashtbl.remove t.snark_tables.rebroadcastable key ;
                keep ) ;
            return ()
        | `New_refcount_table
            { Extensions.Snark_pool_refcount.removed
            ; refcount_table
            ; best_tip_table } ->
            t.ref_table <- Some refcount_table ;
            t.best_tip_table <- Some best_tip_table ;
            t.removed_counter <- t.removed_counter + removed ;
            if t.removed_counter < removed_breadcrumb_wait then return ()
            else (
              t.removed_counter <- 0 ;
              Statement_table.filter_keys_inplace t.snark_tables.all
                ~f:(fun k ->
                  let keep = work_is_referenced t k in
                  if not keep then
                    Hashtbl.remove t.snark_tables.rebroadcastable k ;
                  keep ) ;
              return
                (*when snark works removed from the pool*)
                Mina_metrics.(
                  Gauge.set Snark_work.snark_pool_size
                    (Float.of_int @@ Hashtbl.length t.snark_tables.all)) )

      (*TODO? add referenced statements from the transition frontier to ref_table here otherwise the work referenced in the root and not in any of the successor blocks will never be included. This may not be required because the chances of a new block from the root is very low (root's existing successor is 1 block away from finality)*)
      let listen_to_frontier_broadcast_pipe frontier_broadcast_pipe (t : t)
          ~tf_diff_writer =
        (* start with empty ref table *)
        t.ref_table <- None ;
        t.best_tip_table <- None ;
        let tf_deferred =
          Broadcast_pipe.Reader.iter frontier_broadcast_pipe ~f:(function
            | Some tf ->
                (* Start the count at the max so we flush after reconstructing
                   the transition_frontier *)
                t.removed_counter <- removed_breadcrumb_wait ;
                Broadcast_pipe.Reader.iter
                  (Transition_frontier.snark_pool_refcount_pipe tf)
                  ~f:(fun x ->
                    Strict_pipe.Writer.write tf_diff_writer
                      (`New_refcount_table x) )
                |> Deferred.don't_wait_for ;
                Broadcast_pipe.Reader.iter
                  (Transition_frontier.best_tip_diff_pipe tf) ~f:(fun _ ->
                    Strict_pipe.Writer.write tf_diff_writer
                      (`New_best_tip
                        ( Transition_frontier.best_tip tf
                        |> Transition_frontier.Breadcrumb.staged_ledger
                        |> Staged_ledger.ledger )) )
                |> Deferred.don't_wait_for ;
                return ()
            | None ->
                t.ref_table <- None ;
                t.best_tip_table <- None ;
                return () )
        in
        Deferred.don't_wait_for tf_deferred

      let create ~constraint_constants ~consensus_constants:_
          ~time_controller:_ ~frontier_broadcast_pipe ~config ~logger
          ~tf_diff_writer =
        let t =
          { snark_tables=
              { all= Statement_table.create ()
              ; rebroadcastable= Statement_table.create () }
          ; best_tip_ledger= get_best_tip_ledger ~frontier_broadcast_pipe
          ; batcher= Batcher.Snark_pool.create config.verifier
          ; logger
          ; config
          ; ref_table= None
          ; best_tip_table= None
          ; account_creation_fee=
              constraint_constants
                .Genesis_constants.Constraint_constants.account_creation_fee
          ; removed_counter= removed_breadcrumb_wait }
        in
        listen_to_frontier_broadcast_pipe frontier_broadcast_pipe t
          ~tf_diff_writer ;
        t

      let get_logger t = t.logger

      let request_proof t = Statement_table.find t.snark_tables.all

      let add_snark ?(is_local = false) t ~work
          ~(proof : Ledger_proof.t One_or_two.t) ~fee =
        if work_is_referenced t work then (
          (*Note: fee against existing proofs and the new proofs are checked in
            Diff.unsafe_apply which calls this function*)
          Hashtbl.set t.snark_tables.all ~key:work ~data:{proof; fee} ;
          if is_local then
            Hashtbl.set t.snark_tables.rebroadcastable ~key:work
              ~data:({proof; fee}, Time.now ())
          else
            (* Stop rebroadcasting locally generated snarks if they are
               overwritten. No-op if there is no rebroadcastable SNARK with that
               statement. *)
            Hashtbl.remove t.snark_tables.rebroadcastable work ;
          (*when snark work is added to the pool*)
          Mina_metrics.(
            Gauge.set Snark_work.useful_snark_work_received_time_sec
              Time.(
                let x = now () |> to_span_since_epoch |> Span.to_sec in
                x -. Mina_metrics.time_offset_sec) ;
            Gauge.set Snark_work.snark_pool_size
              (Float.of_int @@ Hashtbl.length t.snark_tables.all) ;
            Snark_work.Snark_fee_histogram.observe Snark_work.snark_fee
              ( fee.Mina_base.Fee_with_prover.fee |> Currency.Fee.to_int
              |> Float.of_int )) ;
          `Added )
        else
          let origin = if is_local then "locally generated" else "gossiped" in
          [%log' warn t.logger]
            "Rejecting %s snark work $stmt, statement not referenced" origin
            ~metadata:
              [ ( "stmt"
                , One_or_two.to_yojson Transaction_snark.Statement.to_yojson
                    work ) ] ;
          `Statement_not_referenced

      let verify_and_act t ~work ~sender =
        let best_tip_ledger = t.best_tip_ledger () in
        let statements, priced_proof = work in
        let {Priced_proof.proof= proofs; fee= {prover; fee}} = priced_proof in
        let trust_record =
          Trust_system.record_envelope_sender t.config.trust_system t.logger
            sender
        in
        let is_local = Envelope.Sender.(equal Local sender) in
        let metadata =
          [ ("prover", Signature_lib.Public_key.Compressed.to_yojson prover)
          ; ("fee", Currency.Fee.to_yojson fee)
          ; ("sender", Envelope.Sender.to_yojson sender) ]
        in
        let log_and_punish ?(punish = true) statement e =
          let metadata =
            [ ("error", Error_json.error_to_yojson e)
            ; ("work_id", `Int (Transaction_snark.Statement.hash statement)) ]
            @ metadata
          in
          [%log' error t.logger] ~metadata
            "Error verifying transaction snark from $sender: $error" ;
          if punish && not is_local then
            trust_record
              ( Trust_system.Actions.Sent_invalid_proof
              , Some ("Error verifying transaction snark: $error", metadata) )
          else Deferred.return ()
        in
        let message = Mina_base.Sok_message.create ~fee ~prover in
        let prover_account_ok =
          fee_is_sufficient t ~fee ~prover ~best_tip_ledger
        in
        let verify proofs =
          let open Deferred.Let_syntax in
          let%bind statement_check =
            One_or_two.Deferred_result.map proofs ~f:(fun (p, s) ->
                let proof_statement = Ledger_proof.statement p in
                if Transaction_snark.Statement.( = ) proof_statement s then
                  Deferred.Or_error.ok_unit
                else
                  let e = Error.of_string "Statement and proof do not match" in
                  if is_local then
                    [%log' debug t.logger] ~metadata
                      !"Statement and proof mismatch. Proof statement: \
                        %{sexp:Transaction_snark.Statement.t} Statement \
                        %{sexp: Transaction_snark.Statement.t}"
                      proof_statement s ;
                  let%map () = log_and_punish s e in
                  Error e )
          in
          let work = One_or_two.map proofs ~f:snd in
          if not prover_account_ok then (
            [%log' debug t.logger]
              "Prover $prover did not have sufficient balance" ~metadata ;
            return false )
          else if not (work_is_referenced t work) then (
            [%log' debug t.logger] "Work $stmt not referenced"
              ~metadata:
                ( ( "stmt"
                  , One_or_two.to_yojson Transaction_snark.Statement.to_yojson
                      work )
                :: metadata ) ;
            return false )
          else
            match statement_check with
            | Error _ ->
                return false
            | Ok _ -> (
                let log ?punish e =
                  Deferred.List.iter (One_or_two.to_list proofs)
                    ~f:(fun (_, s) -> log_and_punish ?punish s e)
                in
                let proof_env =
                  Envelope.Incoming.wrap
                    ~data:(One_or_two.map proofs ~f:fst, message)
                    ~sender
                in
                match Signature_lib.Public_key.decompress prover with
                | None ->
                    (* We may need to decompress the key when paying the fee
                       transfer, so check that we can do it now.
                    *)
                    [%log' error t.logger]
                      "Proof had an invalid key: $public_key"
                      ~metadata:
                        [ ( "public_key"
                          , Signature_lib.Public_key.Compressed.to_yojson
                              prover ) ] ;
                    Deferred.return false
                | Some _ -> (
                    match%bind
                      Batcher.Snark_pool.verify t.batcher proof_env
                    with
                    | Ok true ->
                        return true
                    | Ok false ->
                        (* if this proof is in the set of invalid proofs*)
                        let e = Error.of_string "Invalid proof" in
                        let%map () = log e in
                        false
                    | Error e ->
                        (* Verifier crashed or other errors at our end. Don't punish the peer*)
                        let%map () = log ~punish:false e in
                        false ) )
        in
        match One_or_two.zip proofs statements with
        | Ok pairs ->
            verify pairs
        | Error e ->
            [%log' error t.logger]
              ~metadata:
                ( [ ("error", Error_json.error_to_yojson e)
                  ; ( "work_ids"
                    , Transaction_snark_work.Statement.compact_json statements
                    ) ]
                @ metadata )
              "One_or_two length mismatch: $error" ;
            Deferred.return false
    end

    include T
    module Diff = Snark_pool_diff.Make (Transition_frontier) (T)

    (** Returns locally-generated snark work for re-broadcast.
        This is limited to recent work which is yet to appear in a block.
    *)
    let get_rebroadcastable t ~has_timed_out:_ =
      let in_best_tip_table =
        match t.best_tip_table with
        | Some best_tip_table ->
            Hash_set.mem best_tip_table
        | None ->
            Fn.const false
      in
      Hashtbl.to_alist t.snark_tables.rebroadcastable
      |> List.filter_map ~f:(fun (stmt, (snark, _time)) ->
             if in_best_tip_table stmt then
               Some (Diff.Add_solved_work (stmt, snark))
             else None )

    let remove_solved_work t work =
      Statement_table.remove t.snark_tables.all work ;
      Statement_table.remove t.snark_tables.rebroadcastable work
  end

  include Network_pool_base.Make (Transition_frontier) (Resource_pool)

  module For_tests = struct
    let get_rebroadcastable = Resource_pool.get_rebroadcastable

    let snark_tables (t : Resource_pool.t) = t.snark_tables
  end

  let get_completed_work t statement =
    Option.map
      (Resource_pool.request_proof (resource_pool t) statement)
      ~f:(fun Priced_proof.{proof; fee= {fee; prover}} ->
        Transaction_snark_work.Checked.create_unsafe
          {Transaction_snark_work.fee; proofs= proof; prover} )

  (* This causes a snark pool to never be GC'd. This is fine as it should live as long as the daemon lives. *)
  let store_periodically (t : Resource_pool.t) =
    Clock.every' (Time.Span.of_min 3.) (fun () ->
        let before = Time.now () in
        let%map () =
          Writer.save_bin_prot t.config.disk_location
            Snark_tables.Serializable.Stable.Latest.bin_writer_t
            (Snark_tables.to_serializable t.snark_tables)
        in
        let elapsed = Time.(diff (now ()) before |> Span.to_ms) in
        Mina_metrics.(
          Snark_work.Snark_pool_serialization_ms_histogram.observe
            Snark_work.snark_pool_serialization_ms elapsed) ;
        [%log' debug t.logger] "SNARK pool serialization took $time ms"
          ~metadata:[("time", `Float elapsed)] )

  let loaded = ref false

  let load ~config ~logger ~constraint_constants ~consensus_constants
      ~time_controller ~incoming_diffs ~local_diffs ~frontier_broadcast_pipe =
    if !loaded then
      failwith
        "Snark_pool.load should only be called once. It has been called twice." ;
    loaded := true ;
    let tf_diff_reader, tf_diff_writer =
      Strict_pipe.(
        create ~name:"Snark pool Transition frontier diffs" Synchronous)
    in
    let%map res =
      match%map
        Async.Reader.load_bin_prot config.Resource_pool.Config.disk_location
          Snark_tables.Serializable.Stable.Latest.bin_reader_t
      with
      | Ok snark_table ->
          let pool =
            Resource_pool.of_serializable snark_table ~constraint_constants
              ~config ~logger ~frontier_broadcast_pipe
          in
          let network_pool =
            of_resource_pool_and_diffs pool ~logger ~constraint_constants
              ~incoming_diffs ~local_diffs ~tf_diffs:tf_diff_reader
          in
          Resource_pool.listen_to_frontier_broadcast_pipe
            frontier_broadcast_pipe pool ~tf_diff_writer ;
          network_pool
      | Error _e ->
          create ~config ~logger ~constraint_constants ~consensus_constants
            ~time_controller ~incoming_diffs ~local_diffs
            ~frontier_broadcast_pipe
    in
    store_periodically (resource_pool res) ;
    res
end

(* TODO: defunctor or remove monkey patching (#3731) *)
include Make (Mina_base.Ledger) (Staged_ledger)
          (struct
            include Transition_frontier

            type best_tip_diff = Extensions.Best_tip_diff.view

            let best_tip_diff_pipe t =
              Extensions.(get_view_pipe (extensions t) Best_tip_diff)

            let snark_pool_refcount_pipe t =
              Extensions.(get_view_pipe (extensions t) Snark_pool_refcount)
          end)

module Diff_versioned = struct
  [%%versioned
  module Stable = struct
    [@@@no_toplevel_latest_type]

    module V1 = struct
      type t = Resource_pool.Diff.t =
        | Add_solved_work of
            Transaction_snark_work.Statement.Stable.V1.t
            * Ledger_proof.Stable.V1.t One_or_two.Stable.V1.t
              Priced_proof.Stable.V1.t
        | Empty
      [@@deriving compare, sexp, to_yojson, hash]

      let to_latest = Fn.id
    end
  end]

  type t = Stable.Latest.t =
    | Add_solved_work of
        Transaction_snark_work.Statement.t
        * Ledger_proof.t One_or_two.t Priced_proof.t
    | Empty
  [@@deriving compare, sexp, to_yojson, hash]
end

let%test_module "random set test" =
  ( module struct
    open Mina_base

    let trust_system = Mocks.trust_system

    let precomputed_values = Lazy.force Precomputed_values.for_unit_tests

    (* SNARK work is rejected if the prover doesn't have an account and the fee
       is below the account creation fee. So, just to make generating valid SNARK
       work easier for testing, we set the account creation fee to 0. *)
    let constraint_constants =
      { precomputed_values.constraint_constants with
        account_creation_fee= Currency.Fee.zero }

    let consensus_constants = precomputed_values.consensus_constants

    let proof_level = precomputed_values.proof_level

    let logger = Logger.null ()

    let time_controller = Block_time.Controller.basic ~logger

    let verifier =
      Async.Thread_safe.block_on_async_exn (fun () ->
          Verifier.create ~logger ~proof_level ~constraint_constants
            ~conf_dir:None
            ~pids:(Child_processes.Termination.create_pid_table ()) )

    module Mock_snark_pool =
      Make (Mocks.Base_ledger) (Mocks.Staged_ledger)
        (Mocks.Transition_frontier)
    open Ledger_proof.For_tests

    let apply_diff resource_pool work
        ?(proof = One_or_two.map ~f:mk_dummy_proof)
        ?(sender = Envelope.Sender.Local) fee =
      let diff =
        Mock_snark_pool.Resource_pool.Diff.Add_solved_work
          (work, {Priced_proof.Stable.Latest.proof= proof work; fee})
      in
      let enveloped_diff = Envelope.Incoming.wrap ~data:diff ~sender in
      match%bind
        Mock_snark_pool.Resource_pool.Diff.verify resource_pool enveloped_diff
      with
      | Ok _ ->
          Mock_snark_pool.Resource_pool.Diff.unsafe_apply resource_pool
            enveloped_diff
      | Error _ ->
          Deferred.return (Error (`Other (Error.of_string "Invalid diff")))

    let config =
      Mock_snark_pool.Resource_pool.make_config ~verifier ~trust_system
        ~disk_location:"/tmp/snark-pool"

    let gen ?length () =
      let open Quickcheck.Generator.Let_syntax in
      let gen_entry =
        Quickcheck.Generator.tuple2 Mocks.Transaction_snark_work.Statement.gen
          Fee_with_prover.gen
      in
      let%map sample_solved_work =
        match length with
        | None ->
            Quickcheck.Generator.list gen_entry
        | Some n ->
            Quickcheck.Generator.list_with_length n gen_entry
      in
      let tf = Mocks.Transition_frontier.create [] in
      let frontier_broadcast_pipe_r, _ = Broadcast_pipe.create (Some tf) in
      let incoming_diff_r, _incoming_diff_w =
        Strict_pipe.(create ~name:"Snark pool test" Synchronous)
      in
      let local_diff_r, _local_diff_w =
        Strict_pipe.(create ~name:"Snark pool test" Synchronous)
      in
      let res =
        let open Deferred.Let_syntax in
        let resource_pool =
          Mock_snark_pool.create ~config ~logger ~constraint_constants
            ~consensus_constants ~time_controller
            ~frontier_broadcast_pipe:frontier_broadcast_pipe_r
            ~incoming_diffs:incoming_diff_r ~local_diffs:local_diff_r
          |> Mock_snark_pool.resource_pool
        in
        (*Statements should be referenced before work for those can be included*)
        let%bind () =
          Mocks.Transition_frontier.refer_statements tf
            (List.unzip sample_solved_work |> fst)
        in
        let%map () =
          Deferred.List.iter sample_solved_work ~f:(fun (work, fee) ->
              let%map res = apply_diff resource_pool work fee in
              assert (Result.is_ok res) )
        in
        (resource_pool, tf)
      in
      res

    let%test_unit "serialization" =
      let t, _tf =
        Async.Thread_safe.block_on_async_exn (fun () ->
            Quickcheck.random_value (gen ~length:100 ()) )
      in
      let s0 = Mock_snark_pool.For_tests.snark_tables t in
      let s1 =
        Snark_tables.to_serializable s0 |> Snark_tables.of_serializable
      in
      [%test_eq: Snark_tables.t] s0 s1

    let%test_unit "Invalid proofs are not accepted" =
      let open Quickcheck.Generator.Let_syntax in
      let invalid_work_gen =
        let gen =
          let gen_entry =
            Quickcheck.Generator.tuple3
              Mocks.Transaction_snark_work.Statement.gen Fee_with_prover.gen
              Signature_lib.Public_key.Compressed.gen
          in
          let%map solved_work = Quickcheck.Generator.list gen_entry in
          List.fold ~init:[] solved_work
            ~f:(fun acc (work, fee, some_other_pk) ->
              (*Making it invalid by forging*)
              let invalid_sok_digest =
                Sok_message.(
                  digest @@ create ~prover:some_other_pk ~fee:fee.fee)
              in
              ( work
              , One_or_two.map work ~f:(fun statement ->
                    Ledger_proof.create ~statement
                      ~sok_digest:invalid_sok_digest
                      ~proof:Proof.transaction_dummy )
              , fee
              , some_other_pk )
              :: acc )
        in
        Quickcheck.Generator.filter gen ~f:(fun ls ->
            List.for_all ls ~f:(fun (_, _, fee, mal_pk) ->
                not
                @@ Signature_lib.Public_key.Compressed.equal mal_pk fee.prover
            ) )
      in
      Quickcheck.test ~trials:5
        ~sexp_of:
          [%sexp_of:
            (Mock_snark_pool.Resource_pool.t * Mocks.Transition_frontier.t)
            Deferred.t
            * ( Transaction_snark_work.Statement.t
              * Ledger_proof.t One_or_two.t
              * Fee_with_prover.t
              * Signature_lib.Public_key.Compressed.t )
              list]
        (Quickcheck.Generator.tuple2 (gen ()) invalid_work_gen)
        ~f:(fun (t, invalid_work_lst) ->
          Async.Thread_safe.block_on_async_exn (fun () ->
              let open Deferred.Let_syntax in
              let%bind t, tf = t in
              let completed_works =
                Mock_snark_pool.Resource_pool.all_completed_work t
              in
              (*Statements should be referenced before work for those can be included*)
              let%bind () =
                Mocks.Transition_frontier.refer_statements tf
                  (List.map invalid_work_lst ~f:(fun (stmt, _, _, _) -> stmt))
              in
              let%map () =
                Deferred.List.iter invalid_work_lst
                  ~f:(fun (statements, proofs, fee, _) ->
                    let diff =
                      Mock_snark_pool.Resource_pool.Diff.Add_solved_work
                        ( statements
                        , {Priced_proof.Stable.Latest.proof= proofs; fee} )
                      |> Envelope.Incoming.local
                    in
                    let%map res =
                      Mock_snark_pool.Resource_pool.Diff.verify t diff
                    in
                    assert (Result.is_error res) )
              in
              [%test_eq: Transaction_snark_work.Info.t list] completed_works
                (Mock_snark_pool.Resource_pool.all_completed_work t) ) )

    let%test_unit "When two priced proofs of the same work are inserted into \
                   the snark pool, the fee of the work is at most the minimum \
                   of those fees" =
      Quickcheck.test ~trials:5
        ~sexp_of:
          [%sexp_of:
            (Mock_snark_pool.Resource_pool.t * Mocks.Transition_frontier.t)
            Deferred.t
            * Mocks.Transaction_snark_work.Statement.t
            * Fee_with_prover.t
            * Fee_with_prover.t]
        (Async.Quickcheck.Generator.tuple4 (gen ())
           Mocks.Transaction_snark_work.Statement.gen Fee_with_prover.gen
           Fee_with_prover.gen)
        ~f:(fun (t, work, fee_1, fee_2) ->
          Async.Thread_safe.block_on_async_exn (fun () ->
              let%bind t, tf = t in
              (*Statements should be referenced before work for those can be included*)
              let%bind () =
                Mocks.Transition_frontier.refer_statements tf [work]
              in
              let%bind _ = apply_diff t work fee_1 in
              let%map _ = apply_diff t work fee_2 in
              let fee_upper_bound = Currency.Fee.min fee_1.fee fee_2.fee in
              let {Priced_proof.fee= {fee; _}; _} =
                Option.value_exn
                  (Mock_snark_pool.Resource_pool.request_proof t work)
              in
              assert (Currency.Fee.(fee <= fee_upper_bound)) ) )

    let%test_unit "A priced proof of a work will replace an existing priced \
                   proof of the same work only if it's fee is smaller than \
                   the existing priced proof" =
      Quickcheck.test ~trials:5
        ~sexp_of:
          [%sexp_of:
            (Mock_snark_pool.Resource_pool.t * Mocks.Transition_frontier.t)
            Deferred.t
            * Mocks.Transaction_snark_work.Statement.t
            * Fee_with_prover.t
            * Fee_with_prover.t]
        (Quickcheck.Generator.tuple4 (gen ())
           Mocks.Transaction_snark_work.Statement.gen Fee_with_prover.gen
           Fee_with_prover.gen)
        ~f:(fun (t, work, fee_1, fee_2) ->
          Async.Thread_safe.block_on_async_exn (fun () ->
              let%bind t, tf = t in
              (*Statements should be referenced before work for those can be included*)
              let%bind () =
                Mocks.Transition_frontier.refer_statements tf [work]
              in
              Mock_snark_pool.Resource_pool.remove_solved_work t work ;
              let expensive_fee = Fee_with_prover.max fee_1 fee_2
              and cheap_fee = Fee_with_prover.min fee_1 fee_2 in
              let%bind _ = apply_diff t work cheap_fee in
              let%map res = apply_diff t work expensive_fee in
              assert (Result.is_error res) ;
              assert (
                Currency.Fee.equal cheap_fee.fee
                  (Option.value_exn
                     (Mock_snark_pool.Resource_pool.request_proof t work))
                    .fee
                    .fee ) ) )

    let fake_work =
      `One
        (Quickcheck.random_value ~seed:(`Deterministic "worktest")
           Transaction_snark.Statement.gen)

    let%test_unit "Work that gets fed into apply_and_broadcast will be \
                   received in the pool's reader" =
      Async.Thread_safe.block_on_async_exn (fun () ->
          let pool_reader, _pool_writer =
            Strict_pipe.(create ~name:"Snark pool test" Synchronous)
          in
          let local_reader, _local_writer =
            Strict_pipe.(create ~name:"Snark pool test" Synchronous)
          in
          let frontier_broadcast_pipe_r, _ =
            Broadcast_pipe.create (Some (Mocks.Transition_frontier.create []))
          in
          let network_pool =
            Mock_snark_pool.create ~config ~constraint_constants
              ~consensus_constants ~time_controller ~incoming_diffs:pool_reader
              ~local_diffs:local_reader ~logger
              ~frontier_broadcast_pipe:frontier_broadcast_pipe_r
          in
          let priced_proof =
            { Priced_proof.proof=
                `One
                  (mk_dummy_proof
                     (Quickcheck.random_value
                        ~seed:(`Deterministic "test proof")
                        Transaction_snark.Statement.gen))
            ; fee=
                { fee= Currency.Fee.of_int 0
                ; prover= Signature_lib.Public_key.Compressed.empty } }
          in
          let command =
            Mock_snark_pool.Resource_pool.Diff.Add_solved_work
              (fake_work, priced_proof)
          in
          don't_wait_for
          @@ Linear_pipe.iter (Mock_snark_pool.broadcasts network_pool)
               ~f:(fun _ ->
                 let pool = Mock_snark_pool.resource_pool network_pool in
                 ( match
                     Mock_snark_pool.Resource_pool.request_proof pool fake_work
                   with
                 | Some {proof; fee= _} ->
                     assert (
                       [%equal: Ledger_proof.t One_or_two.t] proof
                         priced_proof.proof )
                 | None ->
                     failwith "There should have been a proof here" ) ;
                 Deferred.unit ) ;
          Mock_snark_pool.apply_and_broadcast network_pool
            (Envelope.Incoming.local command)
            (Mock_snark_pool.Broadcast_callback.Local (Fn.const ())) )

    let%test_unit "when creating a network, the incoming diffs and locally \
                   generated diffs in reader pipes will automatically get \
                   process" =
      Async.Thread_safe.block_on_async_exn (fun () ->
          let work_count = 10 in
          let works =
            Quickcheck.random_sequence ~seed:(`Deterministic "works")
              Transaction_snark.Statement.gen
            |> Fn.flip Sequence.take work_count
            |> Sequence.map ~f:(fun x -> `One x)
            |> Sequence.to_list
          in
          let per_reader = work_count / 2 in
          let create_work work =
            Mock_snark_pool.Resource_pool.Diff.Add_solved_work
              ( work
              , Priced_proof.
                  { proof= One_or_two.map ~f:mk_dummy_proof work
                  ; fee=
                      { fee= Currency.Fee.of_int 0
                      ; prover= Signature_lib.Public_key.Compressed.empty } }
              )
          in
          let verify_unsolved_work () =
            let pool_reader, pool_writer =
              Strict_pipe.(create ~name:"Snark pool test" Synchronous)
            in
            let local_reader, local_writer =
              Strict_pipe.(create ~name:"Snark pool test" Synchronous)
            in
            (*incomming diffs*)
            List.map (List.take works per_reader) ~f:create_work
            |> List.map ~f:(fun work ->
                   ( Envelope.Incoming.local work
                   , Mina_net2.Validation_callback.create_without_expiration ()
                   ) )
            |> List.iter ~f:(fun diff ->
                   Strict_pipe.Writer.write pool_writer diff
                   |> Deferred.don't_wait_for ) ;
            (* locally generated diffs *)
            List.map (List.drop works per_reader) ~f:create_work
            |> List.iter ~f:(fun diff ->
                   Strict_pipe.Writer.write local_writer (diff, Fn.const ())
                   |> Deferred.don't_wait_for ) ;
            let%bind () = Async.Scheduler.yield_until_no_jobs_remain () in
            let frontier_broadcast_pipe_r, _ =
              Broadcast_pipe.create
                (Some (Mocks.Transition_frontier.create []))
            in
            let network_pool =
              Mock_snark_pool.create ~logger ~config ~constraint_constants
                ~consensus_constants ~time_controller
                ~incoming_diffs:pool_reader ~local_diffs:local_reader
                ~frontier_broadcast_pipe:frontier_broadcast_pipe_r
            in
            don't_wait_for
            @@ Linear_pipe.iter (Mock_snark_pool.broadcasts network_pool)
                 ~f:(fun work_command ->
                   let work =
                     match work_command with
                     | Mock_snark_pool.Resource_pool.Diff.Add_solved_work
                         (work, _) ->
                         work
                     | Mock_snark_pool.Resource_pool.Diff.Empty ->
                         assert false
                   in
                   assert (
                     List.mem works work
                       ~equal:
                         [%equal: Transaction_snark.Statement.t One_or_two.t]
                   ) ;
                   Deferred.unit ) ;
            Deferred.unit
          in
          verify_unsolved_work () )

    let%test_unit "rebroadcast behavior" =
      let pool_reader, _pool_writer =
        Strict_pipe.(create ~name:"Snark pool test" Synchronous)
      in
      let local_reader, _local_writer =
        Strict_pipe.(create ~name:"Snark pool test" Synchronous)
      in
      let tf = Mocks.Transition_frontier.create [] in
      let frontier_broadcast_pipe_r, _w = Broadcast_pipe.create (Some tf) in
      let stmt1, stmt2, stmt3, stmt4 =
        let gen_not_any l =
          Quickcheck.Generator.filter
            Mocks.Transaction_snark_work.Statement.gen ~f:(fun x ->
              List.for_all l ~f:(fun y ->
                  Mocks.Transaction_snark_work.Statement.compare x y <> 0 ) )
        in
        let open Quickcheck.Generator.Let_syntax in
        Quickcheck.random_value ~seed:(`Deterministic "")
          (let%bind a = gen_not_any [] in
           let%bind b = gen_not_any [a] in
           let%bind c = gen_not_any [a; b] in
           let%map d = gen_not_any [a; b; c] in
           (a, b, c, d))
      in
      let fee1, fee2, fee3, fee4 =
        Quickcheck.random_value ~seed:(`Deterministic "")
          (Quickcheck.Generator.tuple4 Fee_with_prover.gen Fee_with_prover.gen
             Fee_with_prover.gen Fee_with_prover.gen)
      in
      let fake_sender =
        Envelope.Sender.Remote
          (Peer.create
             (Unix.Inet_addr.of_string "1.2.3.4")
             ~peer_id:
               (Peer.Id.unsafe_of_string "contents should be irrelevant")
             ~libp2p_port:8302)
      in
      let compare_work (x : Mock_snark_pool.Resource_pool.Diff.t)
          (y : Mock_snark_pool.Resource_pool.Diff.t) =
        match (x, y) with
        | Add_solved_work (stmt1, _), Add_solved_work (stmt2, _) ->
            Transaction_snark_work.Statement.compare stmt1 stmt2
        | _ ->
            assert false
      in
      let check_work ~expected ~got =
        let sort = List.sort ~compare:compare_work in
        [%test_eq: Mock_snark_pool.Resource_pool.Diff.t list] (sort got)
          (sort expected)
      in
      Async.Thread_safe.block_on_async_exn (fun () ->
          let open Deferred.Let_syntax in
          let network_pool =
            Mock_snark_pool.create ~logger:(Logger.null ()) ~config
              ~constraint_constants ~consensus_constants ~time_controller
              ~incoming_diffs:pool_reader ~local_diffs:local_reader
              ~frontier_broadcast_pipe:frontier_broadcast_pipe_r
          in
          let resource_pool = Mock_snark_pool.resource_pool network_pool in
          let%bind () =
            Mocks.Transition_frontier.refer_statements tf
              [stmt1; stmt2; stmt3; stmt4]
          in
          let%bind res1 =
            apply_diff ~sender:fake_sender resource_pool stmt1 fee1
          in
          let ok_exn = function
            | Ok e ->
                e
            | Error (`Other e) ->
                Or_error.ok_exn (Error e)
            | Error (`Locally_generated _) ->
                failwith "rejected because locally generated"
          in
          ignore
            ( ok_exn res1
              : Mock_snark_pool.Resource_pool.Diff.verified
                * Mock_snark_pool.Resource_pool.Diff.rejected ) ;
          let rebroadcastable1 =
            Mock_snark_pool.For_tests.get_rebroadcastable resource_pool
              ~has_timed_out:(Fn.const `Ok)
          in
          check_work ~got:rebroadcastable1 ~expected:[] ;
          let%bind res2 = apply_diff resource_pool stmt2 fee2 in
          let proof2 = One_or_two.map ~f:mk_dummy_proof stmt2 in
          ignore
            ( ok_exn res2
              : Mock_snark_pool.Resource_pool.Diff.verified
                * Mock_snark_pool.Resource_pool.Diff.rejected ) ;
          let rebroadcastable2 =
            Mock_snark_pool.For_tests.get_rebroadcastable resource_pool
              ~has_timed_out:(Fn.const `Ok)
          in
          check_work ~got:rebroadcastable2
            ~expected:[Add_solved_work (stmt2, {proof= proof2; fee= fee2})] ;
          let%bind res3 = apply_diff resource_pool stmt3 fee3 in
          let proof3 = One_or_two.map ~f:mk_dummy_proof stmt3 in
          ignore
            ( ok_exn res3
              : Mock_snark_pool.Resource_pool.Diff.verified
                * Mock_snark_pool.Resource_pool.Diff.rejected ) ;
          let rebroadcastable3 =
            Mock_snark_pool.For_tests.get_rebroadcastable resource_pool
              ~has_timed_out:(Fn.const `Ok)
          in
<<<<<<< HEAD
          let () =
            let open Mock_snark_pool.Resource_pool.Diff in
            let compare x y =
              match (x, y) with
              | Add_solved_work (stmt1, _), Add_solved_work (stmt2, _) ->
                Transaction_snark_work.Statement.compare stmt1 stmt2
              | _ ->
                assert false
            in
            [%test_eq: Mock_snark_pool.Resource_pool.Diff.t list]
              (List.sort  ~compare rebroadcastable3)
              (List.sort
                 ~compare
                 [ Add_solved_work (stmt2, {proof= proof2; fee= fee2})
                 ; Add_solved_work (stmt3, {proof= proof3; fee= fee3}) ])
          in
          (* Mark work as included in a block. *)
          let%bind () =
            Mocks.Transition_frontier.completed_work_statements tf
              [stmt1; stmt2]
          in
          let rebroadcastable4 =
            Mock_snark_pool.For_tests.get_rebroadcastable resource_pool
              ~has_timed_out:(Fn.const `Ok)
          in
          [%test_eq: Mock_snark_pool.Resource_pool.Diff.t list]
            rebroadcastable4
            [Add_solved_work (stmt3, {proof= proof3; fee= fee3})] ;
=======
          check_work ~got:rebroadcastable3
            ~expected:
              [ Add_solved_work (stmt2, {proof= proof2; fee= fee2})
              ; Add_solved_work (stmt3, {proof= proof3; fee= fee3}) ] ;
>>>>>>> fc4c7327
          (* Keep rebroadcasting even after the timeout, as long as the work
             hasn't appeared in a block yet.
          *)
          let rebroadcastable4 =
            Mock_snark_pool.For_tests.get_rebroadcastable resource_pool
              ~has_timed_out:(Fn.const `Timed_out)
          in
          check_work ~got:rebroadcastable4
            ~expected:
              [ Add_solved_work (stmt2, {proof= proof2; fee= fee2})
              ; Add_solved_work (stmt3, {proof= proof3; fee= fee3}) ] ;
          let%bind res6 = apply_diff resource_pool stmt4 fee4 in
          let proof4 = One_or_two.map ~f:mk_dummy_proof stmt4 in
          ignore
            ( ok_exn res6
              : Mock_snark_pool.Resource_pool.Diff.verified
                * Mock_snark_pool.Resource_pool.Diff.rejected ) ;
          (* Mark best tip as not including stmt3. *)
          let%bind () =
            Mocks.Transition_frontier.remove_from_best_tip tf [stmt3]
          in
          let rebroadcastable5 =
            Mock_snark_pool.For_tests.get_rebroadcastable resource_pool
              ~has_timed_out:(Fn.const `Ok)
          in
          check_work ~got:rebroadcastable5
            ~expected:
              [ Add_solved_work (stmt2, {proof= proof2; fee= fee2})
              ; Add_solved_work (stmt4, {proof= proof4; fee= fee4}) ] ;
          Deferred.unit )
  end )<|MERGE_RESOLUTION|>--- conflicted
+++ resolved
@@ -1133,41 +1133,10 @@
             Mock_snark_pool.For_tests.get_rebroadcastable resource_pool
               ~has_timed_out:(Fn.const `Ok)
           in
-<<<<<<< HEAD
-          let () =
-            let open Mock_snark_pool.Resource_pool.Diff in
-            let compare x y =
-              match (x, y) with
-              | Add_solved_work (stmt1, _), Add_solved_work (stmt2, _) ->
-                Transaction_snark_work.Statement.compare stmt1 stmt2
-              | _ ->
-                assert false
-            in
-            [%test_eq: Mock_snark_pool.Resource_pool.Diff.t list]
-              (List.sort  ~compare rebroadcastable3)
-              (List.sort
-                 ~compare
-                 [ Add_solved_work (stmt2, {proof= proof2; fee= fee2})
-                 ; Add_solved_work (stmt3, {proof= proof3; fee= fee3}) ])
-          in
-          (* Mark work as included in a block. *)
-          let%bind () =
-            Mocks.Transition_frontier.completed_work_statements tf
-              [stmt1; stmt2]
-          in
-          let rebroadcastable4 =
-            Mock_snark_pool.For_tests.get_rebroadcastable resource_pool
-              ~has_timed_out:(Fn.const `Ok)
-          in
-          [%test_eq: Mock_snark_pool.Resource_pool.Diff.t list]
-            rebroadcastable4
-            [Add_solved_work (stmt3, {proof= proof3; fee= fee3})] ;
-=======
           check_work ~got:rebroadcastable3
             ~expected:
               [ Add_solved_work (stmt2, {proof= proof2; fee= fee2})
               ; Add_solved_work (stmt3, {proof= proof3; fee= fee3}) ] ;
->>>>>>> fc4c7327
           (* Keep rebroadcasting even after the timeout, as long as the work
              hasn't appeared in a block yet.
           *)
