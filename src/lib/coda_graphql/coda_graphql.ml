open Core
open Async
open Graphql_async
open Coda_base
open Signature_lib
open Currency

let result_of_exn f v ~error = try Ok (f v) with _ -> Error error

let result_of_or_error ?error v =
  Result.map_error v ~f:(fun internal_error ->
      let str_error = Error.to_string_hum internal_error in
      match error with
      | None ->
          str_error
      | Some error ->
          sprintf "%s (%s)" error str_error )

let result_field ~resolve =
  Schema.io_field ~resolve:(fun resolve_info src inputs ->
      Deferred.return @@ resolve resolve_info src inputs )

let result_field_no_inputs ~resolve =
  Schema.io_field ~resolve:(fun resolve_info src ->
      Deferred.return @@ resolve resolve_info src )

let verification_key =
  lazy
    (let open Async in
    let%map vk = Snark_keys.blockchain_verification () in
    let open Crypto_params.Tock_backend.Verification_key in
    let open Lite_compat_algebra in
    let key =
      { Lite_base.Crypto_params.Tock.Bowe_gabizon.Verification_key.alpha_beta=
          alpha_beta vk.wrap |> target_field
      ; delta= delta vk.wrap |> g2
      ; query= query vk.wrap |> g1_vector }
    in
    sprintf
      !"%{sexp:\n\
       \    Lite_base.Crypto_params.Tock.Bowe_gabizon.Verification_key.t}\n"
      key)

module Doc = struct
  let date =
    sprintf
      !"%s (stringified Unix time - number of milliseconds since January 1, \
        1970)"

  let bin_prot =
    sprintf !"%s (base58-encoded janestreet/bin_prot serialization)"
end

module Reflection = struct
  let regex = lazy (Re2.create_exn {regex|\_(\w)|regex})

  let underToCamel s =
    Re2.replace_exn (Lazy.force regex) s ~f:(fun m ->
        let s = Re2.Match.get_exn ~sub:(`Index 1) m in
        String.capitalize s )

  (** When Fields.folding, create graphql fields via reflection *)
  let reflect f ~typ acc x =
    let new_name = underToCamel (Field.name x) in
    Schema.(
      field new_name ~typ ~args:Arg.[] ~resolve:(fun _ v -> f (Field.get x v))
      :: acc)

  module Shorthand = struct
    open Schema

    (* Note: Eta expansion is needed here to combat OCaml's weak polymorphism nonsense *)

    let id ~typ a x = reflect Fn.id ~typ a x

    let nn_int a x = id ~typ:(non_null int) a x

    let int a x = id ~typ:int a x

    let nn_bool a x = id ~typ:(non_null bool) a x

    let bool a x = id ~typ:bool a x

    let nn_string a x = id ~typ:(non_null string) a x

    let string a x = id ~typ:string a x

    module F = struct
      let int f a x = reflect f ~typ:Schema.int a x

      let nn_int f a x = reflect f ~typ:Schema.(non_null int) a x

      let string f a x = reflect f ~typ:Schema.string a x

      let nn_string f a x = reflect f ~typ:Schema.(non_null string) a x
    end
  end
end

module Types = struct
  open Schema
  open Graphql_lib.Base_types

  let public_key = public_key ()

  let uint64 = uint64 ()

  let uint32 = uint32 ()

  let sync_status : ('context, Sync_status.t option) typ =
    enum "SyncStatus" ~doc:"Sync status of daemon"
      ~values:
        (List.map Sync_status.all ~f:(fun status ->
             enum_value
               (String.map ~f:Char.uppercase @@ Sync_status.to_string status)
               ~value:status ))

  let transaction_status : ('context, Transaction_status.State.t option) typ =
    enum "TransactionStatus" ~doc:"Status of a transaction"
      ~values:
        Transaction_status.State.
          [ enum_value "INCLUDED" ~value:Included
              ~doc:"A transaction that is on the longest chain"
          ; enum_value "PENDING" ~value:Pending
              ~doc:
                "A transaction either in the transition frontier or in \
                 transaction pool but is not on the longest chain"
          ; enum_value "UNKNOWN" ~value:Unknown
              ~doc:
                "The transaction has either been snarked, reached finality \
                 through consensus or has been dropped" ]

  let block_producer_timing :
      ( _
      , [`Check_again of Block_time.t | `Produce of Block_time.t | `Produce_now]
        option )
      typ =
    obj "BlockProducerTimings" ~fields:(fun _ ->
        let of_time = Consensus.Data.Consensus_time.of_time_exn in
        [ field "times"
            ~typ:
              ( non_null @@ list @@ non_null
              @@ Consensus.Data.Consensus_time.graphql_type () )
            ~args:Arg.[]
            ~resolve:(fun {ctx= coda; _} -> function `Check_again _time -> []
              | `Produce time -> [of_time time] | `Produce_now ->
                  [ of_time
                    @@ Block_time.now (Coda_lib.config coda).time_controller ]
              ) ] )

  module DaemonStatus = struct
    type t = Daemon_rpcs.Types.Status.t

    let interval : (_, (Time.Span.t * Time.Span.t) option) typ =
      obj "Interval" ~fields:(fun _ ->
          [ field "start" ~typ:(non_null string)
              ~args:Arg.[]
              ~resolve:(fun _ (start, _) ->
                Time.Span.to_ms start |> Int64.of_float |> Int64.to_string )
          ; field "stop" ~typ:(non_null string)
              ~args:Arg.[]
              ~resolve:(fun _ (_, end_) ->
                Time.Span.to_ms end_ |> Int64.of_float |> Int64.to_string ) ]
      )

    let histogram : (_, Perf_histograms.Report.t option) typ =
      obj "Histogram" ~fields:(fun _ ->
          let open Reflection.Shorthand in
          List.rev
          @@ Perf_histograms.Report.Fields.fold ~init:[]
               ~values:(id ~typ:Schema.(non_null (list (non_null int))))
               ~intervals:(id ~typ:(non_null (list (non_null interval))))
               ~underflow:nn_int ~overflow:nn_int )

    module Rpc_timings = Daemon_rpcs.Types.Status.Rpc_timings
    module Rpc_pair = Rpc_timings.Rpc_pair

    let rpc_pair : (_, Perf_histograms.Report.t option Rpc_pair.t option) typ =
      let h = Reflection.Shorthand.id ~typ:histogram in
      obj "RpcPair" ~fields:(fun _ ->
          List.rev @@ Rpc_pair.Fields.fold ~init:[] ~dispatch:h ~impl:h )

    let rpc_timings : (_, Rpc_timings.t option) typ =
      let fd = Reflection.Shorthand.id ~typ:(non_null rpc_pair) in
      obj "RpcTimings" ~fields:(fun _ ->
          List.rev
          @@ Rpc_timings.Fields.fold ~init:[] ~get_staged_ledger_aux:fd
               ~answer_sync_ledger_query:fd ~get_ancestry:fd
               ~get_transition_chain_proof:fd ~get_transition_chain:fd )

    module Histograms = Daemon_rpcs.Types.Status.Histograms

    let histograms : (_, Histograms.t option) typ =
      let h = Reflection.Shorthand.id ~typ:histogram in
      obj "Histograms" ~fields:(fun _ ->
          let open Reflection.Shorthand in
          List.rev
          @@ Histograms.Fields.fold ~init:[]
               ~rpc_timings:(id ~typ:(non_null rpc_timings))
               ~external_transition_latency:h
               ~accepted_transition_local_latency:h
               ~accepted_transition_remote_latency:h
               ~snark_worker_transition_time:h ~snark_worker_merge_time:h )

    let consensus_configuration : (_, Consensus.Configuration.t option) typ =
      obj "ConsensusConfiguration" ~fields:(fun _ ->
          let open Reflection.Shorthand in
          List.rev
          @@ Consensus.Configuration.Fields.fold ~init:[] ~delta:nn_int
               ~k:nn_int ~c:nn_int ~c_times_k:nn_int ~slots_per_epoch:nn_int
               ~slot_duration:nn_int ~epoch_duration:nn_int
               ~acceptable_network_delay:nn_int )

    let peer : (_, Network_peer.Peer.Display.Stable.V1.t option) typ =
      obj "Peer" ~fields:(fun _ ->
          let open Reflection.Shorthand in
          List.rev
          @@ Network_peer.Peer.Display.Stable.V1.Fields.fold ~init:[]
               ~host:nn_string ~libp2p_port:nn_int ~peer_id:nn_string )

    let addrs_and_ports :
        (_, Node_addrs_and_ports.Display.Stable.V1.t option) typ =
      obj "AddrsAndPorts" ~fields:(fun _ ->
          let open Reflection.Shorthand in
          List.rev
          @@ Node_addrs_and_ports.Display.Stable.V1.Fields.fold ~init:[]
               ~external_ip:nn_string ~bind_ip:nn_string ~client_port:nn_int
               ~libp2p_port:nn_int ~peer:(id ~typ:peer) )

    let t : (_, Daemon_rpcs.Types.Status.t option) typ =
      obj "DaemonStatus" ~fields:(fun _ ->
          let open Reflection.Shorthand in
          List.rev
          @@ Daemon_rpcs.Types.Status.Fields.fold ~init:[] ~num_accounts:int
               ~next_block_production:(id ~typ:block_producer_timing)
               ~blockchain_length:int ~uptime_secs:nn_int
               ~ledger_merkle_root:string ~state_hash:string
               ~commit_id:nn_string ~conf_dir:nn_string
               ~peers:(id ~typ:Schema.(non_null @@ list (non_null string)))
               ~user_commands_sent:nn_int ~snark_worker:string
               ~snark_work_fee:nn_int
               ~sync_status:(id ~typ:(non_null sync_status))
               ~block_production_keys:
                 (id ~typ:Schema.(non_null @@ list (non_null string)))
               ~histograms:(id ~typ:histograms)
               ~consensus_time_best_tip:
                 (id ~typ:(Consensus.Data.Consensus_time.graphql_type ()))
               ~consensus_time_now:
                 (id
                    ~typ:
                      Schema.(
                        non_null
                          (Consensus.Data.Consensus_time.graphql_type ())))
               ~consensus_mechanism:nn_string
               ~addrs_and_ports:(id ~typ:(non_null addrs_and_ports))
               ~consensus_configuration:
                 (id ~typ:(non_null consensus_configuration))
               ~highest_block_length_received:nn_int )
  end

  let fee_transfer =
    obj "FeeTransfer" ~fields:(fun _ ->
        [ field "recipient"
            ~args:Arg.[]
            ~doc:"Public key of fee transfer recipient"
            ~typ:(non_null public_key)
            ~resolve:(fun _ (pk, _) -> pk)
        ; field "fee" ~typ:(non_null uint64)
            ~args:Arg.[]
            ~doc:"Amount that the recipient is paid in this fee transfer"
            ~resolve:(fun _ (_, fee) -> Currency.Fee.to_uint64 fee) ] )

  let completed_work =
    obj "CompletedWork" ~doc:"Completed snark works" ~fields:(fun _ ->
        [ field "prover"
            ~args:Arg.[]
            ~doc:"Public key of the prover" ~typ:(non_null public_key)
            ~resolve:(fun _ {Transaction_snark_work.Info.prover; _} -> prover)
        ; field "fee" ~typ:(non_null uint64)
            ~args:Arg.[]
            ~doc:"Amount the prover is paid for the snark work"
            ~resolve:(fun _ {Transaction_snark_work.Info.fee; _} ->
              Currency.Fee.to_uint64 fee )
        ; field "workIds" ~doc:"Unique identifier for the snark work purchased"
            ~typ:(non_null @@ list @@ non_null int)
            ~args:Arg.[]
            ~resolve:(fun _ {Transaction_snark_work.Info.work_ids; _} ->
              One_or_two.to_list work_ids ) ] )

  let sign =
    enum "sign"
      ~values:
        [enum_value "PLUS" ~value:Sgn.Pos; enum_value "MINUS" ~value:Sgn.Neg]

  let signed_fee =
    obj "SignedFee" ~doc:"Signed fee" ~fields:(fun _ ->
        [ field "sign" ~typ:(non_null sign) ~doc:"+/-"
            ~args:Arg.[]
            ~resolve:(fun _ fee -> Currency.Fee.Signed.sgn fee)
        ; field "feeMagnitude" ~typ:(non_null uint64) ~doc:"Fee"
            ~args:Arg.[]
            ~resolve:(fun _ fee ->
              Currency.Fee.(to_uint64 (Signed.magnitude fee)) ) ] )

  let work_statement =
    obj "WorkDescription"
      ~doc:
        "Transition from a source ledger to a target ledger with some fee \
         excess and increase in supply " ~fields:(fun _ ->
        [ field "sourceLedgerHash" ~typ:(non_null string)
            ~doc:"Base58Check-encoded hash of the source ledger"
            ~args:Arg.[]
            ~resolve:(fun _ {Transaction_snark.Statement.source; _} ->
              Frozen_ledger_hash.to_string source )
        ; field "targetLedgerHash" ~typ:(non_null string)
            ~doc:"Base58Check-encoded hash of the target ledger"
            ~args:Arg.[]
            ~resolve:(fun _ {Transaction_snark.Statement.target; _} ->
              Frozen_ledger_hash.to_string target )
        ; field "feeExcess" ~typ:(non_null signed_fee)
            ~doc:
              "Total transaction fee that is not accounted for in the \
               transition from source ledger to target ledger"
            ~args:Arg.[]
            ~resolve:(fun _ {Transaction_snark.Statement.fee_excess; _} ->
              fee_excess )
        ; field "supplyIncrease" ~typ:(non_null uint64)
            ~doc:"Increase in total coinbase reward "
            ~args:Arg.[]
            ~resolve:(fun _ {Transaction_snark.Statement.supply_increase; _} ->
              Currency.Amount.to_uint64 supply_increase )
        ; field "workId" ~doc:"Unique identifier for a snark work"
            ~typ:(non_null int)
            ~args:Arg.[]
            ~resolve:(fun _ w -> Transaction_snark.Statement.hash w) ] )

  let pending_work =
    obj "PendingSnarkWork"
      ~doc:"Snark work bundles that are not available in the pool yet"
      ~fields:(fun _ ->
        [ field "workBundle"
            ~args:Arg.[]
            ~doc:"Work bundle with one or two snark work"
            ~typ:(non_null @@ list @@ non_null work_statement)
            ~resolve:(fun _ w -> One_or_two.to_list w) ] )

  let blockchain_state =
    obj "BlockchainState" ~fields:(fun _ ->
        [ field "date" ~typ:(non_null string) ~doc:(Doc.date "date")
            ~args:Arg.[]
            ~resolve:(fun _ {Coda_state.Blockchain_state.Poly.timestamp; _} ->
              Block_time.to_string timestamp )
        ; field "snarkedLedgerHash" ~typ:(non_null string)
            ~doc:"Base58Check-encoded hash of the snarked ledger"
            ~args:Arg.[]
            ~resolve:
              (fun _ {Coda_state.Blockchain_state.Poly.snarked_ledger_hash; _} ->
              Frozen_ledger_hash.to_string snarked_ledger_hash )
        ; field "stagedLedgerHash" ~typ:(non_null string)
            ~doc:"Base58Check-encoded hash of the staged ledger"
            ~args:Arg.[]
            ~resolve:
              (fun _ {Coda_state.Blockchain_state.Poly.staged_ledger_hash; _} ->
              Coda_base.Ledger_hash.to_string
              @@ Staged_ledger_hash.ledger_hash staged_ledger_hash ) ] )

  let protocol_state =
    let open Auxiliary_database.Filtered_external_transition.Protocol_state in
    obj "ProtocolState" ~fields:(fun _ ->
        [ field "previousStateHash" ~typ:(non_null string)
            ~doc:"Base58Check-encoded hash of the previous state"
            ~args:Arg.[]
            ~resolve:(fun _ t ->
              State_hash.to_base58_check t.previous_state_hash )
        ; field "blockchainState"
            ~doc:"State which is agnostic of a particular consensus algorithm"
            ~typ:(non_null blockchain_state)
            ~args:Arg.[]
            ~resolve:(fun _ t -> t.blockchain_state)
        ; field "consensusState"
            ~doc:
              "State specific to the Codaboros Proof of Stake consensus \
               algorithm"
            ~typ:(non_null @@ Consensus.Data.Consensus_state.graphql_type ())
            ~args:Arg.[]
            ~resolve:(fun _ t -> t.consensus_state) ] )

  let chain_reorganization_status : ('context, [`Changed] option) typ =
    enum "ChainReorganizationStatus"
      ~doc:"Status for whenever the blockchain is reorganized"
      ~values:[enum_value "CHANGED" ~value:`Changed]

  module AccountObj = struct
    module AnnotatedBalance = struct
      type t =
        { total: Balance.t
        ; unknown: Balance.t
        ; blockchain_length: Unsigned.uint32 }

      let obj =
        obj "AnnotatedBalance"
          ~doc:
            "A total balance annotated with the amount that is currently \
             unknown with the invariant: unknown <= total" ~fields:(fun _ ->
            [ field "total" ~typ:(non_null uint64)
                ~doc:"The amount of coda owned by the account"
                ~args:Arg.[]
                ~resolve:(fun _ (b : t) -> Balance.to_uint64 b.total)
            ; field "unknown" ~typ:(non_null uint64)
                ~doc:
                  "The amount of coda owned by the account whose origin is \
                   currently unknown"
                ~deprecated:(Deprecated None)
                ~args:Arg.[]
                ~resolve:(fun _ (b : t) -> Balance.to_uint64 b.unknown)
            ; field "blockHeight" ~typ:(non_null uint32)
                ~doc:"Block height at which balance was measured"
                ~args:Arg.[]
                ~resolve:(fun _ (b : t) -> b.blockchain_length) ] )
    end

    module Partial_account = struct
      let to_full_account
          { Account.Poly.public_key
          ; token_id
          ; nonce
          ; balance
          ; receipt_chain_hash
          ; delegate
          ; voting_for
          ; timing } =
        let open Option.Let_syntax in
        let%bind public_key = public_key in
        let%bind nonce = nonce in
        let%bind receipt_chain_hash = receipt_chain_hash in
        let%bind delegate = delegate in
        let%bind voting_for = voting_for in
        let%map timing = timing in
        { Account.Poly.public_key
        ; token_id
        ; nonce
        ; balance
        ; receipt_chain_hash
        ; delegate
        ; voting_for
        ; timing }

      let of_full_account
          { Account.Poly.public_key
          ; token_id
          ; nonce
          ; balance
          ; receipt_chain_hash
          ; delegate
          ; voting_for
          ; timing } blockchain_length =
        { Account.Poly.public_key= Some public_key
        ; token_id
        ; nonce= Some nonce
        ; balance=
            { AnnotatedBalance.total= balance
            ; unknown= balance
            ; blockchain_length }
        ; receipt_chain_hash= Some receipt_chain_hash
        ; delegate= Some delegate
        ; voting_for= Some voting_for
        ; timing }

      let of_account_id coda account_id =
        let account =
          coda |> Coda_lib.best_tip |> Participating_state.active
          |> Option.bind ~f:(fun tip ->
                 let ledger =
                   Transition_frontier.Breadcrumb.staged_ledger tip
                   |> Staged_ledger.ledger
                 in
                 Ledger.location_of_account ledger account_id
                 |> Option.bind ~f:(Ledger.get ledger)
                 |> Option.map ~f:(fun account ->
                        ( account
                        , Transition_frontier.Breadcrumb.blockchain_length tip
                        ) ) )
        in
        match account with
        | Some
            ( { Account.Poly.public_key
              ; token_id
              ; nonce
              ; balance
              ; receipt_chain_hash
              ; delegate
              ; voting_for
              ; timing }
            , blockchain_length ) ->
            { Account.Poly.public_key= Some public_key
            ; token_id
            ; nonce= Some nonce
            ; delegate= Some delegate
            ; balance=
                { AnnotatedBalance.total= balance
                ; unknown= balance
                ; blockchain_length }
            ; receipt_chain_hash= Some receipt_chain_hash
            ; voting_for= Some voting_for
            ; timing }
        | None ->
            Account.
              { Poly.public_key= Some (Account_id.public_key account_id)
              ; token_id= Account_id.token_id account_id
              ; nonce= None
              ; delegate= None
              ; balance=
                  { AnnotatedBalance.total= Balance.zero
                  ; unknown= Balance.zero
                  ; blockchain_length= Unsigned.UInt32.zero }
              ; receipt_chain_hash= None
              ; voting_for= None
              ; timing= Timing.Untimed }

      let of_pk coda pk =
        of_account_id coda (Account_id.create pk Token_id.default)
    end

    (** Hack: Account.Poly.t is only parameterized over 'pk once and so, in
        order for delegate to be optional, we must also make account
        public_key optional even though it's always Some. In an attempt to
        avoid a large refactoring, and also avoid making a new record, we'll
        deal with a value_exn here and be sad. *)
    type t =
      { account:
          ( Public_key.Compressed.t option
          , Token_id.t
          , AnnotatedBalance.t
          , Account.Nonce.t option
          , Receipt.Chain_hash.t option
          , State_hash.t option
          , Account.Timing.t )
          Account.Poly.t
      ; locked: bool option
      ; is_actively_staking: bool
      ; path: string }

    let lift coda pk account =
      let block_production_pubkeys = Coda_lib.block_production_pubkeys coda in
      let accounts = Coda_lib.wallets coda in
      { account
      ; locked= Secrets.Wallets.check_locked accounts ~needle:pk
      ; is_actively_staking=
          Public_key.Compressed.Set.mem block_production_pubkeys pk
      ; path= Secrets.Wallets.get_path accounts pk }

    let get_best_ledger_account coda pk =
      lift coda pk (Partial_account.of_pk coda pk)

    let account_id {Account.Poly.public_key; token_id; _} =
      Account_id.create (Option.value_exn public_key) token_id

    let rec account =
      lazy
        (obj "Account" ~doc:"An account record according to the daemon"
           ~fields:(fun _ ->
             [ field "publicKey" ~typ:(non_null public_key)
                 ~doc:"The public identity of the account"
                 ~args:Arg.[]
                 ~resolve:(fun _ {account; _} ->
                   Option.value_exn account.Account.Poly.public_key )
             ; field "balance"
                 ~typ:(non_null AnnotatedBalance.obj)
                 ~doc:"The amount of coda owned by the account"
                 ~args:Arg.[]
                 ~resolve:(fun _ {account; _} -> account.Account.Poly.balance)
             ; field "nonce" ~typ:string
                 ~doc:
                   "A natural number that increases with each transaction \
                    (stringified uint32)"
                 ~args:Arg.[]
                 ~resolve:(fun _ {account; _} ->
                   Option.map ~f:Account.Nonce.to_string
                     account.Account.Poly.nonce )
             ; field "inferredNonce" ~typ:string
                 ~doc:
                   "Like the `nonce` field, except it includes the scheduled \
                    transactions (transactions not yet included in a block) \
                    (stringified uint32)"
                 ~args:Arg.[]
                 ~resolve:(fun {ctx= coda; _} {account; _} ->
                   let account_id = account_id account in
                   match
                     Coda_commands
                     .get_inferred_nonce_from_transaction_pool_and_ledger coda
                       account_id
                   with
                   | `Active (Some nonce) ->
                       Some (Account.Nonce.to_string nonce)
                   | `Active None | `Bootstrapping ->
                       None )
             ; field "epochDelegateAccount" ~typ:(Lazy.force account)
                 ~doc:
                   "The account that you delegated on the staking ledger of \
                    the current block's epoch"
                 ~args:Arg.[]
                 ~resolve:(fun {ctx= coda; _} {account; _} ->
                   let open Option.Let_syntax in
                   let account_id = account_id account in
                   let%bind staking_ledger = Coda_lib.staking_ledger coda in
                   try
                     let index =
                       Sparse_ledger.find_index_exn staking_ledger account_id
                     in
                     let delegate_account =
                       Sparse_ledger.get_exn staking_ledger index
                     in
                     let delegate_key = delegate_account.public_key in
                     Some (get_best_ledger_account coda delegate_key)
                   with e ->
                     Logger.warn
                       (Coda_lib.top_level_logger coda)
                       !"Could not retrieve delegate account from sparse \
                         ledger. The account may not be in the ledger: \
                         %{sexp:exn}"
                       e ~module_:__MODULE__ ~location:__LOC__ ;
                     None )
             ; field "receiptChainHash" ~typ:string
                 ~doc:"Top hash of the receipt chain merkle-list"
                 ~args:Arg.[]
                 ~resolve:(fun _ {account; _} ->
                   Option.map ~f:Receipt.Chain_hash.to_string
                     account.Account.Poly.receipt_chain_hash )
             ; field "delegate" ~typ:public_key
                 ~doc:
                   "The public key to which you are delegating - if you are \
                    not delegating to anybody, this would return your public \
                    key"
                 ~args:Arg.[]
                 ~deprecated:(Deprecated (Some "use delegateAccount instead"))
                 ~resolve:(fun _ {account; _} -> account.Account.Poly.delegate)
             ; field "delegateAccount" ~typ:(Lazy.force account)
                 ~doc:
                   "The account to which you are delegating - if you are not \
                    delegating to anybody, this would return your public key"
                 ~args:Arg.[]
                 ~resolve:(fun {ctx= coda; _} {account; _} ->
                   Option.map
                     ~f:(get_best_ledger_account coda)
                     account.Account.Poly.delegate )
             ; field "delegators"
                 ~typ:(list @@ non_null @@ Lazy.force account)
                 ~doc:
                   "The list of accounts which are delegating to you (note \
                    that the info is recorded in the last epoch so it might \
                    not be up to date with the current account status)"
                 ~args:Arg.[]
                 ~resolve:(fun {ctx= coda; _} {account; _} ->
                   let open Option.Let_syntax in
                   let%bind pk = account.Account.Poly.public_key in
                   let%map delegators =
                     Coda_lib.current_epoch_delegators coda ~pk
                   in
                   List.map
                     ~f:(fun a ->
                       { account=
                           Partial_account.of_full_account a
                             Unsigned.UInt32.zero
                       ; locked= None
                       ; is_actively_staking= true
                       ; path= "" } )
                     delegators )
             ; field "lastEpochDelegators"
                 ~typ:(list @@ non_null @@ Lazy.force account)
                 ~doc:
                   "The list of accounts which are delegating to you in the \
                    last epoch (note that the info is recorded in the one \
                    before last epoch epoch so it might not be up to date \
                    with the current account status)"
                 ~args:Arg.[]
                 ~resolve:(fun {ctx= coda; _} {account; _} ->
                   let open Option.Let_syntax in
                   let%bind pk = account.Account.Poly.public_key in
                   let%map delegators =
                     Coda_lib.last_epoch_delegators coda ~pk
                   in
                   List.map
                     ~f:(fun a ->
                       { account=
                           Partial_account.of_full_account a
                             Unsigned.UInt32.zero
                       ; locked= None
                       ; is_actively_staking= true
                       ; path= "" } )
                     delegators )
             ; field "votingFor" ~typ:string
                 ~doc:
                   "The previous epoch lock hash of the chain which you are \
                    voting for"
                 ~args:Arg.[]
                 ~resolve:(fun _ {account; _} ->
                   Option.map ~f:Coda_base.State_hash.to_base58_check
                     account.Account.Poly.voting_for )
             ; field "stakingActive" ~typ:(non_null bool)
                 ~doc:
                   "True if you are actively staking with this account on the \
                    current daemon - this may not yet have been updated if \
                    the staking key was changed recently"
                 ~args:Arg.[]
                 ~resolve:(fun _ {is_actively_staking; _} ->
                   is_actively_staking )
             ; field "privateKeyPath" ~typ:(non_null string)
                 ~doc:"Path of the private key file for this account"
                 ~args:Arg.[]
                 ~resolve:(fun _ {path; _} -> path)
             ; field "locked" ~typ:bool
                 ~doc:
                   "True if locked, false if unlocked, null if the account \
                    isn't tracked by the queried daemon"
                 ~args:Arg.[]
                 ~resolve:(fun _ {locked; _} -> locked) ] ))

    let account = Lazy.force account
  end

  let user_command : (Coda_lib.t, User_command.t option) typ =
    obj "UserCommand" ~fields:(fun _ ->
        [ field "id" ~typ:(non_null guid)
            ~args:Arg.[]
            ~resolve:(fun _ user_command ->
              User_command.to_base58_check user_command )
        ; field "isDelegation" ~typ:(non_null bool)
            ~doc:
              "If true, this represents a delegation of stake, otherwise it \
               is a payment"
            ~args:Arg.[]
            ~resolve:(fun _ user_command ->
              match
                User_command.Payload.body @@ User_command.payload user_command
              with
              | Stake_delegation _ ->
                  true
              | Payment _ ->
                  false )
        ; field "nonce" ~typ:(non_null int) ~doc:"Nonce of the transaction"
            ~args:Arg.[]
            ~resolve:(fun _ payment ->
              User_command_payload.nonce @@ User_command.payload payment
              |> Account.Nonce.to_int )
        ; field "from" ~typ:(non_null public_key)
            ~doc:"Public key of the sender"
            ~deprecated:(Deprecated (Some "use fromAccount field instead"))
            ~args:Arg.[]
            ~resolve:(fun _ payment ->
              Account_id.public_key @@ User_command.fee_payer payment )
        ; field "fromAccount"
            ~typ:(non_null AccountObj.account)
            ~doc:"Account of the sender"
            ~args:Arg.[]
            ~resolve:(fun {ctx= coda; _} payment ->
              AccountObj.get_best_ledger_account coda
                (Account_id.public_key @@ User_command.fee_payer payment) )
        ; field "to" ~typ:(non_null public_key)
            ~doc:"Public key of the receiver"
            ~deprecated:(Deprecated (Some "use toAccount field instead"))
            ~args:Arg.[]
            ~resolve:(fun _ payment ->
              match
                User_command_payload.body (User_command.payload payment)
              with
              | Payment {Payment_payload.Poly.receiver; _} ->
                  Account_id.public_key @@ receiver
              | Stake_delegation (Set_delegate {new_delegate}) ->
                  new_delegate )
        ; field "toAccount"
            ~typ:(non_null AccountObj.account)
            ~doc:"Account of the receiver"
            ~args:Arg.[]
            ~resolve:(fun {ctx= coda; _} payment ->
              let pk =
                match
                  User_command_payload.body (User_command.payload payment)
                with
                | Payment {Payment_payload.Poly.receiver; _} ->
                    Account_id.public_key @@ receiver
                | Stake_delegation (Set_delegate {new_delegate}) ->
                    new_delegate
              in
              AccountObj.get_best_ledger_account coda pk )
        ; result_field_no_inputs "amount" ~typ:(non_null uint64)
            ~doc:
              "Amount that sender is sending to receiver - this is 0 for \
               delegations"
            ~args:Arg.[]
            ~resolve:(fun _ payment ->
              match
                User_command_payload.body (User_command.payload payment)
              with
              | Payment {Payment_payload.Poly.amount; _} ->
                  Ok (amount |> Currency.Amount.to_uint64)
              | Stake_delegation _ ->
                  (* Stake delegation does not have an amount, so we set it to 0 *)
                  Ok Unsigned.UInt64.zero )
        ; field "fee" ~typ:(non_null uint64)
            ~doc:"Fee that sender is willing to pay for making the transaction"
            ~args:Arg.[]
            ~resolve:(fun _ payment ->
              User_command.fee payment |> Currency.Fee.to_uint64 )
        ; field "memo" ~typ:(non_null string)
            ~doc:"Short arbitrary message provided by the sender"
            ~args:Arg.[]
            ~resolve:(fun _ payment ->
              User_command_payload.memo @@ User_command.payload payment
              |> User_command_memo.to_string ) ] )

  let transactions =
    let open Auxiliary_database.Filtered_external_transition.Transactions in
    obj "Transactions" ~doc:"Different types of transactions in a block"
      ~fields:(fun _ ->
        [ field "userCommands"
            ~doc:
              "List of user commands (payments and stake delegations) \
               included in this block"
            ~typ:(non_null @@ list @@ non_null user_command)
            ~args:Arg.[]
            ~resolve:(fun _ {user_commands; _} -> user_commands)
        ; field "feeTransfer"
            ~doc:"List of fee transfers included in this block"
            ~typ:(non_null @@ list @@ non_null fee_transfer)
            ~args:Arg.[]
            ~resolve:(fun _ {fee_transfers; _} -> fee_transfers)
        ; field "coinbase" ~typ:(non_null uint64)
            ~doc:"Amount of coda granted to the producer of this block"
            ~args:Arg.[]
            ~resolve:(fun _ {coinbase; _} -> Currency.Amount.to_uint64 coinbase)
        ] )

  let protocol_state_proof : (Coda_lib.t, Proof.t option) typ =
    let display_g1_elem (g1 : Crypto_params.Tick_backend.Inner_curve.t) =
      let x, y = Crypto_params.Tick_backend.Inner_curve.to_affine_exn g1 in
      List.map [x; y] ~f:Crypto_params.Tick0.Field.to_string
    in
    let display_g2_elem (g2 : Curve_choice.Tock_full.G2.t) =
      let open Curve_choice.Tock_full in
      let x, y = G2.to_affine_exn g2 in
      let to_string (fqe : Fqe.t) =
        let vector = Fqe.to_vector fqe in
        List.init (Fq.Vector.length vector) ~f:(fun i ->
            let fq = Fq.Vector.get vector i in
            Crypto_params.Tick0.Field.to_string fq )
      in
      List.map [x; y] ~f:to_string
    in
    let string_list_field ~resolve =
      field
        ~typ:(non_null @@ list (non_null string))
        ~args:Arg.[]
        ~resolve:(fun _ (proof : Proof.t) -> display_g1_elem (resolve proof))
    in
    let string_list_list_field ~resolve =
      field
        ~typ:(non_null @@ list (non_null @@ list @@ non_null string))
        ~args:Arg.[]
        ~resolve:(fun _ (proof : Proof.t) -> display_g2_elem (resolve proof))
    in
    obj "protocolStateProof" ~fields:(fun _ ->
        [ string_list_field "a" ~resolve:(fun (proof : Proof.t) -> proof.a)
        ; string_list_list_field "b" ~resolve:(fun (proof : Proof.t) -> proof.b)
        ; string_list_field "c" ~resolve:(fun (proof : Proof.t) -> proof.c)
        ; string_list_list_field "delta_prime"
            ~resolve:(fun (proof : Proof.t) -> proof.delta_prime)
        ; string_list_field "z" ~resolve:(fun (proof : Proof.t) -> proof.z) ]
    )

  let block :
      ( Coda_lib.t
      , ( Auxiliary_database.Filtered_external_transition.t
        , State_hash.t )
        With_hash.t
        option )
      typ =
    let open Auxiliary_database.Filtered_external_transition in
    obj "Block" ~fields:(fun _ ->
        [ field "creator" ~typ:(non_null public_key)
            ~doc:"Public key of account that produced this block"
            ~deprecated:(Deprecated (Some "use creatorAccount field instead"))
            ~args:Arg.[]
            ~resolve:(fun _ {With_hash.data; _} -> data.creator)
        ; field "creatorAccount"
            ~typ:(non_null AccountObj.account)
            ~doc:"Account that produced this block"
            ~args:Arg.[]
            ~resolve:(fun {ctx= coda; _} {With_hash.data; _} ->
              AccountObj.get_best_ledger_account coda data.creator )
        ; field "stateHash" ~typ:(non_null string)
            ~doc:"Base58Check-encoded hash of the state after this block"
            ~args:Arg.[]
            ~resolve:(fun _ {With_hash.hash; _} ->
              State_hash.to_base58_check hash )
        ; field "stateHashField" ~typ:(non_null string)
            ~doc:
              "Experimental: Bigint field-element representation of stateHash"
            ~args:Arg.[]
            ~resolve:(fun _ {With_hash.hash; _} ->
              State_hash.to_decimal_string hash )
        ; field "protocolState" ~typ:(non_null protocol_state)
            ~args:Arg.[]
            ~resolve:(fun _ {With_hash.data; _} -> data.protocol_state)
        ; field "protocolStateProof"
            ~typ:(non_null protocol_state_proof)
            ~doc:"Snark proof of blockchain state"
            ~args:Arg.[]
            ~resolve:(fun _ {With_hash.data; _} -> data.proof)
        ; field "transactions" ~typ:(non_null transactions)
            ~args:Arg.[]
            ~resolve:(fun _ {With_hash.data; _} -> data.transactions)
        ; field "snarkJobs"
            ~typ:(non_null @@ list @@ non_null completed_work)
            ~args:Arg.[]
            ~resolve:(fun _ {With_hash.data; _} -> data.snark_jobs) ] )

  let snark_worker =
    obj "SnarkWorker" ~fields:(fun _ ->
        [ field "key" ~typ:(non_null public_key)
            ~doc:"Public key of current snark worker"
            ~deprecated:(Deprecated (Some "use account field instead"))
            ~args:Arg.[]
            ~resolve:(fun (_ : Coda_lib.t resolve_info) (key, _) -> key)
        ; field "account"
            ~typ:(non_null AccountObj.account)
            ~doc:"Account of the current snark worker"
            ~args:Arg.[]
            ~resolve:(fun {ctx= coda; _} (key, _) ->
              AccountObj.get_best_ledger_account coda key )
        ; field "fee" ~typ:(non_null uint64)
            ~doc:"Fee that snark worker is charging to generate a snark proof"
            ~args:Arg.[]
            ~resolve:(fun (_ : Coda_lib.t resolve_info) (_, fee) ->
              Currency.Fee.to_uint64 fee ) ] )

  module Payload = struct
    let create_account : (Coda_lib.t, Account.key option) typ =
      obj "AddAccountPayload" ~fields:(fun _ ->
          [ field "publicKey" ~typ:(non_null public_key)
              ~doc:"Public key of the created account"
              ~deprecated:(Deprecated (Some "use account field instead"))
              ~args:Arg.[]
              ~resolve:(fun _ -> Fn.id)
          ; field "account"
              ~typ:(non_null AccountObj.account)
              ~doc:"Details of created account"
              ~args:Arg.[]
              ~resolve:(fun {ctx= coda; _} key ->
                AccountObj.get_best_ledger_account coda key ) ] )

    let unlock_account : (Coda_lib.t, Account.key option) typ =
      obj "UnlockPayload" ~fields:(fun _ ->
          [ field "publicKey" ~typ:(non_null public_key)
              ~doc:"Public key of the unlocked account"
              ~deprecated:(Deprecated (Some "use account field instead"))
              ~args:Arg.[]
              ~resolve:(fun _ -> Fn.id)
          ; field "account"
              ~typ:(non_null AccountObj.account)
              ~doc:"Details of unlocked account"
              ~args:Arg.[]
              ~resolve:(fun {ctx= coda; _} key ->
                AccountObj.get_best_ledger_account coda key ) ] )

    let lock_account : (Coda_lib.t, Account.key option) typ =
      obj "LockPayload" ~fields:(fun _ ->
          [ field "publicKey" ~typ:(non_null public_key)
              ~doc:"Public key of the locked account"
              ~args:Arg.[]
              ~resolve:(fun _ -> Fn.id)
          ; field "account"
              ~typ:(non_null AccountObj.account)
              ~doc:"Details of locked account"
              ~args:Arg.[]
              ~resolve:(fun {ctx= coda; _} key ->
                AccountObj.get_best_ledger_account coda key ) ] )

    let delete_account =
      obj "DeleteAccountPayload" ~fields:(fun _ ->
          [ field "publicKey" ~typ:(non_null public_key)
              ~doc:"Public key of the deleted account"
              ~args:Arg.[]
              ~resolve:(fun _ -> Fn.id) ] )

    let reload_accounts =
      obj "ReloadAccountsPayload" ~fields:(fun _ ->
          [ field "success" ~typ:(non_null bool)
              ~doc:"True when the reload was successful"
              ~args:Arg.[]
              ~resolve:(fun _ -> Fn.id) ] )

    let string_of_banned_status = function
      | Trust_system.Banned_status.Unbanned ->
          None
      | Banned_until tm ->
          Some (Time.to_string tm)

    let trust_status =
      obj "TrustStatusPayload" ~fields:(fun _ ->
          let open Trust_system.Peer_status in
          [ field "ip_addr" ~typ:(non_null string) ~doc:"IP address"
              ~args:Arg.[]
              ~resolve:(fun _ (ip_addr, _) -> Unix.Inet_addr.to_string ip_addr)
          ; field "trust" ~typ:(non_null float) ~doc:"Trust score"
              ~args:Arg.[]
              ~resolve:(fun _ (_, {trust; _}) -> trust)
          ; field "banned_status" ~typ:string ~doc:"Banned status"
              ~args:Arg.[]
              ~resolve:(fun _ (_, {banned; _}) ->
                string_of_banned_status banned ) ] )

    let send_payment =
      obj "SendPaymentPayload" ~fields:(fun _ ->
          [ field "payment" ~typ:(non_null user_command)
              ~doc:"Payment that was sent"
              ~args:Arg.[]
              ~resolve:(fun _ -> Fn.id) ] )

    let send_delegation =
      obj "SendDelegationPayload" ~fields:(fun _ ->
          [ field "delegation" ~typ:(non_null user_command)
              ~doc:"Delegation change that was sent"
              ~args:Arg.[]
              ~resolve:(fun _ -> Fn.id) ] )

    let add_payment_receipt =
      obj "AddPaymentReceiptPayload" ~fields:(fun _ ->
          [ field "payment" ~typ:(non_null user_command)
              ~args:Arg.[]
              ~resolve:(fun _ -> Fn.id) ] )

    let set_staking =
      obj "SetStakingPayload" ~fields:(fun _ ->
          [ field "lastStaking"
              ~doc:"Returns the public keys that were staking funds previously"
              ~typ:(non_null (list (non_null public_key)))
              ~args:Arg.[]
              ~resolve:(fun _ (lastStaking, _, _) -> lastStaking)
          ; field "lockedPublicKeys"
              ~doc:
                "List of public keys that could not be used to stake because \
                 they were locked"
              ~typ:(non_null (list (non_null public_key)))
              ~args:Arg.[]
              ~resolve:(fun _ (_, locked, _) -> locked)
          ; field "currentStakingKeys"
              ~doc:"Returns the public keys that are now staking their funds"
              ~typ:(non_null (list (non_null public_key)))
              ~args:Arg.[]
              ~resolve:(fun _ (_, _, currentStaking) -> currentStaking) ] )

    let set_snark_work_fee =
      obj "SetSnarkWorkFeePayload" ~fields:(fun _ ->
          [ field "lastFee" ~doc:"Returns the last fee set to do snark work"
              ~typ:(non_null uint64)
              ~args:Arg.[]
              ~resolve:(fun _ -> Fn.id) ] )

    let set_snark_worker =
      obj "SetSnarkWorkerPayload" ~fields:(fun _ ->
          [ field "lastSnarkWorker"
              ~doc:
                "Returns the last public key that was designated for snark work"
              ~typ:public_key
              ~args:Arg.[]
              ~resolve:(fun _ -> Fn.id) ] )
  end

  module Arguments = struct
    let ip_address ~name ip_addr =
      result_of_exn Unix.Inet_addr.of_string ip_addr
        ~error:(sprintf !"%s is not valid." name)
  end

  module Input = struct
    open Schema.Arg

    let public_key_arg =
      scalar "PublicKey" ~doc:"Base58Check-encoded public key string"
        ~coerce:(fun key ->
          match key with
          | `String s ->
              Public_key.Compressed.of_base58_check s
              |> Result.map_error ~f:(fun _ -> "Could not decode public key.")
          | _ ->
              Error "Invalid format for public key." )

    module type Numeric_type = sig
      type t

      val of_string : string -> t

      val of_int : int -> t
    end

    (** Converts a type into a graphql argument type. Expect name to start with uppercase    *)
    let make_numeric_arg (type t) ~name
        (module Numeric : Numeric_type with type t = t) =
      let lower_name = String.lowercase name in
      scalar name
        ~doc:
          (sprintf
             "String or Integer representation of a %s number. If the input \
              is a string, it must represent the number in base 10"
             lower_name) ~coerce:(fun key ->
          match key with
          | `String s ->
              result_of_exn Numeric.of_string s
                ~error:(sprintf "Could not decode %s." lower_name)
          | `Int n ->
              if n < 0 then
                Error
                  (sprintf "Could not convert negative number to %s."
                     lower_name)
              else Ok (Numeric.of_int n)
          | _ ->
              Error (sprintf "Invalid format for %s type." lower_name) )

    let uint64_arg = make_numeric_arg ~name:"UInt64" (module Unsigned.UInt64)

    let uint32_arg = make_numeric_arg ~name:"UInt32" (module Unsigned.UInt32)

    let signature_arg =
      obj "SignatureInput"
        ~coerce:(fun field scalar ->
          let open Snark_params.Tick in
          (Field.of_string field, Inner_curve.Scalar.of_string scalar) )
        ~doc:"A cryptographic signature"
        ~fields:
          [ arg "field" ~typ:(non_null string)
              ~doc:"Field component of signature"
          ; arg "scalar" ~typ:(non_null string)
              ~doc:"Scalar component of signature" ]

    module Fields = struct
      let from ~doc = arg "from" ~typ:(non_null public_key_arg) ~doc

      let to_ ~doc = arg "to" ~typ:(non_null public_key_arg) ~doc

      let fee ~doc = arg "fee" ~typ:(non_null uint64_arg) ~doc

      let memo =
        arg "memo" ~typ:string
          ~doc:"Short arbitrary message provided by the sender"

      let valid_until =
        arg "validUntil" ~typ:uint32_arg
          ~doc:
            "The global slot number after which this transaction cannot be \
             applied"

      let nonce =
        arg "nonce" ~typ:uint32_arg
          ~doc:
            "Should only be set when cancelling transactions, otherwise a \
             nonce is determined automatically"

      let signature =
        arg "signature" ~typ:signature_arg
          ~doc:
            "If a signature is provided, this transaction is considered \
             signed and will be broadcasted to the network without requiring \
             a private key"
    end

    let send_payment =
      let open Fields in
      obj "SendPaymentInput"
        ~coerce:(fun from to_ amount fee valid_until memo nonce ->
          (from, to_, amount, fee, valid_until, memo, nonce) )
        ~fields:
          [ from ~doc:"Public key of sender of payment"
          ; to_ ~doc:"Public key of recipient of payment"
          ; arg "amount" ~doc:"Amount of coda to send to to receiver"
              ~typ:(non_null uint64_arg)
          ; fee ~doc:"Fee amount in order to send payment"
          ; valid_until
          ; memo
          ; nonce ]

    let send_delegation =
      let open Fields in
      obj "SendDelegationInput"
        ~coerce:(fun from to_ fee valid_until memo nonce ->
          (from, to_, fee, valid_until, memo, nonce) )
        ~fields:
          [ from ~doc:"Public key of sender of a stake delegation"
          ; to_ ~doc:"Public key of the account being delegated to"
          ; fee ~doc:"Fee amount in order to send a stake delegation"
          ; valid_until
          ; memo
          ; nonce ]

    let create_account =
      obj "AddAccountInput" ~coerce:Fn.id
        ~fields:
          [ arg "password" ~doc:"Password used to encrypt the new account"
              ~typ:(non_null string) ]

    let unlock_account =
      obj "UnlockInput"
        ~coerce:(fun password pk -> (password, pk))
        ~fields:
          [ arg "password" ~doc:"Password for the account to be unlocked"
              ~typ:(non_null string)
          ; arg "publicKey"
              ~doc:"Public key specifying which account to unlock"
              ~typ:(non_null public_key_arg) ]

    let create_hd_account =
      obj "CreateHDAccountInput" ~coerce:Fn.id
        ~fields:
          [ arg "index" ~doc:"Index of the account in hardware wallet"
              ~typ:(non_null uint32_arg) ]

    let lock_account =
      obj "LockInput" ~coerce:Fn.id
        ~fields:
          [ arg "publicKey" ~doc:"Public key specifying which account to lock"
              ~typ:(non_null public_key_arg) ]

    let delete_account =
      obj "DeleteAccountInput" ~coerce:Fn.id
        ~fields:
          [ arg "publicKey" ~doc:"Public key of account to be deleted"
              ~typ:(non_null public_key_arg) ]

    let reset_trust_status =
      obj "ResetTrustStatusInput" ~coerce:Fn.id
        ~fields:[arg "ipAddress" ~typ:(non_null string)]

    (* TODO: Treat cases where filter_input has a null argument *)
    let block_filter_input =
      obj "BlockFilterInput" ~coerce:Fn.id
        ~fields:
          [ arg "relatedTo"
              ~doc:
                "A public key of a user who has their\n\
                \        transaction in the block, or produced the block"
              ~typ:(non_null public_key_arg) ]

    let user_command_filter_input =
      obj "UserCommandFilterType" ~coerce:Fn.id
        ~fields:
          [ arg "toOrFrom"
              ~doc:
                "Public key of sender or receiver of transactions you are \
                 looking for"
              ~typ:(non_null public_key_arg) ]

    let set_staking =
      obj "SetStakingInput" ~coerce:Fn.id
        ~fields:
          [ arg "publicKeys"
              ~typ:(non_null (list (non_null public_key_arg)))
              ~doc:
                "Public keys of accounts you wish to stake with - these must \
                 be accounts that are in trackedAccounts" ]

    let set_snark_work_fee =
      obj "SetSnarkWorkFee"
        ~fields:[Fields.fee ~doc:"Fee to get rewarded for producing snark work"]
        ~coerce:Fn.id

    let set_snark_worker =
      obj "SetSnarkWorkerInput" ~coerce:Fn.id
        ~fields:
          [ arg "publicKey" ~typ:public_key_arg
              ~doc:
                "Public key you wish to start snark-working on; null to stop \
                 doing any snark work" ]

    module AddPaymentReceipt = struct
      type t = {payment: string; added_time: string}

      let typ =
        obj "AddPaymentReceiptInput"
          ~coerce:(fun payment added_time -> {payment; added_time})
          ~fields:
            [ arg "payment"
                ~doc:(Doc.bin_prot "Serialized payment")
                ~typ:(non_null string)
            ; (* TODO: create a formal method for verifying that the provided added_time is correct  *)
              arg "added_time" ~typ:(non_null string)
                ~doc:
                  (Doc.date
                     "Time that a payment gets added to another clients \
                      transaction database") ]
    end
  end

  module Pagination = struct
    module User_command = struct
      module Inputs = struct
        module Type = struct
          type t = User_command.t

          let typ = user_command

          let name = "UserCommand"
        end

        module Cursor = struct
          type t = User_command.t

          let serialize = User_command.to_base58_check

          let deserialize ?error serialized_payment =
            result_of_or_error
              (User_command.of_base58_check serialized_payment)
              ~error:(Option.value error ~default:"Invalid cursor")

          let doc = Doc.bin_prot "Opaque pagination cursor for a user command"
        end

        module Pagination_database = Auxiliary_database.Transaction_database

        let get_database = Coda_lib.transaction_database

        let filter_argument = Input.user_command_filter_input

        let query_name = "userCommands"

        let to_cursor = Fn.id
      end

      include Pagination.Make (Inputs)
    end

    module Blocks = struct
      module Inputs = struct
        module Type = struct
          type t =
            ( Auxiliary_database.Filtered_external_transition.t
            , State_hash.t )
            With_hash.t

          let typ = block

          let name = "Block"
        end

        module Cursor = struct
          type t = State_hash.t

          let serialize = State_hash.to_base58_check

          let deserialize ?error data =
            result_of_or_error
              (State_hash.of_base58_check data)
              ~error:(Option.value error ~default:"Invalid state hash data")

          let doc = Doc.bin_prot "Opaque pagination cursor for a block"
        end

        module Pagination_database =
          Auxiliary_database.External_transition_database

        let get_database = Coda_lib.external_transition_database

        let filter_argument = Input.block_filter_input

        let query_name = "blocks"

        let to_cursor {With_hash.hash; _} = hash
      end

      include Pagination.Make (Inputs)
    end
  end
end

module Subscriptions = struct
  open Schema

  let new_sync_update =
    subscription_field "newSyncUpdate"
      ~doc:"Event that triggers when the network sync status changes"
      ~deprecated:NotDeprecated
      ~typ:(non_null Types.sync_status)
      ~args:Arg.[]
      ~resolve:(fun {ctx= coda; _} ->
        Coda_lib.sync_status coda |> Coda_incremental.Status.to_pipe
        |> Deferred.Result.return )

  let new_block =
    subscription_field "newBlock"
      ~doc:
        "Event that triggers when a new block is created that either contains \
         a transaction with the specified public key, or was produced by it. \
         If no public key is provided, then the event will trigger for every \
         new block received"
      ~typ:(non_null Types.block)
      ~args:
        Arg.
          [ arg "publicKey" ~doc:"Public key that is included in the block"
              ~typ:Types.Input.public_key_arg ]
      ~resolve:(fun {ctx= coda; _} public_key ->
        Deferred.Result.return
        @@ Coda_commands.Subscriptions.new_block coda public_key )

  let chain_reorganization =
    subscription_field "chainReorganization"
      ~doc:
        "Event that triggers when the best tip changes in a way that is not a \
         trivial extension of the existing one"
      ~typ:(non_null Types.chain_reorganization_status)
      ~args:Arg.[]
      ~resolve:(fun {ctx= coda; _} ->
        Deferred.Result.return
        @@ Coda_commands.Subscriptions.reorganization coda )

  let commands = [new_sync_update; new_block; chain_reorganization]
end

module Mutations = struct
  open Schema

  let create_account_resolver {ctx= t; _} () password =
    let password = lazy (return (Bytes.of_string password)) in
    let%map pk =
      Coda_lib.wallets t |> Secrets.Wallets.generate_new ~password
    in
    Coda_lib.subscriptions t |> Coda_lib.Subscriptions.add_new_subscription ~pk ;
    Result.return pk

  let add_wallet =
    io_field "addWallet"
      ~doc:
        "Add a wallet - this will create a new keypair and store it in the \
         daemon"
      ~deprecated:(Deprecated (Some "use createAccount instead"))
      ~typ:(non_null Types.Payload.create_account)
      ~args:Arg.[arg "input" ~typ:(non_null Types.Input.create_account)]
      ~resolve:create_account_resolver

  let create_account =
    io_field "createAccount"
      ~doc:
        "Create a new account - this will create a new keypair and store it \
         in the daemon"
      ~typ:(non_null Types.Payload.create_account)
      ~args:Arg.[arg "input" ~typ:(non_null Types.Input.create_account)]
      ~resolve:create_account_resolver

  let create_hd_account : (Coda_lib.t, unit) field =
    io_field "createHDAccount"
      ~doc:Secrets.Hardware_wallets.create_hd_account_summary
      ~typ:(non_null Types.Payload.create_account)
      ~args:Arg.[arg "input" ~typ:(non_null Types.Input.create_hd_account)]
      ~resolve:(fun {ctx= coda; _} () hd_index ->
        Coda_lib.wallets coda |> Secrets.Wallets.create_hd_account ~hd_index )

  let unlock_account_resolver {ctx= t; _} () (password, pk) =
    let password = lazy (return (Bytes.of_string password)) in
    match%map
      Coda_lib.wallets t |> Secrets.Wallets.unlock ~needle:pk ~password
    with
    | Error `Not_found ->
        Error "Could not find owned account associated with provided key"
    | Error `Bad_password ->
        Error "Wrong password provided"
    | Ok () ->
        Ok pk

  let unlock_wallet =
    io_field "unlockWallet"
      ~doc:"Allow transactions to be sent from the unlocked account"
      ~deprecated:(Deprecated (Some "use unlockAccount instead"))
      ~typ:(non_null Types.Payload.unlock_account)
      ~args:Arg.[arg "input" ~typ:(non_null Types.Input.unlock_account)]
      ~resolve:unlock_account_resolver

  let unlock_account =
    io_field "unlockAccount"
      ~doc:"Allow transactions to be sent from the unlocked account"
      ~typ:(non_null Types.Payload.unlock_account)
      ~args:Arg.[arg "input" ~typ:(non_null Types.Input.unlock_account)]
      ~resolve:unlock_account_resolver

  let lock_account_resolver {ctx= t; _} () pk =
    Coda_lib.wallets t |> Secrets.Wallets.lock ~needle:pk ;
    pk

  let lock_wallet =
    field "lockWallet"
      ~doc:"Lock an unlocked account to prevent transaction being sent from it"
      ~deprecated:(Deprecated (Some "use lockAccount instead"))
      ~typ:(non_null Types.Payload.lock_account)
      ~args:Arg.[arg "input" ~typ:(non_null Types.Input.lock_account)]
      ~resolve:lock_account_resolver

  let lock_account =
    field "lockAccount"
      ~doc:"Lock an unlocked account to prevent transaction being sent from it"
      ~typ:(non_null Types.Payload.lock_account)
      ~args:Arg.[arg "input" ~typ:(non_null Types.Input.lock_account)]
      ~resolve:lock_account_resolver

  let delete_account_resolver {ctx= coda; _} () public_key =
    let open Deferred.Result.Let_syntax in
    let wallets = Coda_lib.wallets coda in
    let%map () =
      Deferred.Result.map_error
        ~f:(fun `Not_found ->
          "Could not find account with specified public key" )
        (Secrets.Wallets.delete wallets public_key)
    in
    public_key

  let delete_wallet =
    io_field "deleteWallet"
      ~doc:"Delete the private key for an account that you track"
      ~deprecated:(Deprecated (Some "use deleteAccount instead"))
      ~typ:(non_null Types.Payload.delete_account)
      ~args:Arg.[arg "input" ~typ:(non_null Types.Input.delete_account)]
      ~resolve:delete_account_resolver

  let delete_account =
    io_field "deleteAccount"
      ~doc:"Delete the private key for an account that you track"
      ~typ:(non_null Types.Payload.delete_account)
      ~args:Arg.[arg "input" ~typ:(non_null Types.Input.delete_account)]
      ~resolve:delete_account_resolver

  let reload_account_resolver {ctx= coda; _} () =
    let%map _ =
      Secrets.Wallets.reload ~logger:(Logger.create ()) (Coda_lib.wallets coda)
    in
    Ok true

  let reload_wallets =
    io_field "reloadWallets"
      ~doc:"Reload tracked account information from disk"
      ~deprecated:(Deprecated (Some "use reloadAccounts instead"))
      ~typ:(non_null Types.Payload.reload_accounts)
      ~args:Arg.[]
      ~resolve:reload_account_resolver

  let reload_accounts =
    io_field "reloadAccounts"
      ~doc:"Reload tracked account information from disk"
      ~typ:(non_null Types.Payload.reload_accounts)
      ~args:Arg.[]
      ~resolve:reload_account_resolver

  let reset_trust_status =
    io_field "resetTrustStatus"
      ~doc:"Reset trust status for a given IP address"
      ~typ:(non_null Types.Payload.trust_status)
      ~args:Arg.[arg "input" ~typ:(non_null Types.Input.reset_trust_status)]
      ~resolve:(fun {ctx= coda; _} () ip_address_input ->
        let open Deferred.Result.Let_syntax in
        let%map ip_address =
          Deferred.return
          @@ Types.Arguments.ip_address ~name:"ip_address" ip_address_input
        in
        (ip_address, Coda_commands.reset_trust_status coda ip_address) )

  let send_user_command coda signed_command =
    let user_command = User_command.forget_check signed_command in
    match Coda_commands.send_user_command coda user_command with
    | `Active f -> (
        match%map f with
        | Ok _receipt ->
            Ok user_command
        | Error e ->
            Error ("Couldn't send user_command: " ^ Error.to_string_hum e) )
    | `Bootstrapping ->
        return (Error "Daemon is bootstrapping")

  let find_identity ~public_key coda =
    Result.of_option
      (Secrets.Wallets.find_identity (Coda_lib.wallets coda) ~needle:public_key)
      ~error:
        "Couldn't find an unlocked key for specified `sender`. Did you unlock \
         the account you're making a transaction from?"

<<<<<<< HEAD
  let create_user_command_payload ~coda ~fee ~fee_token ~nonce ~valid_until
      ~memo ~sender ~body =
=======
  let create_user_command_payload ~coda ~fee ~nonce ~valid_until ~memo ~sender
      ~body : (User_command.Payload.t, string) result =
>>>>>>> a924d634
    let open Result.Let_syntax in
    (* TODO: Support different tokens. *)
    let sender_id = Account_id.create sender Token_id.default in
    (* TODO: We should put a more sensible default here. *)
    let valid_until =
      Option.value_map ~default:Coda_numbers.Global_slot.max_value
        ~f:Coda_numbers.Global_slot.of_uint32 valid_until
    in
    let%bind fee =
      result_of_exn Currency.Fee.of_uint64 fee
        ~error:(sprintf "Invalid `fee` provided.")
    in
    let%bind () =
      Result.ok_if_true
        Currency.Fee.(fee >= User_command.minimum_fee)
        ~error:
          (sprintf
             !"Invalid user command. Fee %s is less than the minimum fee, %s."
             (Currency.Fee.to_string fee)
             (Currency.Fee.to_string User_command.minimum_fee))
    in
    let%bind memo =
      Option.value_map memo ~default:(Ok User_command_memo.empty)
        ~f:(fun memo ->
          result_of_exn User_command_memo.create_from_string_exn memo
            ~error:"Invalid `memo` provided." )
    in
    let%map nonce =
      match nonce with
      | Some nonce ->
          Ok (Account.Nonce.of_uint32 nonce)
      | None -> (
        match
          Coda_commands.get_inferred_nonce_from_transaction_pool_and_ledger
            coda sender_id
        with
        | `Active (Some nonce) ->
            Ok nonce
        | `Active None ->
            Error
              "Couldn't infer nonce for transaction from specified `sender` \
               since `sender` is not in the ledger or sent a transaction in \
               transaction pool."
        | `Bootstrapping ->
            Error "Node is still bootstrapping" )
    in
    User_command.Payload.create ~fee ~fee_token ~nonce ~valid_until ~memo ~body

  let send_signed_user_command ~coda ~sender ~payload ~signature =
    let open Deferred.Result.Let_syntax in
    let%bind command =
      User_command.create_with_signature_checked signature sender payload
      |> Result.of_option ~error:"Invalid signature"
      |> Deferred.return
    in
    send_user_command coda command

  let send_unsigned_user_command ~coda ~sender ~payload =
    let open Deferred.Result.Let_syntax in
    let%bind command =
      match%bind Deferred.return @@ find_identity ~public_key:sender coda with
      | `Keypair sender_kp ->
          return @@ User_command.sign sender_kp payload
      | `Hd_index hd_index ->
          Secrets.Hardware_wallets.sign ~hd_index
            ~public_key:(Public_key.decompress_exn sender)
            ~user_command_payload:payload
    in
    send_user_command coda command

  let send_delegation =
    io_field "sendDelegation"
      ~doc:"Change your delegate by sending a transaction"
      ~typ:(non_null Types.Payload.send_delegation)
      ~args:
        Arg.
          [ arg "input" ~typ:(non_null Types.Input.send_delegation)
          ; Types.Input.Fields.signature ]
      ~resolve:
        (fun {ctx= coda; _} () (from, to_, fee, valid_until, memo, nonce)
             signature ->
        let open Deferred.Result.Let_syntax in
        let body =
          User_command_payload.Body.Stake_delegation
            (Set_delegate {new_delegate= to_})
        in
        let%bind (payload : User_command.Payload.t) =
          Deferred.return
          @@ create_user_command_payload ~coda ~nonce ~sender:from ~memo ~fee
               ~fee_token:Token_id.default ~valid_until ~body
        in
        (* TODO: Multiple tokens. *)
        match signature with
        | None ->
            send_unsigned_user_command ~coda ~sender:from ~payload
        | Some signature ->
            send_signed_user_command ~coda ~sender:from ~payload ~signature )

  let send_payment =
    io_field "sendPayment" ~doc:"Send a payment"
      ~typ:(non_null Types.Payload.send_payment)
      ~args:
        Arg.
          [ arg "input" ~typ:(non_null Types.Input.send_payment)
          ; Types.Input.Fields.signature ]
      ~resolve:
        (fun {ctx= coda; _} ()
             (from, to_, amount, fee, valid_until, memo, nonce) signature ->
        let open Deferred.Result.Let_syntax in
        let receiver_id = Account_id.create to_ Token_id.default in
        let body =
          User_command_payload.Body.Payment
            {receiver= receiver_id; amount= Amount.of_uint64 amount}
        in
        let%bind payload =
          Deferred.return
          @@ create_user_command_payload ~coda ~nonce ~sender:from ~memo ~fee
               ~fee_token:Token_id.default ~valid_until ~body
        in
        match signature with
        | None ->
            send_unsigned_user_command ~coda ~sender:from ~payload
        | Some signature ->
            send_signed_user_command ~coda ~sender:from ~payload ~signature )

  let add_payment_receipt =
    result_field "addPaymentReceipt"
      ~doc:"Add payment into transaction database"
      ~args:Arg.[arg "input" ~typ:(non_null Types.Input.AddPaymentReceipt.typ)]
      ~typ:Types.Payload.add_payment_receipt
      ~resolve:
        (fun {ctx= coda; _} ()
             {Types.Input.AddPaymentReceipt.payment; added_time} ->
        let open Result.Let_syntax in
        let%bind added_time =
          result_of_exn Block_time.Time.of_string_exn added_time
            ~error:"Invalid `time` provided"
        in
        let%map payment =
          Types.Pagination.User_command.Inputs.Cursor.deserialize
            ~error:"Invaid `payment` provided" payment
        in
        let transaction_database = Coda_lib.transaction_database coda in
        Auxiliary_database.Transaction_database.add transaction_database
          payment added_time ;
        Some payment )

  let set_staking =
    field "setStaking" ~doc:"Set keys you wish to stake with"
      ~args:Arg.[arg "input" ~typ:(non_null Types.Input.set_staking)]
      ~typ:(non_null Types.Payload.set_staking)
      ~resolve:(fun {ctx= coda; _} () pks ->
        let old_block_production_keys =
          Coda_lib.block_production_pubkeys coda
        in
        let wallet = Coda_lib.wallets coda in
        let unlocked, locked =
          List.partition_map pks ~f:(fun pk ->
              match Secrets.Wallets.find_unlocked ~needle:pk wallet with
              | Some kp ->
                  `Fst (kp, pk)
              | None ->
                  `Snd pk )
        in
        ignore
        @@ Coda_lib.replace_block_production_keypairs coda
             (Keypair.And_compressed_pk.Set.of_list unlocked) ;
        ( Public_key.Compressed.Set.to_list old_block_production_keys
        , locked
        , List.map ~f:Tuple.T2.get2 unlocked ) )

  let set_snark_worker =
    io_field "setSnarkWorker"
      ~doc:"Set key you wish to snark work with or disable snark working"
      ~args:Arg.[arg "input" ~typ:(non_null Types.Input.set_snark_worker)]
      ~typ:(non_null Types.Payload.set_snark_worker)
      ~resolve:(fun {ctx= coda; _} () pk ->
        let old_snark_worker_key = Coda_lib.snark_worker_key coda in
        let%map () = Coda_lib.replace_snark_worker_key coda pk in
        Ok old_snark_worker_key )

  let set_snark_work_fee =
    result_field "setSnarkWorkFee"
      ~doc:"Set fee that you will like to receive for doing snark work"
      ~args:Arg.[arg "input" ~typ:(non_null Types.Input.set_snark_work_fee)]
      ~typ:(non_null Types.Payload.set_snark_work_fee)
      ~resolve:(fun {ctx= coda; _} () raw_fee ->
        let open Result.Let_syntax in
        let%map fee =
          result_of_exn Currency.Fee.of_uint64 raw_fee
            ~error:"Invalid snark work `fee` provided."
        in
        let last_fee = Coda_lib.snark_work_fee coda in
        Coda_lib.set_snark_work_fee coda fee ;
        Currency.Fee.to_uint64 last_fee )

  let commands =
    [ add_wallet
    ; create_account
    ; unlock_account
    ; unlock_wallet
    ; lock_account
    ; lock_wallet
    ; delete_account
    ; delete_wallet
    ; reload_accounts
    ; reload_wallets
    ; send_payment
    ; send_delegation
    ; add_payment_receipt
    ; set_staking
    ; set_snark_worker
    ; set_snark_work_fee ]
end

module Queries = struct
  open Schema

  let pooled_user_commands =
    field "pooledUserCommands"
      ~doc:
        "Retrieve all the scheduled user commands for a specified sender that \
         the current daemon sees in their transaction pool. All scheduled \
         commands are queried if no sender is specified"
      ~typ:(non_null @@ list @@ non_null Types.user_command)
      ~args:
        Arg.
          [ arg "publicKey" ~doc:"Public key of sender of pooled user commands"
              ~typ:Types.Input.public_key_arg ]
      ~resolve:(fun {ctx= coda; _} () opt_pk ->
        let transaction_pool = Coda_lib.transaction_pool coda in
        let resource_pool =
          Network_pool.Transaction_pool.resource_pool transaction_pool
        in
        ( match opt_pk with
        | None ->
            Network_pool.Transaction_pool.Resource_pool.transactions
              ~logger:(Coda_lib.top_level_logger coda)
              resource_pool
            |> Sequence.to_list
        | Some pk ->
            let account_id = Account_id.create pk Token_id.default in
            Network_pool.Transaction_pool.Resource_pool.all_from_account
              resource_pool account_id )
        |> List.map ~f:User_command.forget_check )

  let sync_state =
    result_field_no_inputs "syncStatus" ~doc:"Network sync status" ~args:[]
      ~typ:(non_null Types.sync_status) ~resolve:(fun {ctx= coda; _} () ->
        Result.map_error
          (Coda_incremental.Status.Observer.value @@ Coda_lib.sync_status coda)
          ~f:Error.to_string_hum )

  let daemon_status =
    io_field "daemonStatus" ~doc:"Get running daemon status" ~args:[]
      ~typ:(non_null Types.DaemonStatus.t) ~resolve:(fun {ctx= coda; _} () ->
        Coda_commands.get_status ~flag:`Performance coda >>| Result.return )

  let trust_status =
    field "trustStatus" ~typ:Types.Payload.trust_status
      ~args:Arg.[arg "ipAddress" ~typ:(non_null string)]
      ~doc:"Trust status for an IPv4 or IPv6 address"
      ~resolve:(fun {ctx= coda; _} () (ip_addr_string : string) ->
        match Types.Arguments.ip_address ~name:"ipAddress" ip_addr_string with
        | Ok ip_addr ->
            Some (ip_addr, Coda_commands.get_trust_status coda ip_addr)
        | Error _ ->
            None )

  let trust_status_all =
    field "trustStatusAll"
      ~typ:(non_null @@ list @@ non_null Types.Payload.trust_status)
      ~args:Arg.[]
      ~doc:"IP address and trust status for all peers"
      ~resolve:(fun {ctx= coda; _} () ->
        Coda_commands.get_trust_status_all coda )

  let version =
    field "version" ~typ:string
      ~args:Arg.[]
      ~doc:"The version of the node (git commit hash)"
      ~resolve:(fun _ _ -> Some Coda_version.commit_id)

  let blockchain_verification_key =
    io_field "blockchainVerificationKey" ~typ:(non_null string)
      ~args:Arg.[]
      ~doc:"Experimental: Verification key for blockchain snark"
      ~resolve:(fun _ _ ->
        let%map key = Lazy.force verification_key in
        Ok key )

  let tracked_accounts_resolver {ctx= coda; _} () =
    let wallets = Coda_lib.wallets coda in
    let block_production_pubkeys = Coda_lib.block_production_pubkeys coda in
    wallets |> Secrets.Wallets.pks
    |> List.map ~f:(fun pk ->
           { Types.AccountObj.account=
               Types.AccountObj.Partial_account.of_pk coda pk
           ; locked= Secrets.Wallets.check_locked wallets ~needle:pk
           ; is_actively_staking=
               Public_key.Compressed.Set.mem block_production_pubkeys pk
           ; path= Secrets.Wallets.get_path wallets pk } )

  let owned_wallets =
    field "ownedWallets"
      ~doc:"Wallets for which the daemon knows the private key"
      ~typ:(non_null (list (non_null Types.AccountObj.account)))
      ~deprecated:(Deprecated (Some "use trackedAccounts instead"))
      ~args:Arg.[]
      ~resolve:tracked_accounts_resolver

  let tracked_accounts =
    field "trackedAccounts"
      ~doc:"Accounts for which the daemon tracks the private key"
      ~typ:(non_null (list (non_null Types.AccountObj.account)))
      ~args:Arg.[]
      ~resolve:tracked_accounts_resolver

  let account_resolver {ctx= coda; _} () pk =
    let block_production_pubkeys = Coda_lib.block_production_pubkeys coda in
    let wallets = Coda_lib.wallets coda in
    Some
      { Types.AccountObj.account= Types.AccountObj.Partial_account.of_pk coda pk
      ; locked= Secrets.Wallets.check_locked wallets ~needle:pk
      ; is_actively_staking=
          Public_key.Compressed.Set.mem block_production_pubkeys pk
      ; path= Secrets.Wallets.get_path wallets pk }

  let wallet =
    field "wallet" ~doc:"Find any wallet via a public key"
      ~typ:Types.AccountObj.account
      ~deprecated:(Deprecated (Some "use account instead"))
      ~args:
        Arg.
          [ arg "publicKey" ~doc:"Public key of account being retrieved"
              ~typ:(non_null Types.Input.public_key_arg) ]
      ~resolve:account_resolver

  let account =
    field "account" ~doc:"Find any account via a public key"
      ~typ:Types.AccountObj.account
      ~args:
        Arg.
          [ arg "publicKey" ~doc:"Public key of account being retrieved"
              ~typ:(non_null Types.Input.public_key_arg) ]
      ~resolve:account_resolver

  let transaction_status =
    result_field "transactionStatus" ~doc:"Get the status of a transaction"
      ~typ:(non_null Types.transaction_status)
      ~args:Arg.[arg "payment" ~typ:(non_null guid) ~doc:"Id of a UserCommand"]
      ~resolve:(fun {ctx= coda; _} () serialized_payment ->
        let open Result.Let_syntax in
        let%bind payment =
          Types.Pagination.User_command.Inputs.Cursor.deserialize
            ~error:"Invalid payment provided" serialized_payment
        in
        let frontier_broadcast_pipe = Coda_lib.transition_frontier coda in
        let transaction_pool = Coda_lib.transaction_pool coda in
        Result.map_error
          (Transaction_status.get_status ~frontier_broadcast_pipe
             ~transaction_pool payment)
          ~f:Error.to_string_hum )

  let current_snark_worker =
    field "currentSnarkWorker" ~typ:Types.snark_worker
      ~args:Arg.[]
      ~doc:"Get information about the current snark worker"
      ~resolve:(fun {ctx= coda; _} _ ->
        Option.map (Coda_lib.snark_worker_key coda) ~f:(fun k ->
            (k, Coda_lib.snark_work_fee coda) ) )

  let user_command = Types.Pagination.User_command.query

  let blocks = Types.Pagination.Blocks.query

  let block =
    io_field "block" ~typ:Types.block
      ~args:
        Arg.
          [ arg "stateHash" ~doc:"State hash of the block"
              ~typ:(non_null string) ]
      ~doc:
        "Get information about a single block or null if no block can be found"
      ~resolve:(fun {ctx= coda; _} () state_hash_str ->
        let db = Coda_lib.external_transition_database coda in
        Deferred.return
          (let open Result.Let_syntax in
          let%map state_hash =
            result_of_or_error
              (State_hash.of_base58_check state_hash_str)
              ~error:"Invalid state hash"
          in
          Auxiliary_database.External_transition_database.get_value db
            state_hash) )

  let best_chain =
    field "bestChain"
      ~doc:
        "Retrieve a list of blocks from transition frontier's root to the \
         current best tip. Returns null if the system is bootstrapping."
      ~typ:(list @@ non_null Types.block)
      ~args:Arg.[]
      ~resolve:(fun {ctx= coda; _} () ->
        let open Option.Let_syntax in
        let%map best_chain = Coda_lib.best_chain coda in
        List.map best_chain ~f:(fun breadcrumb ->
            let hash = Transition_frontier.Breadcrumb.state_hash breadcrumb in
            let transition =
              Transition_frontier.Breadcrumb.validated_transition breadcrumb
            in
            let transactions =
              Coda_transition.External_transition.Validated.transactions
                transition
            in
            With_hash.Stable.Latest.
              { data=
                  Auxiliary_database.Filtered_external_transition.of_transition
                    transition `All transactions
              ; hash } ) )

  let initial_peers =
    field "initialPeers"
      ~doc:"List of peers that the daemon first used to connect to the network"
      ~args:Arg.[]
      ~typ:(non_null @@ list @@ non_null string)
      ~resolve:(fun {ctx= coda; _} () ->
        List.map (Coda_lib.initial_peers coda) ~f:Coda_net2.Multiaddr.to_string
        )

  let snark_pool =
    field "snarkPool"
      ~doc:"List of completed snark works that have the lowest fee so far"
      ~args:Arg.[]
      ~typ:(non_null @@ list @@ non_null Types.completed_work)
      ~resolve:(fun {ctx= coda; _} () ->
        Coda_lib.snark_pool coda |> Network_pool.Snark_pool.resource_pool
        |> Network_pool.Snark_pool.Resource_pool.all_completed_work )

  let pending_snark_work =
    field "pendingSnarkWork" ~doc:"List of snark works that are yet to be done"
      ~args:Arg.[]
      ~typ:(non_null @@ list @@ non_null Types.pending_work)
      ~resolve:(fun {ctx= coda; _} () ->
        match
          Coda_lib.best_staged_ledger coda |> Participating_state.active
        with
        | Some staged_ledger ->
            let snark_pool = Coda_lib.snark_pool coda in
            let fee_opt =
              Coda_lib.(
                Option.map (snark_worker_key coda) ~f:(fun _ ->
                    snark_work_fee coda ))
            in
            let (module S) = Coda_lib.work_selection_method coda in
            S.pending_work_statements ~snark_pool ~fee_opt ~staged_ledger
        | None ->
            [] )

  let commands =
    [ sync_state
    ; daemon_status
    ; version
    ; owned_wallets (* deprecated *)
    ; tracked_accounts
    ; wallet (* deprecated *)
    ; account
    ; current_snark_worker
    ; best_chain
    ; blocks
    ; block
    ; initial_peers
    ; pooled_user_commands
    ; transaction_status
    ; trust_status
    ; trust_status_all
    ; snark_pool
    ; blockchain_verification_key
    ; pending_snark_work ]
end

let schema =
  Graphql_async.Schema.(
    schema Queries.commands ~mutations:Mutations.commands
      ~subscriptions:Subscriptions.commands)<|MERGE_RESOLUTION|>--- conflicted
+++ resolved
@@ -1576,13 +1576,8 @@
         "Couldn't find an unlocked key for specified `sender`. Did you unlock \
          the account you're making a transaction from?"
 
-<<<<<<< HEAD
   let create_user_command_payload ~coda ~fee ~fee_token ~nonce ~valid_until
-      ~memo ~sender ~body =
-=======
-  let create_user_command_payload ~coda ~fee ~nonce ~valid_until ~memo ~sender
-      ~body : (User_command.Payload.t, string) result =
->>>>>>> a924d634
+      ~memo ~sender ~body : (User_command.Payload.t, string) result =
     let open Result.Let_syntax in
     (* TODO: Support different tokens. *)
     let sender_id = Account_id.create sender Token_id.default in
