open Core
open Async
open Graphql_async
open Coda_base
open Signature_lib
open Currency

let result_of_exn f v ~error = try Ok (f v) with _ -> Error error

let result_of_or_error ?error v =
  Result.map_error v ~f:(fun internal_error ->
      let str_error = Error.to_string_hum internal_error in
      match error with
      | None ->
          str_error
      | Some error ->
          sprintf "%s (%s)" error str_error )

let result_field ~resolve =
  Schema.io_field ~resolve:(fun resolve_info src inputs ->
      Deferred.return @@ resolve resolve_info src inputs )

let result_field_no_inputs ~resolve =
  Schema.io_field ~resolve:(fun resolve_info src ->
      Deferred.return @@ resolve resolve_info src )

let verification_key =
  lazy
    (let open Async in
    let%map vk = Snark_keys.blockchain_verification () in
    let open Crypto_params.Tock_backend.Verification_key in
    let open Lite_compat_algebra in
    let key =
      { Lite_base.Crypto_params.Tock.Bowe_gabizon.Verification_key.alpha_beta=
          alpha_beta vk.wrap |> target_field
      ; delta= delta vk.wrap |> g2
      ; query= query vk.wrap |> g1_vector }
    in
    sprintf
      !"%{sexp:\n\
       \    Lite_base.Crypto_params.Tock.Bowe_gabizon.Verification_key.t}\n"
      key)

module Doc = struct
  let date =
    sprintf
      !"%s (stringified Unix time - number of milliseconds since January 1, \
        1970)"

  let bin_prot =
    sprintf !"%s (base58-encoded janestreet/bin_prot serialization)"
end

module Reflection = struct
  let regex = lazy (Re2.create_exn {regex|\_(\w)|regex})

  let underToCamel s =
    Re2.replace_exn (Lazy.force regex) s ~f:(fun m ->
        let s = Re2.Match.get_exn ~sub:(`Index 1) m in
        String.capitalize s )

  (** When Fields.folding, create graphql fields via reflection *)
  let reflect f ~typ acc x =
    let new_name = underToCamel (Field.name x) in
    Schema.(
      field new_name ~typ ~args:Arg.[] ~resolve:(fun _ v -> f (Field.get x v))
      :: acc)

  module Shorthand = struct
    open Schema

    (* Note: Eta expansion is needed here to combat OCaml's weak polymorphism nonsense *)

    let id ~typ a x = reflect Fn.id ~typ a x

    let nn_int a x = id ~typ:(non_null int) a x

    let int a x = id ~typ:int a x

    let nn_bool a x = id ~typ:(non_null bool) a x

    let bool a x = id ~typ:bool a x

    let nn_string a x = id ~typ:(non_null string) a x

    let string a x = id ~typ:string a x

    module F = struct
      let int f a x = reflect f ~typ:Schema.int a x

      let nn_int f a x = reflect f ~typ:Schema.(non_null int) a x

      let string f a x = reflect f ~typ:Schema.string a x

      let nn_string f a x = reflect f ~typ:Schema.(non_null string) a x
    end
  end
end

module Types = struct
  open Schema
  open Graphql_lib.Base_types

  let public_key = public_key ()

  let uint64 = uint64 ()

  let uint32 = uint32 ()

  let sync_status : ('context, Sync_status.t option) typ =
    enum "SyncStatus" ~doc:"Sync status of daemon"
      ~values:
        (List.map Sync_status.all ~f:(fun status ->
             enum_value
               (String.map ~f:Char.uppercase @@ Sync_status.to_string status)
               ~value:status ))

  let transaction_status : ('context, Transaction_status.State.t option) typ =
    enum "TransactionStatus" ~doc:"Status of a transaction"
      ~values:
        Transaction_status.State.
          [ enum_value "INCLUDED" ~value:Included
              ~doc:"A transaction that is on the longest chain"
          ; enum_value "PENDING" ~value:Pending
              ~doc:
                "A transaction either in the transition frontier or in \
                 transaction pool but is not on the longest chain"
          ; enum_value "UNKNOWN" ~value:Unknown
              ~doc:
                "The transaction has either been snarked, reached finality \
                 through consensus or has been dropped" ]

  let block_producer_timing :
      ( _
      , [`Check_again of Block_time.t | `Produce of Block_time.t | `Produce_now]
        option )
      typ =
    obj "BlockProducerTimings" ~fields:(fun _ ->
        let of_time = Consensus.Data.Consensus_time.of_time_exn in
        [ field "times"
            ~typ:
              ( non_null @@ list @@ non_null
              @@ Consensus.Data.Consensus_time.graphql_type () )
            ~args:Arg.[]
            ~resolve:(fun {ctx= coda; _} -> function `Check_again _time -> []
              | `Produce time -> [of_time time] | `Produce_now ->
                  [ of_time
                    @@ Block_time.now (Coda_lib.config coda).time_controller ]
              ) ] )

  module DaemonStatus = struct
    type t = Daemon_rpcs.Types.Status.t

    let interval : (_, (Time.Span.t * Time.Span.t) option) typ =
      obj "Interval" ~fields:(fun _ ->
          [ field "start" ~typ:(non_null string)
              ~args:Arg.[]
              ~resolve:(fun _ (start, _) ->
                Time.Span.to_ms start |> Int64.of_float |> Int64.to_string )
          ; field "stop" ~typ:(non_null string)
              ~args:Arg.[]
              ~resolve:(fun _ (_, end_) ->
                Time.Span.to_ms end_ |> Int64.of_float |> Int64.to_string ) ]
      )

    let histogram : (_, Perf_histograms.Report.t option) typ =
      obj "Histogram" ~fields:(fun _ ->
          let open Reflection.Shorthand in
          List.rev
          @@ Perf_histograms.Report.Fields.fold ~init:[]
               ~values:(id ~typ:Schema.(non_null (list (non_null int))))
               ~intervals:(id ~typ:(non_null (list (non_null interval))))
               ~underflow:nn_int ~overflow:nn_int )

    module Rpc_timings = Daemon_rpcs.Types.Status.Rpc_timings
    module Rpc_pair = Rpc_timings.Rpc_pair

    let rpc_pair : (_, Perf_histograms.Report.t option Rpc_pair.t option) typ =
      let h = Reflection.Shorthand.id ~typ:histogram in
      obj "RpcPair" ~fields:(fun _ ->
          List.rev @@ Rpc_pair.Fields.fold ~init:[] ~dispatch:h ~impl:h )

    let rpc_timings : (_, Rpc_timings.t option) typ =
      let fd = Reflection.Shorthand.id ~typ:(non_null rpc_pair) in
      obj "RpcTimings" ~fields:(fun _ ->
          List.rev
          @@ Rpc_timings.Fields.fold ~init:[] ~get_staged_ledger_aux:fd
               ~answer_sync_ledger_query:fd ~get_ancestry:fd
               ~get_transition_chain_proof:fd ~get_transition_chain:fd )

    module Histograms = Daemon_rpcs.Types.Status.Histograms

    let histograms : (_, Histograms.t option) typ =
      let h = Reflection.Shorthand.id ~typ:histogram in
      obj "Histograms" ~fields:(fun _ ->
          let open Reflection.Shorthand in
          List.rev
          @@ Histograms.Fields.fold ~init:[]
               ~rpc_timings:(id ~typ:(non_null rpc_timings))
               ~external_transition_latency:h
               ~accepted_transition_local_latency:h
               ~accepted_transition_remote_latency:h
               ~snark_worker_transition_time:h ~snark_worker_merge_time:h )

    let consensus_configuration : (_, Consensus.Configuration.t option) typ =
      obj "ConsensusConfiguration" ~fields:(fun _ ->
          let open Reflection.Shorthand in
          List.rev
          @@ Consensus.Configuration.Fields.fold ~init:[] ~delta:nn_int
               ~k:nn_int ~c:nn_int ~c_times_k:nn_int ~slots_per_epoch:nn_int
               ~slot_duration:nn_int ~epoch_duration:nn_int
               ~acceptable_network_delay:nn_int )

    let peer : (_, Network_peer.Peer.Display.Stable.V1.t option) typ =
      obj "Peer" ~fields:(fun _ ->
          let open Reflection.Shorthand in
          List.rev
          @@ Network_peer.Peer.Display.Stable.V1.Fields.fold ~init:[]
               ~host:nn_string ~libp2p_port:nn_int ~peer_id:nn_string )

    let addrs_and_ports :
        (_, Node_addrs_and_ports.Display.Stable.V1.t option) typ =
      obj "AddrsAndPorts" ~fields:(fun _ ->
          let open Reflection.Shorthand in
          List.rev
          @@ Node_addrs_and_ports.Display.Stable.V1.Fields.fold ~init:[]
               ~external_ip:nn_string ~bind_ip:nn_string ~client_port:nn_int
               ~libp2p_port:nn_int ~peer:(id ~typ:peer) )

    let t : (_, Daemon_rpcs.Types.Status.t option) typ =
      obj "DaemonStatus" ~fields:(fun _ ->
          let open Reflection.Shorthand in
          List.rev
          @@ Daemon_rpcs.Types.Status.Fields.fold ~init:[] ~num_accounts:int
               ~next_block_production:(id ~typ:block_producer_timing)
               ~blockchain_length:int ~uptime_secs:nn_int
               ~ledger_merkle_root:string ~state_hash:string
               ~commit_id:nn_string ~conf_dir:nn_string
               ~peers:(id ~typ:Schema.(non_null @@ list (non_null string)))
               ~user_commands_sent:nn_int ~snark_worker:string
               ~snark_work_fee:nn_int
               ~sync_status:(id ~typ:(non_null sync_status))
               ~block_production_keys:
                 (id ~typ:Schema.(non_null @@ list (non_null string)))
               ~histograms:(id ~typ:histograms)
               ~consensus_time_best_tip:
                 (id ~typ:(Consensus.Data.Consensus_time.graphql_type ()))
               ~consensus_time_now:
                 (id
                    ~typ:
                      Schema.(
                        non_null
                          (Consensus.Data.Consensus_time.graphql_type ())))
               ~consensus_mechanism:nn_string
               ~addrs_and_ports:(id ~typ:(non_null addrs_and_ports))
               ~consensus_configuration:
                 (id ~typ:(non_null consensus_configuration))
               ~highest_block_length_received:nn_int )
  end

  let fee_transfer =
    obj "FeeTransfer" ~fields:(fun _ ->
        [ field "recipient"
            ~args:Arg.[]
            ~doc:"Public key of fee transfer recipient"
            ~typ:(non_null public_key)
            ~resolve:(fun _ (pk, _) -> pk)
        ; field "fee" ~typ:(non_null uint64)
            ~args:Arg.[]
            ~doc:"Amount that the recipient is paid in this fee transfer"
            ~resolve:(fun _ (_, fee) -> Currency.Fee.to_uint64 fee) ] )

  let completed_work =
    obj "CompletedWork" ~doc:"Completed snark works" ~fields:(fun _ ->
        [ field "prover"
            ~args:Arg.[]
            ~doc:"Public key of the prover" ~typ:(non_null public_key)
            ~resolve:(fun _ {Transaction_snark_work.Info.prover; _} -> prover)
        ; field "fee" ~typ:(non_null uint64)
            ~args:Arg.[]
            ~doc:"Amount the prover is paid for the snark work"
            ~resolve:(fun _ {Transaction_snark_work.Info.fee; _} ->
              Currency.Fee.to_uint64 fee )
        ; field "workIds" ~doc:"Unique identifier for the snark work purchased"
            ~typ:(non_null @@ list @@ non_null int)
            ~args:Arg.[]
            ~resolve:(fun _ {Transaction_snark_work.Info.work_ids; _} ->
              One_or_two.to_list work_ids ) ] )

  let sign =
    enum "sign"
      ~values:
        [enum_value "PLUS" ~value:Sgn.Pos; enum_value "MINUS" ~value:Sgn.Neg]

  let signed_fee =
    obj "SignedFee" ~doc:"Signed fee" ~fields:(fun _ ->
        [ field "sign" ~typ:(non_null sign) ~doc:"+/-"
            ~args:Arg.[]
            ~resolve:(fun _ fee -> Currency.Fee.Signed.sgn fee)
        ; field "feeMagnitude" ~typ:(non_null uint64) ~doc:"Fee"
            ~args:Arg.[]
            ~resolve:(fun _ fee ->
              Currency.Fee.(to_uint64 (Signed.magnitude fee)) ) ] )

  let work_statement =
    obj "WorkDescription"
      ~doc:
        "Transition from a source ledger to a target ledger with some fee \
         excess and increase in supply " ~fields:(fun _ ->
        [ field "sourceLedgerHash" ~typ:(non_null string)
            ~doc:"Base58Check-encoded hash of the source ledger"
            ~args:Arg.[]
            ~resolve:(fun _ {Transaction_snark.Statement.source; _} ->
              Frozen_ledger_hash.to_string source )
        ; field "targetLedgerHash" ~typ:(non_null string)
            ~doc:"Base58Check-encoded hash of the target ledger"
            ~args:Arg.[]
            ~resolve:(fun _ {Transaction_snark.Statement.target; _} ->
              Frozen_ledger_hash.to_string target )
        ; field "feeExcess" ~typ:(non_null signed_fee)
            ~doc:
              "Total transaction fee that is not accounted for in the \
               transition from source ledger to target ledger"
            ~args:Arg.[]
            ~resolve:(fun _ {Transaction_snark.Statement.fee_excess; _} ->
              fee_excess )
        ; field "supplyIncrease" ~typ:(non_null uint64)
            ~doc:"Increase in total coinbase reward "
            ~args:Arg.[]
            ~resolve:(fun _ {Transaction_snark.Statement.supply_increase; _} ->
              Currency.Amount.to_uint64 supply_increase )
        ; field "workId" ~doc:"Unique identifier for a snark work"
            ~typ:(non_null int)
            ~args:Arg.[]
            ~resolve:(fun _ w -> Transaction_snark.Statement.hash w) ] )

  let pending_work =
    obj "PendingSnarkWork"
      ~doc:"Snark work bundles that are not available in the pool yet"
      ~fields:(fun _ ->
        [ field "workBundle"
            ~args:Arg.[]
            ~doc:"Work bundle with one or two snark work"
            ~typ:(non_null @@ list @@ non_null work_statement)
            ~resolve:(fun _ w -> One_or_two.to_list w) ] )

  let blockchain_state =
    obj "BlockchainState" ~fields:(fun _ ->
        [ field "date" ~typ:(non_null string) ~doc:(Doc.date "date")
            ~args:Arg.[]
            ~resolve:(fun _ {Coda_state.Blockchain_state.Poly.timestamp; _} ->
              Block_time.to_string timestamp )
        ; field "snarkedLedgerHash" ~typ:(non_null string)
            ~doc:"Base58Check-encoded hash of the snarked ledger"
            ~args:Arg.[]
            ~resolve:
              (fun _ {Coda_state.Blockchain_state.Poly.snarked_ledger_hash; _} ->
              Frozen_ledger_hash.to_string snarked_ledger_hash )
        ; field "stagedLedgerHash" ~typ:(non_null string)
            ~doc:"Base58Check-encoded hash of the staged ledger"
            ~args:Arg.[]
            ~resolve:
              (fun _ {Coda_state.Blockchain_state.Poly.staged_ledger_hash; _} ->
              Coda_base.Ledger_hash.to_string
              @@ Staged_ledger_hash.ledger_hash staged_ledger_hash ) ] )

  let protocol_state =
    let open Auxiliary_database.Filtered_external_transition.Protocol_state in
    obj "ProtocolState" ~fields:(fun _ ->
        [ field "previousStateHash" ~typ:(non_null string)
            ~doc:"Base58Check-encoded hash of the previous state"
            ~args:Arg.[]
            ~resolve:(fun _ t ->
              State_hash.to_base58_check t.previous_state_hash )
        ; field "blockchainState"
            ~doc:"State which is agnostic of a particular consensus algorithm"
            ~typ:(non_null blockchain_state)
            ~args:Arg.[]
            ~resolve:(fun _ t -> t.blockchain_state)
        ; field "consensusState"
            ~doc:
              "State specific to the Codaboros Proof of Stake consensus \
               algorithm"
            ~typ:(non_null @@ Consensus.Data.Consensus_state.graphql_type ())
            ~args:Arg.[]
            ~resolve:(fun _ t -> t.consensus_state) ] )

  let chain_reorganization_status : ('context, [`Changed] option) typ =
    enum "ChainReorganizationStatus"
      ~doc:"Status for whenever the blockchain is reorganized"
      ~values:[enum_value "CHANGED" ~value:`Changed]

  module AccountObj = struct
    module AnnotatedBalance = struct
      type t =
        { total: Balance.t
        ; unknown: Balance.t
        ; blockchain_length: Unsigned.uint32 }

      let obj =
        obj "AnnotatedBalance"
          ~doc:
            "A total balance annotated with the amount that is currently \
             unknown with the invariant: unknown <= total" ~fields:(fun _ ->
            [ field "total" ~typ:(non_null uint64)
                ~doc:"The amount of coda owned by the account"
                ~args:Arg.[]
                ~resolve:(fun _ (b : t) -> Balance.to_uint64 b.total)
            ; field "unknown" ~typ:(non_null uint64)
                ~doc:
                  "The amount of coda owned by the account whose origin is \
                   currently unknown"
                ~deprecated:(Deprecated None)
                ~args:Arg.[]
                ~resolve:(fun _ (b : t) -> Balance.to_uint64 b.unknown)
            ; field "blockHeight" ~typ:(non_null uint32)
                ~doc:"Block height at which balance was measured"
                ~args:Arg.[]
                ~resolve:(fun _ (b : t) -> b.blockchain_length) ] )
    end

    module Partial_account = struct
      let to_full_account
          { Account.Poly.public_key
          ; nonce
          ; balance
          ; receipt_chain_hash
          ; delegate
          ; voting_for
          ; timing } =
        let open Option.Let_syntax in
        let%bind public_key = public_key in
        let%bind nonce = nonce in
        let%bind receipt_chain_hash = receipt_chain_hash in
        let%bind delegate = delegate in
        let%bind voting_for = voting_for in
        let%map timing = timing in
        { Account.Poly.public_key
        ; nonce
        ; balance
        ; receipt_chain_hash
        ; delegate
        ; voting_for
        ; timing }

      let of_full_account
          { Account.Poly.public_key
          ; nonce
          ; balance
          ; receipt_chain_hash
          ; delegate
          ; voting_for
          ; timing } blockchain_length =
        { Account.Poly.public_key= Some public_key
        ; nonce= Some nonce
        ; balance=
            { AnnotatedBalance.total= balance
            ; unknown= balance
            ; blockchain_length }
        ; receipt_chain_hash= Some receipt_chain_hash
        ; delegate= Some delegate
        ; voting_for= Some voting_for
        ; timing }

      let of_pk coda pk =
        let account =
          coda |> Coda_lib.best_tip |> Participating_state.active
          |> Option.bind ~f:(fun tip ->
                 let ledger =
                   Transition_frontier.Breadcrumb.staged_ledger tip
                   |> Staged_ledger.ledger
                 in
                 Ledger.location_of_key ledger pk
                 |> Option.bind ~f:(Ledger.get ledger)
                 |> Option.map ~f:(fun account ->
                        ( account
                        , Transition_frontier.Breadcrumb.blockchain_length tip
                        ) ) )
        in
        match account with
        | Some
            ( { Account.Poly.public_key
              ; nonce
              ; balance
              ; receipt_chain_hash
              ; delegate
              ; voting_for
              ; timing }
            , blockchain_length ) ->
            { Account.Poly.public_key= Some public_key
            ; nonce= Some nonce
            ; delegate= Some delegate
            ; balance=
                { AnnotatedBalance.total= balance
                ; unknown= balance
                ; blockchain_length }
            ; receipt_chain_hash= Some receipt_chain_hash
            ; voting_for= Some voting_for
            ; timing }
        | None ->
            Account.
              { Poly.public_key= Some pk
              ; nonce= None
              ; delegate= None
              ; balance=
                  { AnnotatedBalance.total= Balance.zero
                  ; unknown= Balance.zero
                  ; blockchain_length= Unsigned.UInt32.zero }
              ; receipt_chain_hash= None
              ; voting_for= None
              ; timing= Timing.Untimed }
    end

    (** Hack: Account.Poly.t is only parameterized over 'pk once and so, in
        order for delegate to be optional, we must also make account
        public_key optional even though it's always Some. In an attempt to
        avoid a large refactoring, and also avoid making a new record, we'll
        deal with a value_exn here and be sad. *)
    type t =
      { account:
          ( Public_key.Compressed.t option
          , AnnotatedBalance.t
          , Account.Nonce.t option
          , Receipt.Chain_hash.t option
          , State_hash.t option
          , Account.Timing.t )
          Account.Poly.t
      ; locked: bool option
      ; is_actively_staking: bool
      ; path: string }

    let lift coda pk account =
      let block_production_pubkeys = Coda_lib.block_production_pubkeys coda in
      let accounts = Coda_lib.wallets coda in
      { account
      ; locked= Secrets.Wallets.check_locked accounts ~needle:pk
      ; is_actively_staking=
          Public_key.Compressed.Set.mem block_production_pubkeys pk
      ; path= Secrets.Wallets.get_path accounts pk }

    let get_best_ledger_account coda pk =
      lift coda pk (Partial_account.of_pk coda pk)

    let rec account =
      lazy
        (obj "Account" ~doc:"An account record according to the daemon"
           ~fields:(fun _ ->
             [ field "publicKey" ~typ:(non_null public_key)
                 ~doc:"The public identity of the account"
                 ~args:Arg.[]
                 ~resolve:(fun _ {account; _} ->
                   Option.value_exn account.Account.Poly.public_key )
             ; field "balance"
                 ~typ:(non_null AnnotatedBalance.obj)
                 ~doc:"The amount of coda owned by the account"
                 ~args:Arg.[]
                 ~resolve:(fun _ {account; _} -> account.Account.Poly.balance)
             ; field "nonce" ~typ:string
                 ~doc:
                   "A natural number that increases with each transaction \
                    (stringified uint32)"
                 ~args:Arg.[]
                 ~resolve:(fun _ {account; _} ->
                   Option.map ~f:Account.Nonce.to_string
                     account.Account.Poly.nonce )
             ; field "inferredNonce" ~typ:string
                 ~doc:
                   "Like the `nonce` field, except it includes the scheduled \
                    transactions (transactions not yet included in a block) \
                    (stringified uint32)"
                 ~args:Arg.[]
                 ~resolve:(fun {ctx= coda; _} {account; _} ->
                   let open Option.Let_syntax in
                   let%bind public_key = account.Account.Poly.public_key in
                   match
                     Coda_commands
                     .get_inferred_nonce_from_transaction_pool_and_ledger coda
                       public_key
                   with
                   | `Active (Some nonce) ->
                       Some (Account.Nonce.to_string nonce)
                   | `Active None | `Bootstrapping ->
                       None )
             ; field "epochDelegateAccount" ~typ:(Lazy.force account)
                 ~doc:
                   "The account that you delegated on the staking ledger of \
                    the current block's epoch"
                 ~args:Arg.[]
                 ~resolve:(fun {ctx= coda; _} {account; _} ->
                   let open Option.Let_syntax in
                   let%bind public_key = account.public_key in
                   let%bind staking_ledger = Coda_lib.staking_ledger coda in
                   try
                     let index =
                       Sparse_ledger.find_index_exn staking_ledger public_key
                     in
                     let delegate_account =
                       Sparse_ledger.get_exn staking_ledger index
                     in
                     let delegate_key = delegate_account.public_key in
                     Some (get_best_ledger_account coda delegate_key)
                   with e ->
                     Logger.warn
                       (Coda_lib.top_level_logger coda)
                       !"Could not retrieve delegate account from sparse \
                         ledger. The account may not be in the ledger: \
                         %{sexp:exn}"
                       e ~module_:__MODULE__ ~location:__LOC__ ;
                     None )
             ; field "receiptChainHash" ~typ:string
                 ~doc:"Top hash of the receipt chain merkle-list"
                 ~args:Arg.[]
                 ~resolve:(fun _ {account; _} ->
                   Option.map ~f:Receipt.Chain_hash.to_string
                     account.Account.Poly.receipt_chain_hash )
             ; field "delegate" ~typ:public_key
                 ~doc:
                   "The public key to which you are delegating - if you are \
                    not delegating to anybody, this would return your public \
                    key"
                 ~args:Arg.[]
                 ~deprecated:(Deprecated (Some "use delegateAccount instead"))
                 ~resolve:(fun _ {account; _} -> account.Account.Poly.delegate)
             ; field "delegateAccount" ~typ:(Lazy.force account)
                 ~doc:
                   "The account to which you are delegating - if you are not \
                    delegating to anybody, this would return your public key"
                 ~args:Arg.[]
                 ~resolve:(fun {ctx= coda; _} {account; _} ->
                   Option.map
                     ~f:(get_best_ledger_account coda)
                     account.Account.Poly.delegate )
             ; field "delegators"
                 ~typ:(list @@ non_null @@ Lazy.force account)
                 ~doc:
                   "The list of accounts which are delegating to you (note \
                    that the info is recorded in the last epoch so it might \
                    not be up to date with the current account status)"
                 ~args:Arg.[]
                 ~resolve:(fun {ctx= coda; _} {account; _} ->
                   let open Option.Let_syntax in
                   let%bind pk = account.Account.Poly.public_key in
                   let%map delegators =
                     Coda_lib.current_epoch_delegators coda ~pk
                   in
                   List.map
                     ~f:(fun a ->
                       { account=
                           Partial_account.of_full_account a
                             Unsigned.UInt32.zero
                       ; locked= None
                       ; is_actively_staking= true
                       ; path= "" } )
                     delegators )
             ; field "lastEpochDelegators"
                 ~typ:(list @@ non_null @@ Lazy.force account)
                 ~doc:
                   "The list of accounts which are delegating to you in the \
                    last epoch (note that the info is recorded in the one \
                    before last epoch epoch so it might not be up to date \
                    with the current account status)"
                 ~args:Arg.[]
                 ~resolve:(fun {ctx= coda; _} {account; _} ->
                   let open Option.Let_syntax in
                   let%bind pk = account.Account.Poly.public_key in
                   let%map delegators =
                     Coda_lib.last_epoch_delegators coda ~pk
                   in
                   List.map
                     ~f:(fun a ->
                       { account=
                           Partial_account.of_full_account a
                             Unsigned.UInt32.zero
                       ; locked= None
                       ; is_actively_staking= true
                       ; path= "" } )
                     delegators )
             ; field "votingFor" ~typ:string
                 ~doc:
                   "The previous epoch lock hash of the chain which you are \
                    voting for"
                 ~args:Arg.[]
                 ~resolve:(fun _ {account; _} ->
                   Option.map ~f:Coda_base.State_hash.to_base58_check
                     account.Account.Poly.voting_for )
             ; field "stakingActive" ~typ:(non_null bool)
                 ~doc:
                   "True if you are actively staking with this account on the \
                    current daemon - this may not yet have been updated if \
                    the staking key was changed recently"
                 ~args:Arg.[]
                 ~resolve:(fun _ {is_actively_staking; _} ->
                   is_actively_staking )
             ; field "privateKeyPath" ~typ:(non_null string)
                 ~doc:"Path of the private key file for this account"
                 ~args:Arg.[]
                 ~resolve:(fun _ {path; _} -> path)
             ; field "locked" ~typ:bool
                 ~doc:
                   "True if locked, false if unlocked, null if the account \
                    isn't tracked by the queried daemon"
                 ~args:Arg.[]
                 ~resolve:(fun _ {locked; _} -> locked) ] ))

    let account = Lazy.force account
  end

  let user_command : (Coda_lib.t, User_command.t option) typ =
    obj "UserCommand" ~fields:(fun _ ->
        [ field "id" ~typ:(non_null guid)
            ~args:Arg.[]
            ~resolve:(fun _ user_command ->
              User_command.to_base58_check user_command )
        ; field "isDelegation" ~typ:(non_null bool)
            ~doc:
              "If true, this represents a delegation of stake, otherwise it \
               is a payment"
            ~args:Arg.[]
            ~resolve:(fun _ user_command ->
              match
                User_command.Payload.body @@ User_command.payload user_command
              with
              | Stake_delegation _ ->
                  true
              | Payment _ ->
                  false )
        ; field "nonce" ~typ:(non_null int) ~doc:"Nonce of the transaction"
            ~args:Arg.[]
            ~resolve:(fun _ payment ->
              User_command_payload.nonce @@ User_command.payload payment
              |> Account.Nonce.to_int )
        ; field "from" ~typ:(non_null public_key)
            ~doc:"Public key of the sender"
            ~deprecated:(Deprecated (Some "use fromAccount field instead"))
            ~args:Arg.[]
            ~resolve:(fun _ payment -> User_command.sender payment)
        ; field "fromAccount"
            ~typ:(non_null AccountObj.account)
            ~doc:"Account of the sender"
            ~args:Arg.[]
            ~resolve:(fun {ctx= coda; _} payment ->
              AccountObj.get_best_ledger_account coda
                (User_command.sender payment) )
        ; field "to" ~typ:(non_null public_key)
            ~doc:"Public key of the receiver"
            ~deprecated:(Deprecated (Some "use toAccount field instead"))
            ~args:Arg.[]
            ~resolve:(fun _ payment ->
              match
                User_command_payload.body (User_command.payload payment)
              with
              | Payment {Payment_payload.Poly.receiver; _} ->
                  receiver
              | Stake_delegation (Set_delegate {new_delegate}) ->
                  new_delegate )
        ; field "toAccount"
            ~typ:(non_null AccountObj.account)
            ~doc:"Account of the receiver"
            ~args:Arg.[]
            ~resolve:(fun {ctx= coda; _} payment ->
              let pk =
                match
                  User_command_payload.body (User_command.payload payment)
                with
                | Payment {Payment_payload.Poly.receiver; _} ->
                    receiver
                | Stake_delegation (Set_delegate {new_delegate}) ->
                    new_delegate
              in
              AccountObj.get_best_ledger_account coda pk )
        ; result_field_no_inputs "amount" ~typ:(non_null uint64)
            ~doc:
              "Amount that sender is sending to receiver - this is 0 for \
               delegations"
            ~args:Arg.[]
            ~resolve:(fun _ payment ->
              match
                User_command_payload.body (User_command.payload payment)
              with
              | Payment {Payment_payload.Poly.amount; _} ->
                  Ok (amount |> Currency.Amount.to_uint64)
              | Stake_delegation _ ->
                  (* Stake delegation does not have an amount, so we set it to 0 *)
                  Ok Unsigned.UInt64.zero )
        ; field "fee" ~typ:(non_null uint64)
            ~doc:"Fee that sender is willing to pay for making the transaction"
            ~args:Arg.[]
            ~resolve:(fun _ payment ->
              User_command.fee payment |> Currency.Fee.to_uint64 )
        ; field "memo" ~typ:(non_null string)
            ~doc:"Short arbitrary message provided by the sender"
            ~args:Arg.[]
            ~resolve:(fun _ payment ->
              User_command_payload.memo @@ User_command.payload payment
              |> User_command_memo.to_string ) ] )

  let transactions =
    let open Auxiliary_database.Filtered_external_transition.Transactions in
    obj "Transactions" ~doc:"Different types of transactions in a block"
      ~fields:(fun _ ->
        [ field "userCommands"
            ~doc:
              "List of user commands (payments and stake delegations) \
               included in this block"
            ~typ:(non_null @@ list @@ non_null user_command)
            ~args:Arg.[]
            ~resolve:(fun _ {user_commands; _} -> user_commands)
        ; field "feeTransfer"
            ~doc:"List of fee transfers included in this block"
            ~typ:(non_null @@ list @@ non_null fee_transfer)
            ~args:Arg.[]
            ~resolve:(fun _ {fee_transfers; _} -> fee_transfers)
        ; field "coinbase" ~typ:(non_null uint64)
            ~doc:"Amount of coda granted to the producer of this block"
            ~args:Arg.[]
            ~resolve:(fun _ {coinbase; _} -> Currency.Amount.to_uint64 coinbase)
        ] )

  let protocol_state_proof : (Coda_lib.t, Proof.t option) typ =
    let display_g1_elem (g1 : Crypto_params.Tick_backend.Inner_curve.t) =
      let x, y = Crypto_params.Tick_backend.Inner_curve.to_affine_exn g1 in
      List.map [x; y] ~f:Crypto_params.Tick0.Field.to_string
    in
    let display_g2_elem (g2 : Curve_choice.Tock_full.G2.t) =
      let open Curve_choice.Tock_full in
      let x, y = G2.to_affine_exn g2 in
      let to_string (fqe : Fqe.t) =
        let vector = Fqe.to_vector fqe in
        List.init (Fq.Vector.length vector) ~f:(fun i ->
            let fq = Fq.Vector.get vector i in
            Crypto_params.Tick0.Field.to_string fq )
      in
      List.map [x; y] ~f:to_string
    in
    let string_list_field ~resolve =
      field
        ~typ:(non_null @@ list (non_null string))
        ~args:Arg.[]
        ~resolve:(fun _ (proof : Proof.t) -> display_g1_elem (resolve proof))
    in
    let string_list_list_field ~resolve =
      field
        ~typ:(non_null @@ list (non_null @@ list @@ non_null string))
        ~args:Arg.[]
        ~resolve:(fun _ (proof : Proof.t) -> display_g2_elem (resolve proof))
    in
    obj "protocolStateProof" ~fields:(fun _ ->
        [ string_list_field "a" ~resolve:(fun (proof : Proof.t) -> proof.a)
        ; string_list_list_field "b" ~resolve:(fun (proof : Proof.t) -> proof.b)
        ; string_list_field "c" ~resolve:(fun (proof : Proof.t) -> proof.c)
        ; string_list_list_field "delta_prime"
            ~resolve:(fun (proof : Proof.t) -> proof.delta_prime)
        ; string_list_field "z" ~resolve:(fun (proof : Proof.t) -> proof.z) ]
    )

  let block :
      ( Coda_lib.t
      , ( Auxiliary_database.Filtered_external_transition.t
        , State_hash.t )
        With_hash.t
        option )
      typ =
    let open Auxiliary_database.Filtered_external_transition in
    obj "Block" ~fields:(fun _ ->
        [ field "creator" ~typ:(non_null public_key)
            ~doc:"Public key of account that produced this block"
            ~deprecated:(Deprecated (Some "use creatorAccount field instead"))
            ~args:Arg.[]
            ~resolve:(fun _ {With_hash.data; _} -> data.creator)
        ; field "creatorAccount"
            ~typ:(non_null AccountObj.account)
            ~doc:"Account that produced this block"
            ~args:Arg.[]
            ~resolve:(fun {ctx= coda; _} {With_hash.data; _} ->
              AccountObj.get_best_ledger_account coda data.creator )
        ; field "stateHash" ~typ:(non_null string)
            ~doc:"Base58Check-encoded hash of the state after this block"
            ~args:Arg.[]
            ~resolve:(fun _ {With_hash.hash; _} ->
              State_hash.to_base58_check hash )
        ; field "stateHashField" ~typ:(non_null string)
            ~doc:
              "Experimental: Bigint field-element representation of stateHash"
            ~args:Arg.[]
            ~resolve:(fun _ {With_hash.hash; _} ->
              State_hash.to_decimal_string hash )
        ; field "protocolState" ~typ:(non_null protocol_state)
            ~args:Arg.[]
            ~resolve:(fun _ {With_hash.data; _} -> data.protocol_state)
        ; field "protocolStateProof"
            ~typ:(non_null protocol_state_proof)
            ~doc:"Snark proof of blockchain state"
            ~args:Arg.[]
            ~resolve:(fun _ {With_hash.data; _} -> data.proof)
        ; field "transactions" ~typ:(non_null transactions)
            ~args:Arg.[]
            ~resolve:(fun _ {With_hash.data; _} -> data.transactions)
        ; field "snarkJobs"
            ~typ:(non_null @@ list @@ non_null completed_work)
            ~args:Arg.[]
            ~resolve:(fun _ {With_hash.data; _} -> data.snark_jobs) ] )

  let snark_worker =
    obj "SnarkWorker" ~fields:(fun _ ->
        [ field "key" ~typ:(non_null public_key)
            ~doc:"Public key of current snark worker"
            ~deprecated:(Deprecated (Some "use account field instead"))
            ~args:Arg.[]
            ~resolve:(fun (_ : Coda_lib.t resolve_info) (key, _) -> key)
        ; field "account"
            ~typ:(non_null AccountObj.account)
            ~doc:"Account of the current snark worker"
            ~args:Arg.[]
            ~resolve:(fun {ctx= coda; _} (key, _) ->
              AccountObj.get_best_ledger_account coda key )
        ; field "fee" ~typ:(non_null uint64)
            ~doc:"Fee that snark worker is charging to generate a snark proof"
            ~args:Arg.[]
            ~resolve:(fun (_ : Coda_lib.t resolve_info) (_, fee) ->
              Currency.Fee.to_uint64 fee ) ] )

  module Payload = struct
    let create_account : (Coda_lib.t, Account.key option) typ =
      obj "AddAccountPayload" ~fields:(fun _ ->
          [ field "publicKey" ~typ:(non_null public_key)
              ~doc:"Public key of the created account"
              ~deprecated:(Deprecated (Some "use account field instead"))
              ~args:Arg.[]
              ~resolve:(fun _ -> Fn.id)
          ; field "account"
              ~typ:(non_null AccountObj.account)
              ~doc:"Details of created account"
              ~args:Arg.[]
              ~resolve:(fun {ctx= coda; _} key ->
                AccountObj.get_best_ledger_account coda key ) ] )

    let unlock_account : (Coda_lib.t, Account.key option) typ =
      obj "UnlockPayload" ~fields:(fun _ ->
          [ field "publicKey" ~typ:(non_null public_key)
              ~doc:"Public key of the unlocked account"
              ~deprecated:(Deprecated (Some "use account field instead"))
              ~args:Arg.[]
              ~resolve:(fun _ -> Fn.id)
          ; field "account"
              ~typ:(non_null AccountObj.account)
              ~doc:"Details of unlocked account"
              ~args:Arg.[]
              ~resolve:(fun {ctx= coda; _} key ->
                AccountObj.get_best_ledger_account coda key ) ] )

    let lock_account : (Coda_lib.t, Account.key option) typ =
      obj "LockPayload" ~fields:(fun _ ->
          [ field "publicKey" ~typ:(non_null public_key)
              ~doc:"Public key of the locked account"
              ~args:Arg.[]
              ~resolve:(fun _ -> Fn.id)
          ; field "account"
              ~typ:(non_null AccountObj.account)
              ~doc:"Details of locked account"
              ~args:Arg.[]
              ~resolve:(fun {ctx= coda; _} key ->
                AccountObj.get_best_ledger_account coda key ) ] )

    let delete_account =
      obj "DeleteAccountPayload" ~fields:(fun _ ->
          [ field "publicKey" ~typ:(non_null public_key)
              ~doc:"Public key of the deleted account"
              ~args:Arg.[]
              ~resolve:(fun _ -> Fn.id) ] )

    let reload_accounts =
      obj "ReloadAccountsPayload" ~fields:(fun _ ->
          [ field "success" ~typ:(non_null bool)
              ~doc:"True when the reload was successful"
              ~args:Arg.[]
              ~resolve:(fun _ -> Fn.id) ] )

    let string_of_banned_status = function
      | Trust_system.Banned_status.Unbanned ->
          None
      | Banned_until tm ->
          Some (Time.to_string tm)

    let trust_status =
      obj "TrustStatusPayload" ~fields:(fun _ ->
          let open Trust_system.Peer_status in
          [ field "ip_addr" ~typ:(non_null string) ~doc:"IP address"
              ~args:Arg.[]
              ~resolve:(fun _ (ip_addr, _) -> Unix.Inet_addr.to_string ip_addr)
          ; field "trust" ~typ:(non_null float) ~doc:"Trust score"
              ~args:Arg.[]
              ~resolve:(fun _ (_, {trust; _}) -> trust)
          ; field "banned_status" ~typ:string ~doc:"Banned status"
              ~args:Arg.[]
              ~resolve:(fun _ (_, {banned; _}) ->
                string_of_banned_status banned ) ] )

    let send_payment =
      obj "SendPaymentPayload" ~fields:(fun _ ->
          [ field "payment" ~typ:(non_null user_command)
              ~doc:"Payment that was sent"
              ~args:Arg.[]
              ~resolve:(fun _ -> Fn.id) ] )

    let send_delegation =
      obj "SendDelegationPayload" ~fields:(fun _ ->
          [ field "delegation" ~typ:(non_null user_command)
              ~doc:"Delegation change that was sent"
              ~args:Arg.[]
              ~resolve:(fun _ -> Fn.id) ] )

    let add_payment_receipt =
      obj "AddPaymentReceiptPayload" ~fields:(fun _ ->
          [ field "payment" ~typ:(non_null user_command)
              ~args:Arg.[]
              ~resolve:(fun _ -> Fn.id) ] )

    let set_staking =
      obj "SetStakingPayload" ~fields:(fun _ ->
          [ field "lastStaking"
              ~doc:"Returns the public keys that were staking funds previously"
              ~typ:(non_null (list (non_null public_key)))
              ~args:Arg.[]
              ~resolve:(fun _ (lastStaking, _, _) -> lastStaking)
          ; field "lockedPublicKeys"
              ~doc:
                "List of public keys that could not be used to stake because \
                 they were locked"
              ~typ:(non_null (list (non_null public_key)))
              ~args:Arg.[]
              ~resolve:(fun _ (_, locked, _) -> locked)
          ; field "currentStakingKeys"
              ~doc:"Returns the public keys that are now staking their funds"
              ~typ:(non_null (list (non_null public_key)))
              ~args:Arg.[]
              ~resolve:(fun _ (_, _, currentStaking) -> currentStaking) ] )

    let set_snark_work_fee =
      obj "SetSnarkWorkFeePayload" ~fields:(fun _ ->
          [ field "lastFee" ~doc:"Returns the last fee set to do snark work"
              ~typ:(non_null uint64)
              ~args:Arg.[]
              ~resolve:(fun _ -> Fn.id) ] )

    let set_snark_worker =
      obj "SetSnarkWorkerPayload" ~fields:(fun _ ->
          [ field "lastSnarkWorker"
              ~doc:
                "Returns the last public key that was designated for snark work"
              ~typ:public_key
              ~args:Arg.[]
              ~resolve:(fun _ -> Fn.id) ] )
  end

  module Arguments = struct
    let ip_address ~name ip_addr =
      result_of_exn Unix.Inet_addr.of_string ip_addr
        ~error:(sprintf !"%s is not valid." name)
  end

  module Input = struct
    open Schema.Arg

    let public_key_arg =
      scalar "PublicKey" ~doc:"Base58Check-encoded public key string"
        ~coerce:(fun key ->
          match key with
          | `String s ->
              Public_key.Compressed.of_base58_check s
              |> Result.map_error ~f:(fun _ -> "Could not decode public key.")
          | _ ->
              Error "Invalid format for public key." )

    module type Numeric_type = sig
      type t

      val of_string : string -> t

      val of_int : int -> t
    end

    (** Converts a type into a graphql argument type. Expect name to start with uppercase    *)
    let make_numeric_arg (type a) ~name
        (module Numeric : Numeric_type with type t = a) : a option arg_typ =
      let lower_name = String.lowercase name in
      scalar name
        ~doc:
          (sprintf
             "String or Integer representation of a %s number. If the input \
              is a string, it must represent the number in base 10"
             lower_name) ~coerce:(fun key ->
          match key with
          | `String s ->
              result_of_exn Numeric.of_string s
                ~error:(sprintf "Could not decode %s." lower_name)
          | `Int n ->
              if n < 0 then
                Error
                  (sprintf "Could not convert negative number to %s."
                     lower_name)
              else Ok (Numeric.of_int n)
          | _ ->
              Error (sprintf "Invalid format for %s type." lower_name) )

    let uint64_arg = make_numeric_arg ~name:"UInt64" (module Unsigned.UInt64)

    let uint32_arg = make_numeric_arg ~name:"UInt32" (module Unsigned.UInt32)

<<<<<<< HEAD
    let consensus_time_arg =
      make_numeric_arg ~name:"UInt32"
        ( module struct
          open Consensus.Data.Consensus_time

          type nonrec t = t

          let of_string = Fn.compose of_uint32 Unsigned.UInt32.of_string

          let of_int = Fn.compose of_uint32 Unsigned.UInt32.of_int
        end
        : Numeric_type
          with type t = Consensus.Data.Consensus_time.t )
=======
    let signature_arg =
      obj "SignatureInput"
        ~coerce:(fun field scalar ->
          let open Snark_params.Tick in
          (Field.of_string field, Inner_curve.Scalar.of_string scalar) )
        ~doc:"A cryptographic signature"
        ~fields:
          [ arg "field" ~typ:(non_null string)
              ~doc:"Field component of signature"
          ; arg "scalar" ~typ:(non_null string)
              ~doc:"Scalar component of signature" ]
>>>>>>> 6e4c3fdb

    module Fields = struct
      let from ~doc = arg "from" ~typ:(non_null public_key_arg) ~doc

      let to_ ~doc = arg "to" ~typ:(non_null public_key_arg) ~doc

      let fee ~doc = arg "fee" ~typ:(non_null uint64_arg) ~doc

      let memo =
        arg "memo" ~typ:string
          ~doc:"Short arbitrary message provided by the sender"

      let valid_until =
        arg "validUntil" ~typ:uint32_arg
          ~doc:
            "The global slot number after which this transaction cannot be \
             applied"

      let nonce =
        arg "nonce" ~typ:uint32_arg
          ~doc:
            "Should only be set when cancelling transactions, otherwise a \
             nonce is determined automatically"

      let signature =
        arg "signature" ~typ:signature_arg
          ~doc:
            "If a signature is provided, this transaction is considered \
             signed and will be broadcasted to the network without requiring \
             a private key"
    end

    let send_payment =
      let open Fields in
      obj "SendPaymentInput"
        ~coerce:(fun from to_ amount fee valid_until memo nonce ->
          (from, to_, amount, fee, valid_until, memo, nonce) )
        ~fields:
          [ from ~doc:"Public key of sender of payment"
          ; to_ ~doc:"Public key of recipient of payment"
          ; arg "amount" ~doc:"Amount of coda to send to to receiver"
              ~typ:(non_null uint64_arg)
          ; fee ~doc:"Fee amount in order to send payment"
          ; valid_until
          ; memo
          ; nonce ]

    let send_delegation =
      let open Fields in
      obj "SendDelegationInput"
        ~coerce:(fun from to_ fee valid_until memo nonce ->
          (from, to_, fee, valid_until, memo, nonce) )
        ~fields:
          [ from ~doc:"Public key of sender of a stake delegation"
          ; to_ ~doc:"Public key of the account being delegated to"
          ; fee ~doc:"Fee amount in order to send a stake delegation"
          ; valid_until
          ; memo
          ; nonce ]

    let create_account =
      obj "AddAccountInput" ~coerce:Fn.id
        ~fields:
          [ arg "password" ~doc:"Password used to encrypt the new account"
              ~typ:(non_null string) ]

    let unlock_account =
      obj "UnlockInput"
        ~coerce:(fun password pk -> (password, pk))
        ~fields:
          [ arg "password" ~doc:"Password for the account to be unlocked"
              ~typ:(non_null string)
          ; arg "publicKey"
              ~doc:"Public key specifying which account to unlock"
              ~typ:(non_null public_key_arg) ]

    let create_hd_account =
      obj "CreateHDAccountInput" ~coerce:Fn.id
        ~fields:
          [ arg "index" ~doc:"Index of the account in hardware wallet"
              ~typ:(non_null uint32_arg) ]

    let lock_account =
      obj "LockInput" ~coerce:Fn.id
        ~fields:
          [ arg "publicKey" ~doc:"Public key specifying which account to lock"
              ~typ:(non_null public_key_arg) ]

    let delete_account =
      obj "DeleteAccountInput" ~coerce:Fn.id
        ~fields:
          [ arg "publicKey" ~doc:"Public key of account to be deleted"
              ~typ:(non_null public_key_arg) ]

    let reset_trust_status =
      obj "ResetTrustStatusInput" ~coerce:Fn.id
        ~fields:[arg "ipAddress" ~typ:(non_null string)]

    (* TODO: Treat cases where filter_input has a null argument *)
    let block_filter_input =
      obj "BlockFilterInput" ~coerce:Fn.id
        ~fields:
          [ arg "relatedTo"
              ~doc:
                "A public key of a user who has their\n\
                \        transaction in the block, or produced the block"
              ~typ:(non_null public_key_arg) ]

    let user_command_filter_input =
      obj "UserCommandFilterType" ~coerce:Fn.id
        ~fields:
          [ arg "toOrFrom"
              ~doc:
                "Public key of sender or receiver of transactions you are \
                 looking for"
              ~typ:(non_null public_key_arg) ]

    let set_staking =
      obj "SetStakingInput" ~coerce:Fn.id
        ~fields:
          [ arg "publicKeys"
              ~typ:(non_null (list (non_null public_key_arg)))
              ~doc:
                "Public keys of accounts you wish to stake with - these must \
                 be accounts that are in trackedAccounts" ]

    let set_snark_work_fee =
      obj "SetSnarkWorkFee"
        ~fields:[Fields.fee ~doc:"Fee to get rewarded for producing snark work"]
        ~coerce:Fn.id

    let set_snark_worker =
      obj "SetSnarkWorkerInput" ~coerce:Fn.id
        ~fields:
          [ arg "publicKey" ~typ:public_key_arg
              ~doc:
                "Public key you wish to start snark-working on; null to stop \
                 doing any snark work" ]

    module AddPaymentReceipt = struct
      type t = {payment: string; added_time: string}

      let typ =
        obj "AddPaymentReceiptInput"
          ~coerce:(fun payment added_time -> {payment; added_time})
          ~fields:
            [ arg "payment"
                ~doc:(Doc.bin_prot "Serialized payment")
                ~typ:(non_null string)
            ; (* TODO: create a formal method for verifying that the provided added_time is correct  *)
              arg "added_time" ~typ:(non_null string)
                ~doc:
                  (Doc.date
                     "Time that a payment gets added to another clients \
                      transaction database") ]
    end
  end

  module Pagination = struct
    module User_command = struct
      module Inputs = struct
        module Type = struct
          type t = User_command.t

          let typ = user_command

          let name = "UserCommand"
        end

        module Cursor = struct
          type t = User_command.t

          let serialize = User_command.to_base58_check

          let deserialize ?error serialized_payment =
            result_of_or_error
              (User_command.of_base58_check serialized_payment)
              ~error:(Option.value error ~default:"Invalid cursor")

          let doc = Doc.bin_prot "Opaque pagination cursor for a user command"
        end

        module Pagination_database = Auxiliary_database.Transaction_database

        let get_database = Coda_lib.transaction_database

        let filter_argument = Input.user_command_filter_input

        let query_name = "userCommands"

        let to_cursor = Fn.id
      end

      include Pagination.Make (Inputs)
    end

    module Blocks = struct
      module Inputs = struct
        module Type = struct
          type t =
            ( Auxiliary_database.Filtered_external_transition.t
            , State_hash.t )
            With_hash.t

          let typ = block

          let name = "Block"
        end

        module Cursor = struct
          type t = State_hash.t

          let serialize = State_hash.to_base58_check

          let deserialize ?error data =
            result_of_or_error
              (State_hash.of_base58_check data)
              ~error:(Option.value error ~default:"Invalid state hash data")

          let doc = Doc.bin_prot "Opaque pagination cursor for a block"
        end

        module Pagination_database =
          Auxiliary_database.External_transition_database

        let get_database = Coda_lib.external_transition_database

        let filter_argument = Input.block_filter_input

        let query_name = "blocks"

        let to_cursor {With_hash.hash; _} = hash
      end

      include Pagination.Make (Inputs)
    end
  end
end

module Subscriptions = struct
  open Schema

  let new_sync_update =
    subscription_field "newSyncUpdate"
      ~doc:"Event that triggers when the network sync status changes"
      ~deprecated:NotDeprecated
      ~typ:(non_null Types.sync_status)
      ~args:Arg.[]
      ~resolve:(fun {ctx= coda; _} ->
        Coda_lib.sync_status coda |> Coda_incremental.Status.to_pipe
        |> Deferred.Result.return )

  let new_block =
    subscription_field "newBlock"
      ~doc:
        "Event that triggers when a new block is created that either contains \
         a transaction with the specified public key, or was produced by it. \
         If no public key is provided, then the event will trigger for every \
         new block received"
      ~typ:(non_null Types.block)
      ~args:
        Arg.
          [ arg "publicKey" ~doc:"Public key that is included in the block"
              ~typ:Types.Input.public_key_arg ]
      ~resolve:(fun {ctx= coda; _} public_key ->
        Deferred.Result.return
        @@ Coda_commands.Subscriptions.new_block coda public_key )

  let chain_reorganization =
    subscription_field "chainReorganization"
      ~doc:
        "Event that triggers when the best tip changes in a way that is not a \
         trivial extension of the existing one"
      ~typ:(non_null Types.chain_reorganization_status)
      ~args:Arg.[]
      ~resolve:(fun {ctx= coda; _} ->
        Deferred.Result.return
        @@ Coda_commands.Subscriptions.reorganization coda )

  let commands = [new_sync_update; new_block; chain_reorganization]
end

module Mutations = struct
  open Schema

  let create_account_resolver {ctx= t; _} () password =
    let password = lazy (return (Bytes.of_string password)) in
    let%map pk =
      Coda_lib.wallets t |> Secrets.Wallets.generate_new ~password
    in
    Coda_lib.subscriptions t |> Coda_lib.Subscriptions.add_new_subscription ~pk ;
    Result.return pk

  let add_wallet =
    io_field "addWallet"
      ~doc:
        "Add a wallet - this will create a new keypair and store it in the \
         daemon"
      ~deprecated:(Deprecated (Some "use createAccount instead"))
      ~typ:(non_null Types.Payload.create_account)
      ~args:Arg.[arg "input" ~typ:(non_null Types.Input.create_account)]
      ~resolve:create_account_resolver

  let create_account =
    io_field "createAccount"
      ~doc:
        "Create a new account - this will create a new keypair and store it \
         in the daemon"
      ~typ:(non_null Types.Payload.create_account)
      ~args:Arg.[arg "input" ~typ:(non_null Types.Input.create_account)]
      ~resolve:create_account_resolver

  let create_hd_account : (Coda_lib.t, unit) field =
    io_field "createHDAccount"
      ~doc:Secrets.Hardware_wallets.create_hd_account_summary
      ~typ:(non_null Types.Payload.create_account)
      ~args:Arg.[arg "input" ~typ:(non_null Types.Input.create_hd_account)]
      ~resolve:(fun {ctx= coda; _} () hd_index ->
        Coda_lib.wallets coda |> Secrets.Wallets.create_hd_account ~hd_index )

  let unlock_account_resolver {ctx= t; _} () (password, pk) =
    let password = lazy (return (Bytes.of_string password)) in
    match%map
      Coda_lib.wallets t |> Secrets.Wallets.unlock ~needle:pk ~password
    with
    | Error `Not_found ->
        Error "Could not find owned account associated with provided key"
    | Error `Bad_password ->
        Error "Wrong password provided"
    | Ok () ->
        Ok pk

  let unlock_wallet =
    io_field "unlockWallet"
      ~doc:"Allow transactions to be sent from the unlocked account"
      ~deprecated:(Deprecated (Some "use unlockAccount instead"))
      ~typ:(non_null Types.Payload.unlock_account)
      ~args:Arg.[arg "input" ~typ:(non_null Types.Input.unlock_account)]
      ~resolve:unlock_account_resolver

  let unlock_account =
    io_field "unlockAccount"
      ~doc:"Allow transactions to be sent from the unlocked account"
      ~typ:(non_null Types.Payload.unlock_account)
      ~args:Arg.[arg "input" ~typ:(non_null Types.Input.unlock_account)]
      ~resolve:unlock_account_resolver

  let lock_account_resolver {ctx= t; _} () pk =
    Coda_lib.wallets t |> Secrets.Wallets.lock ~needle:pk ;
    pk

  let lock_wallet =
    field "lockWallet"
      ~doc:"Lock an unlocked account to prevent transaction being sent from it"
      ~deprecated:(Deprecated (Some "use lockAccount instead"))
      ~typ:(non_null Types.Payload.lock_account)
      ~args:Arg.[arg "input" ~typ:(non_null Types.Input.lock_account)]
      ~resolve:lock_account_resolver

  let lock_account =
    field "lockAccount"
      ~doc:"Lock an unlocked account to prevent transaction being sent from it"
      ~typ:(non_null Types.Payload.lock_account)
      ~args:Arg.[arg "input" ~typ:(non_null Types.Input.lock_account)]
      ~resolve:lock_account_resolver

  let delete_account_resolver {ctx= coda; _} () public_key =
    let open Deferred.Result.Let_syntax in
    let wallets = Coda_lib.wallets coda in
    let%map () =
      Deferred.Result.map_error
        ~f:(fun `Not_found ->
          "Could not find account with specified public key" )
        (Secrets.Wallets.delete wallets public_key)
    in
    public_key

  let delete_wallet =
    io_field "deleteWallet"
      ~doc:"Delete the private key for an account that you track"
      ~deprecated:(Deprecated (Some "use deleteAccount instead"))
      ~typ:(non_null Types.Payload.delete_account)
      ~args:Arg.[arg "input" ~typ:(non_null Types.Input.delete_account)]
      ~resolve:delete_account_resolver

  let delete_account =
    io_field "deleteAccount"
      ~doc:"Delete the private key for an account that you track"
      ~typ:(non_null Types.Payload.delete_account)
      ~args:Arg.[arg "input" ~typ:(non_null Types.Input.delete_account)]
      ~resolve:delete_account_resolver

  let reload_account_resolver {ctx= coda; _} () =
    let%map _ =
      Secrets.Wallets.reload ~logger:(Logger.create ()) (Coda_lib.wallets coda)
    in
    Ok true

  let reload_wallets =
    io_field "reloadWallets"
      ~doc:"Reload tracked account information from disk"
      ~deprecated:(Deprecated (Some "use reloadAccounts instead"))
      ~typ:(non_null Types.Payload.reload_accounts)
      ~args:Arg.[]
      ~resolve:reload_account_resolver

  let reload_accounts =
    io_field "reloadAccounts"
      ~doc:"Reload tracked account information from disk"
      ~typ:(non_null Types.Payload.reload_accounts)
      ~args:Arg.[]
      ~resolve:reload_account_resolver

  let reset_trust_status =
    io_field "resetTrustStatus"
      ~doc:"Reset trust status for a given IP address"
      ~typ:(non_null Types.Payload.trust_status)
      ~args:Arg.[arg "input" ~typ:(non_null Types.Input.reset_trust_status)]
      ~resolve:(fun {ctx= coda; _} () ip_address_input ->
        let open Deferred.Result.Let_syntax in
        let%map ip_address =
          Deferred.return
          @@ Types.Arguments.ip_address ~name:"ip_address" ip_address_input
        in
        (ip_address, Coda_commands.reset_trust_status coda ip_address) )

  let send_user_command coda signed_command =
    let user_command = User_command.forget_check signed_command in
    match Coda_commands.send_user_command coda user_command with
    | `Active f -> (
        match%map f with
        | Ok _receipt ->
            Ok user_command
        | Error e ->
            Error ("Couldn't send user_command: " ^ Error.to_string_hum e) )
    | `Bootstrapping ->
        return (Error "Daemon is bootstrapping")

  let find_identity ~public_key coda =
    Result.of_option
      (Secrets.Wallets.find_identity (Coda_lib.wallets coda) ~needle:public_key)
      ~error:
        "Couldn't find an unlocked key for specified `sender`. Did you unlock \
         the account you're making a transaction from?"

  let create_user_command_payload ~coda ~fee ~nonce ~valid_until ~memo ~sender
      ~body : (User_command.Payload.t, string) result =
    let open Result.Let_syntax in
    (* TODO: We should put a more sensible default here. *)
    let valid_until =
      Option.value_map ~default:Coda_numbers.Global_slot.max_value
        ~f:Coda_numbers.Global_slot.of_uint32 valid_until
    in
    let%bind fee =
      result_of_exn Currency.Fee.of_uint64 fee
        ~error:(sprintf "Invalid `fee` provided.")
    in
    let%bind () =
      Result.ok_if_true
        Currency.Fee.(fee >= User_command.minimum_fee)
        ~error:
          (sprintf
             !"Invalid user command. Fee %s is less than the minimum fee, %s."
             (Currency.Fee.to_string fee)
             (Currency.Fee.to_string User_command.minimum_fee))
    in
    let%bind memo =
      Option.value_map memo ~default:(Ok User_command_memo.empty)
        ~f:(fun memo ->
          result_of_exn User_command_memo.create_from_string_exn memo
            ~error:"Invalid `memo` provided." )
    in
    let%map nonce =
      match nonce with
      | Some nonce ->
          Ok (Account.Nonce.of_uint32 nonce)
      | None -> (
        match
          Coda_commands.get_inferred_nonce_from_transaction_pool_and_ledger
            coda sender
        with
        | `Active (Some nonce) ->
            Ok nonce
        | `Active None ->
            Error
              "Couldn't infer nonce for transaction from specified `sender` \
               since `sender` is not in the ledger or sent a transaction in \
               transaction pool."
        | `Bootstrapping ->
            Error "Node is still bootstrapping" )
    in
    User_command.Payload.create ~fee ~nonce ~valid_until ~memo ~body

  let send_signed_user_command ~coda ~sender ~payload ~signature =
    let open Deferred.Result.Let_syntax in
    let%bind command =
      User_command.create_with_signature_checked signature sender payload
      |> Result.of_option ~error:"Invalid signature"
      |> Deferred.return
    in
    send_user_command coda command

  let send_unsigned_user_command ~coda ~sender ~payload =
    let open Deferred.Result.Let_syntax in
    let%bind command =
      match%bind Deferred.return @@ find_identity ~public_key:sender coda with
      | `Keypair sender_kp ->
          return @@ User_command.sign sender_kp payload
      | `Hd_index hd_index ->
          Secrets.Hardware_wallets.sign ~hd_index
            ~public_key:(Public_key.decompress_exn sender)
            ~user_command_payload:payload
    in
    send_user_command coda command

  let send_delegation =
    io_field "sendDelegation"
      ~doc:"Change your delegate by sending a transaction"
      ~typ:(non_null Types.Payload.send_delegation)
      ~args:
        Arg.
          [ arg "input" ~typ:(non_null Types.Input.send_delegation)
          ; Types.Input.Fields.signature ]
      ~resolve:
        (fun {ctx= coda; _} () (from, to_, fee, valid_until, memo, nonce)
             signature ->
        let open Deferred.Result.Let_syntax in
        let body =
          User_command_payload.Body.Stake_delegation
            (Set_delegate {new_delegate= to_})
        in
        let%bind (payload : User_command.Payload.t) =
          Deferred.return
          @@ create_user_command_payload ~coda ~nonce ~sender:from ~memo ~fee
               ~valid_until ~body
        in
        match signature with
        | None ->
            send_unsigned_user_command ~coda ~sender:from ~payload
        | Some signature ->
            send_signed_user_command ~coda ~sender:from ~payload ~signature )

  let send_payment =
    io_field "sendPayment" ~doc:"Send a payment"
      ~typ:(non_null Types.Payload.send_payment)
      ~args:
        Arg.
          [ arg "input" ~typ:(non_null Types.Input.send_payment)
          ; Types.Input.Fields.signature ]
      ~resolve:
        (fun {ctx= coda; _} ()
             (from, to_, amount, fee, valid_until, memo, nonce) signature ->
        let open Deferred.Result.Let_syntax in
        let body =
          User_command_payload.Body.Payment
            {receiver= to_; amount= Amount.of_uint64 amount}
        in
        let%bind payload =
          Deferred.return
          @@ create_user_command_payload ~coda ~nonce ~sender:from ~memo ~fee
               ~valid_until ~body
        in
        match signature with
        | None ->
            send_unsigned_user_command ~coda ~sender:from ~payload
        | Some signature ->
            send_signed_user_command ~coda ~sender:from ~payload ~signature )

  let add_payment_receipt =
    result_field "addPaymentReceipt"
      ~doc:"Add payment into transaction database"
      ~args:Arg.[arg "input" ~typ:(non_null Types.Input.AddPaymentReceipt.typ)]
      ~typ:Types.Payload.add_payment_receipt
      ~resolve:
        (fun {ctx= coda; _} ()
             {Types.Input.AddPaymentReceipt.payment; added_time} ->
        let open Result.Let_syntax in
        let%bind added_time =
          result_of_exn Block_time.Time.of_string_exn added_time
            ~error:"Invalid `time` provided"
        in
        let%map payment =
          Types.Pagination.User_command.Inputs.Cursor.deserialize
            ~error:"Invaid `payment` provided" payment
        in
        let transaction_database = Coda_lib.transaction_database coda in
        Auxiliary_database.Transaction_database.add transaction_database
          payment added_time ;
        Some payment )

  let set_staking =
    field "setStaking" ~doc:"Set keys you wish to stake with"
      ~args:Arg.[arg "input" ~typ:(non_null Types.Input.set_staking)]
      ~typ:(non_null Types.Payload.set_staking)
      ~resolve:(fun {ctx= coda; _} () pks ->
        let old_block_production_keys =
          Coda_lib.block_production_pubkeys coda
        in
        let wallet = Coda_lib.wallets coda in
        let unlocked, locked =
          List.partition_map pks ~f:(fun pk ->
              match Secrets.Wallets.find_unlocked ~needle:pk wallet with
              | Some kp ->
                  `Fst (kp, pk)
              | None ->
                  `Snd pk )
        in
        ignore
        @@ Coda_lib.replace_block_production_keypairs coda
             (Keypair.And_compressed_pk.Set.of_list unlocked) ;
        ( Public_key.Compressed.Set.to_list old_block_production_keys
        , locked
        , List.map ~f:Tuple.T2.get2 unlocked ) )

  let set_snark_worker =
    io_field "setSnarkWorker"
      ~doc:"Set key you wish to snark work with or disable snark working"
      ~args:Arg.[arg "input" ~typ:(non_null Types.Input.set_snark_worker)]
      ~typ:(non_null Types.Payload.set_snark_worker)
      ~resolve:(fun {ctx= coda; _} () pk ->
        let old_snark_worker_key = Coda_lib.snark_worker_key coda in
        let%map () = Coda_lib.replace_snark_worker_key coda pk in
        Ok old_snark_worker_key )

  let set_snark_work_fee =
    result_field "setSnarkWorkFee"
      ~doc:"Set fee that you will like to receive for doing snark work"
      ~args:Arg.[arg "input" ~typ:(non_null Types.Input.set_snark_work_fee)]
      ~typ:(non_null Types.Payload.set_snark_work_fee)
      ~resolve:(fun {ctx= coda; _} () raw_fee ->
        let open Result.Let_syntax in
        let%map fee =
          result_of_exn Currency.Fee.of_uint64 raw_fee
            ~error:"Invalid snark work `fee` provided."
        in
        let last_fee = Coda_lib.snark_work_fee coda in
        Coda_lib.set_snark_work_fee coda fee ;
        Currency.Fee.to_uint64 last_fee )

  let commands =
    [ add_wallet
    ; create_account
    ; unlock_account
    ; unlock_wallet
    ; lock_account
    ; lock_wallet
    ; delete_account
    ; delete_wallet
    ; reload_accounts
    ; reload_wallets
    ; send_payment
    ; send_delegation
    ; add_payment_receipt
    ; set_staking
    ; set_snark_worker
    ; set_snark_work_fee ]
end

module Queries = struct
  open Schema

  let pooled_user_commands =
    field "pooledUserCommands"
      ~doc:
        "Retrieve all the scheduled user commands for a specified sender that \
         the current daemon sees in their transaction pool. All scheduled \
         commands are queried if no sender is specified"
      ~typ:(non_null @@ list @@ non_null Types.user_command)
      ~args:
        Arg.
          [ arg "publicKey" ~doc:"Public key of sender of pooled user commands"
              ~typ:Types.Input.public_key_arg ]
      ~resolve:(fun {ctx= coda; _} () opt_pk ->
        let transaction_pool = Coda_lib.transaction_pool coda in
        let resource_pool =
          Network_pool.Transaction_pool.resource_pool transaction_pool
        in
        ( match opt_pk with
        | None ->
            Network_pool.Transaction_pool.Resource_pool.transactions
              ~logger:(Coda_lib.top_level_logger coda)
              resource_pool
            |> Sequence.to_list
        | Some pk ->
            Network_pool.Transaction_pool.Resource_pool.all_from_user
              resource_pool pk )
        |> List.map ~f:User_command.forget_check )

  let sync_state =
    result_field_no_inputs "syncStatus" ~doc:"Network sync status" ~args:[]
      ~typ:(non_null Types.sync_status) ~resolve:(fun {ctx= coda; _} () ->
        Result.map_error
          (Coda_incremental.Status.Observer.value @@ Coda_lib.sync_status coda)
          ~f:Error.to_string_hum )

  let daemon_status =
    io_field "daemonStatus" ~doc:"Get running daemon status" ~args:[]
      ~typ:(non_null Types.DaemonStatus.t) ~resolve:(fun {ctx= coda; _} () ->
        Coda_commands.get_status ~flag:`Performance coda >>| Result.return )

  let trust_status =
    field "trustStatus" ~typ:Types.Payload.trust_status
      ~args:Arg.[arg "ipAddress" ~typ:(non_null string)]
      ~doc:"Trust status for an IPv4 or IPv6 address"
      ~resolve:(fun {ctx= coda; _} () (ip_addr_string : string) ->
        match Types.Arguments.ip_address ~name:"ipAddress" ip_addr_string with
        | Ok ip_addr ->
            Some (ip_addr, Coda_commands.get_trust_status coda ip_addr)
        | Error _ ->
            None )

  let trust_status_all =
    field "trustStatusAll"
      ~typ:(non_null @@ list @@ non_null Types.Payload.trust_status)
      ~args:Arg.[]
      ~doc:"IP address and trust status for all peers"
      ~resolve:(fun {ctx= coda; _} () ->
        Coda_commands.get_trust_status_all coda )

  let version =
    field "version" ~typ:string
      ~args:Arg.[]
      ~doc:"The version of the node (git commit hash)"
      ~resolve:(fun _ _ -> Some Coda_version.commit_id)

  let blockchain_verification_key =
    io_field "blockchainVerificationKey" ~typ:(non_null string)
      ~args:Arg.[]
      ~doc:"Experimental: Verification key for blockchain snark"
      ~resolve:(fun _ _ ->
        let%map key = Lazy.force verification_key in
        Ok key )

  let tracked_accounts_resolver {ctx= coda; _} () =
    let wallets = Coda_lib.wallets coda in
    let block_production_pubkeys = Coda_lib.block_production_pubkeys coda in
    wallets |> Secrets.Wallets.pks
    |> List.map ~f:(fun pk ->
           { Types.AccountObj.account=
               Types.AccountObj.Partial_account.of_pk coda pk
           ; locked= Secrets.Wallets.check_locked wallets ~needle:pk
           ; is_actively_staking=
               Public_key.Compressed.Set.mem block_production_pubkeys pk
           ; path= Secrets.Wallets.get_path wallets pk } )

  let owned_wallets =
    field "ownedWallets"
      ~doc:"Wallets for which the daemon knows the private key"
      ~typ:(non_null (list (non_null Types.AccountObj.account)))
      ~deprecated:(Deprecated (Some "use trackedAccounts instead"))
      ~args:Arg.[]
      ~resolve:tracked_accounts_resolver

  let tracked_accounts =
    field "trackedAccounts"
      ~doc:"Accounts for which the daemon tracks the private key"
      ~typ:(non_null (list (non_null Types.AccountObj.account)))
      ~args:Arg.[]
      ~resolve:tracked_accounts_resolver

  let account_resolver {ctx= coda; _} () pk =
    let block_production_pubkeys = Coda_lib.block_production_pubkeys coda in
    let wallets = Coda_lib.wallets coda in
    Some
      { Types.AccountObj.account= Types.AccountObj.Partial_account.of_pk coda pk
      ; locked= Secrets.Wallets.check_locked wallets ~needle:pk
      ; is_actively_staking=
          Public_key.Compressed.Set.mem block_production_pubkeys pk
      ; path= Secrets.Wallets.get_path wallets pk }

  let wallet =
    field "wallet" ~doc:"Find any wallet via a public key"
      ~typ:Types.AccountObj.account
      ~deprecated:(Deprecated (Some "use account instead"))
      ~args:
        Arg.
          [ arg "publicKey" ~doc:"Public key of account being retrieved"
              ~typ:(non_null Types.Input.public_key_arg) ]
      ~resolve:account_resolver

  let account =
    field "account" ~doc:"Find any account via a public key"
      ~typ:Types.AccountObj.account
      ~args:
        Arg.
          [ arg "publicKey" ~doc:"Public key of account being retrieved"
              ~typ:(non_null Types.Input.public_key_arg) ]
      ~resolve:account_resolver

  let transaction_status =
    result_field "transactionStatus" ~doc:"Get the status of a transaction"
      ~typ:(non_null Types.transaction_status)
      ~args:Arg.[arg "payment" ~typ:(non_null guid) ~doc:"Id of a UserCommand"]
      ~resolve:(fun {ctx= coda; _} () serialized_payment ->
        let open Result.Let_syntax in
        let%bind payment =
          Types.Pagination.User_command.Inputs.Cursor.deserialize
            ~error:"Invalid payment provided" serialized_payment
        in
        let frontier_broadcast_pipe = Coda_lib.transition_frontier coda in
        let transaction_pool = Coda_lib.transaction_pool coda in
        Result.map_error
          (Transaction_status.get_status ~frontier_broadcast_pipe
             ~transaction_pool payment)
          ~f:Error.to_string_hum )

  let current_snark_worker =
    field "currentSnarkWorker" ~typ:Types.snark_worker
      ~args:Arg.[]
      ~doc:"Get information about the current snark worker"
      ~resolve:(fun {ctx= coda; _} _ ->
        Option.map (Coda_lib.snark_worker_key coda) ~f:(fun k ->
            (k, Coda_lib.snark_work_fee coda) ) )

  let user_command = Types.Pagination.User_command.query

  let blocks = Types.Pagination.Blocks.query

  let block =
    io_field "block" ~typ:Types.block
      ~args:
        Arg.
          [ arg "stateHash" ~doc:"State hash of the block"
              ~typ:(non_null string) ]
      ~doc:
        "Get information about a single block or null if no block can be found"
      ~resolve:(fun {ctx= coda; _} () state_hash_str ->
        let db = Coda_lib.external_transition_database coda in
        Deferred.return
          (let open Result.Let_syntax in
          let%map state_hash =
            result_of_or_error
              (State_hash.of_base58_check state_hash_str)
              ~error:"Invalid state hash"
          in
          Auxiliary_database.External_transition_database.get_value db
            state_hash) )

  let best_chain =
    field "bestChain"
      ~doc:
        "Retrieve a list of blocks from transition frontier's root to the \
         current best tip. Returns null if the system is bootstrapping."
      ~typ:(list @@ non_null Types.block)
      ~args:Arg.[]
      ~resolve:(fun {ctx= coda; _} () ->
        let open Option.Let_syntax in
        let%map best_chain = Coda_lib.best_chain coda in
        List.map best_chain ~f:(fun breadcrumb ->
            let hash = Transition_frontier.Breadcrumb.state_hash breadcrumb in
            let transition =
              Transition_frontier.Breadcrumb.validated_transition breadcrumb
            in
            let transactions =
              Coda_transition.External_transition.Validated.transactions
                transition
            in
            With_hash.Stable.Latest.
              { data=
                  Auxiliary_database.Filtered_external_transition.of_transition
                    transition `All transactions
              ; hash } ) )

  let initial_peers =
    field "initialPeers"
      ~doc:"List of peers that the daemon first used to connect to the network"
      ~args:Arg.[]
      ~typ:(non_null @@ list @@ non_null string)
      ~resolve:(fun {ctx= coda; _} () ->
        List.map (Coda_lib.initial_peers coda) ~f:Coda_net2.Multiaddr.to_string
        )

  let snark_pool =
    field "snarkPool"
      ~doc:"List of completed snark works that have the lowest fee so far"
      ~args:Arg.[]
      ~typ:(non_null @@ list @@ non_null Types.completed_work)
      ~resolve:(fun {ctx= coda; _} () ->
        Coda_lib.snark_pool coda |> Network_pool.Snark_pool.resource_pool
        |> Network_pool.Snark_pool.Resource_pool.all_completed_work )

  let pending_snark_work =
    field "pendingSnarkWork" ~doc:"List of snark works that are yet to be done"
      ~args:Arg.[]
      ~typ:(non_null @@ list @@ non_null Types.pending_work)
      ~resolve:(fun {ctx= coda; _} () ->
        match
          Coda_lib.best_staged_ledger coda |> Participating_state.active
        with
        | Some staged_ledger ->
            let snark_pool = Coda_lib.snark_pool coda in
            let fee_opt =
              Coda_lib.(
                Option.map (snark_worker_key coda) ~f:(fun _ ->
                    snark_work_fee coda ))
            in
            let (module S) = Coda_lib.work_selection_method coda in
            S.pending_work_statements ~snark_pool ~fee_opt ~staged_ledger
        | None ->
            [] )

  let commands =
    [ sync_state
    ; daemon_status
    ; version
    ; owned_wallets (* deprecated *)
    ; tracked_accounts
    ; wallet (* deprecated *)
    ; account
    ; current_snark_worker
    ; best_chain
    ; blocks
    ; block
    ; initial_peers
    ; pooled_user_commands
    ; transaction_status
    ; trust_status
    ; trust_status_all
    ; snark_pool
    ; blockchain_verification_key
    ; pending_snark_work ]
end

let schema =
  Graphql_async.Schema.(
    schema Queries.commands ~mutations:Mutations.commands
      ~subscriptions:Subscriptions.commands)<|MERGE_RESOLUTION|>--- conflicted
+++ resolved
@@ -1106,7 +1106,6 @@
 
     let uint32_arg = make_numeric_arg ~name:"UInt32" (module Unsigned.UInt32)
 
-<<<<<<< HEAD
     let consensus_time_arg =
       make_numeric_arg ~name:"UInt32"
         ( module struct
@@ -1120,7 +1119,7 @@
         end
         : Numeric_type
           with type t = Consensus.Data.Consensus_time.t )
-=======
+
     let signature_arg =
       obj "SignatureInput"
         ~coerce:(fun field scalar ->
@@ -1132,7 +1131,6 @@
               ~doc:"Field component of signature"
           ; arg "scalar" ~typ:(non_null string)
               ~doc:"Scalar component of signature" ]
->>>>>>> 6e4c3fdb
 
     module Fields = struct
       let from ~doc = arg "from" ~typ:(non_null public_key_arg) ~doc
