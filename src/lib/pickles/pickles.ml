--- conflicted
+++ resolved
@@ -296,10 +296,14 @@
 
 module Make (A : Statement_var_intf) (A_value : Statement_value_intf) = struct
   module IR = struct
-    type ('prev_vars, 'prev_values, 'prev_num_parentss, 'prev_num_ruless) t =
+    type ( 'prev_vars
+         , 'prev_values
+         , 'prev_num_input_proofss
+         , 'prev_num_ruless )
+         t =
       ( 'prev_vars * unit
       , 'prev_values * unit
-      , 'prev_num_parentss * unit
+      , 'prev_num_input_proofss * unit
       , 'prev_num_ruless * unit )
       Inductive_rule.T(A)(A_value).t
   end
@@ -360,16 +364,9 @@
            let f : type a b c d.
                (a, b, c, d) IR.t -> Local_max_num_input_proofs.t =
             fun rule ->
-<<<<<<< HEAD
              let [prevs] = rule.prevs in
              let (T (_, l)) = HT.length prevs in
-             Vector.extend_exn (V.f l (M.f prevs)) Max_num_parents.n 0
-=======
-             let (T (_, l)) = HT.length rule.prevs in
-             Vector.extend_exn
-               (V.f l (M.f rule.prevs))
-               Max_num_input_proofs.n 0
->>>>>>> 3379fc2d
+             Vector.extend_exn (V.f l (M.f prevs)) Max_num_input_proofs.n 0
          end)
      in
      let module V = H4.To_vector (Local_max_num_input_proofs) in
@@ -558,18 +555,12 @@
               let res =
                 Common.time "make step data" (fun () ->
                     Step_branch_data.create ~index:(Index.of_int_exn !i)
-<<<<<<< HEAD
-                      ~max_num_parents:Max_num_parents.n
-                      ~max_num_parentss:[Nat.Adds.add_zr Max_num_parents.n]
-                      ~num_rules:Num_rules.n ~self ~typ A.to_field_elements
-                      A_value.to_field_elements rule ~wrap_domains
-                      ~rules_num_parents )
-=======
                       ~max_num_input_proofs:Max_num_input_proofs.n
+                      ~max_num_input_proofss:
+                        [Nat.Adds.add_zr Max_num_input_proofs.n]
                       ~num_rules:Num_rules.n ~self ~typ A.to_field_elements
                       A_value.to_field_elements rule ~wrap_domains
                       ~rules_num_input_proofs )
->>>>>>> 3379fc2d
               in
               Timer.clock __LOC__ ; incr i ; res
           end)
@@ -602,15 +593,11 @@
           (E04 (Lazy_keys))
           (struct
             let etyp =
-<<<<<<< HEAD
-              Impls.Step.input_of_hlist ~num_parentss:[Max_num_parents.n]
+              Impls.Step.input_of_hlist
+                ~num_input_proofss:[Max_num_input_proofs.n]
                 ~per_proof_specs:
                   [ Step_main.Proof_system.Step.per_proof_spec
                       ~wrap_rounds:Tock.Rounds.n ]
-=======
-              Impls.Step.input ~num_input_proofs:Max_num_input_proofs.n
-                ~wrap_rounds:Tock.Rounds.n
->>>>>>> 3379fc2d
 
             let f (T b : _ Branch_data_.t) =
               let (T (typ, conv)) = etyp in
@@ -753,14 +740,9 @@
     let wrap_vk = Lazy.map wrap_vk ~f:fst in
     let module S = Step.Make (A) (A_value) (Max_num_input_proofs) in
     let provers =
-<<<<<<< HEAD
       let module Z = H4.Zip (Branch_data_) (E04 (Impls.Step.Keypair)) in
-      let f : type prev_vars prev_values prev_num_parentss prev_num_ruless.
-=======
-      let module Z = H4.Zip (Branch_data) (E04 (Impls.Step.Keypair)) in
       let f
           : type prev_vars prev_values prev_num_input_proofss prev_num_ruless.
->>>>>>> 3379fc2d
              ( prev_vars
              , prev_values
              , prev_num_input_proofss
@@ -778,11 +760,9 @@
              Async.Deferred.t =
        fun (T b as branch_data) (step_pk, step_vk) ->
         let (module Requests) = b.requests in
-<<<<<<< HEAD
-        let total_num_parents, prevs_lengths, prevs_length = b.num_parents in
-=======
-        let _, prev_vars_length = b.num_input_proofs in
->>>>>>> 3379fc2d
+        let total_num_input_proofs, prevs_lengths, prevs_length =
+          b.num_input_proofs
+        in
         let step handler prevs next_state =
           let wrap_vk = Lazy.force wrap_vk in
           S.f ?handler branch_data next_state ~prevs_length ~prevs_lengths
@@ -981,13 +961,8 @@
                  , prev_num_ruless
                  , a_var
                  , a_value )
-<<<<<<< HEAD
                  H4_2.T(Inductive_rule.Singleton).t)
-    -> (a_var, a_value, max_num_parents, num_rules) Tag.t
-=======
-                 H4_2.T(Inductive_rule).t)
     -> (a_var, a_value, max_num_input_proofs, num_rules) Tag.t
->>>>>>> 3379fc2d
        * Cache_handle.t
        * (module Proof_intf
             with type t = (max_num_input_proofs, max_num_input_proofs) Proof.t
