--- conflicted
+++ resolved
@@ -944,7 +944,7 @@
                         in
                         (protocol_state_hash, k_block_hashes_and_timestamps)
                   in
-                  let%bind peers = Coda_networking.peers net in
+                  let%bind peers = Mina_networking.peers net in
                   let open Deferred.Or_error.Let_syntax in
                   let%map sync_status =
                     match !sync_status_ref with
@@ -954,10 +954,6 @@
                         Deferred.return
                           (Coda_incremental.Status.Observer.value status)
                   in
-<<<<<<< HEAD
-=======
-                  let%map peers = Mina_networking.peers net in
->>>>>>> b2c236b3
                   let block_producers =
                     config.initial_block_production_keypairs
                     |> Keypair.Set.to_list
@@ -967,13 +963,12 @@
                   let ban_statuses =
                     Trust_system.Peer_trust.peer_statuses config.trust_system
                   in
-<<<<<<< HEAD
                   let git_commit = Coda_version.commit_id_short in
                   let uptime =
                     Time.diff (Time.now ()) config.start_time
                     |> Time.Span.to_string_hum ~decimals:1
                   in
-                  Coda_networking.Rpcs.Get_telemetry_data.Telemetry_data.
+                  Mina_networking.Rpcs.Get_telemetry_data.Telemetry_data.
                     { node_ip_addr
                     ; node_peer_id
                     ; sync_status
@@ -984,17 +979,6 @@
                     ; k_block_hashes_and_timestamps
                     ; git_commit
                     ; uptime }
-=======
-                  Ok
-                    Mina_networking.Rpcs.Get_telemetry_data.Telemetry_data.
-                      { node_ip_addr
-                      ; node_peer_id
-                      ; peers
-                      ; block_producers
-                      ; protocol_state_hash
-                      ; ban_statuses
-                      ; k_block_hashes }
->>>>>>> b2c236b3
           in
           let get_some_initial_peers _ =
             match !net_ref with
