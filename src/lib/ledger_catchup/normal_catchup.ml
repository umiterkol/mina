(* Only show stdout for failed inline tests. *)
open Inline_test_quiet_logs
open Core
open Async
open Cache_lib
open Pipe_lib
open Mina_base
open Mina_transition
open Network_peer

(** [Ledger_catchup] is a procedure that connects a foreign external transition
    into a transition frontier by requesting a path of external_transitions
    from its peer. It receives the state_hash to catchup from
    [Catchup_scheduler]. With that state_hash, it will ask its peers for
    a merkle path/list from their oldest transition to the state_hash it is
    asking for. Upon receiving the merkle path/list, it will do the following:

    1. verify the merkle path/list is correct by calling
    [Transition_chain_verifier.verify]. This function would returns a list
    of state hashes if the verification is successful.

    2. using the list of state hashes to poke a transition frontier
    in order to find the hashes of missing transitions. If none of the hashes
    are found, then it means some more transitions are missing.

    Once the list of missing hashes are computed, it would do another request to
    download the corresponding transitions in a batch fashion. Next it will perform the
    following validations on each external_transition:

    1. Check the list of transitions corresponds to the list of hashes that we
    requested;

    2. Each transition is checked through [Transition_processor.Validator] and
    [Protocol_state_validator]

    If any of the external_transitions is invalid,
    1) the sender is punished;
    2) those external_transitions that already passed validation would be
       invalidated.
    Otherwise, [Ledger_catchup] will build a corresponding breadcrumb path from
    the path of external_transitions. A breadcrumb from the path is built using
    its corresponding external_transition staged_ledger_diff and applying it to
    its preceding breadcrumb staged_ledger to obtain its corresponding
    staged_ledger. If there was an error in building the breadcrumbs, then
    catchup would invalidate the cached transitions.
    After building the breadcrumb path, [Ledger_catchup] will then send it to
    the [Processor] via writing them to catchup_breadcrumbs_writer. *)

let verify_transition ~logger ~consensus_constants ~trust_system ~frontier
    ~unprocessed_transition_cache enveloped_transition =
  let sender = Envelope.Incoming.sender enveloped_transition in
  let genesis_state_hash = Transition_frontier.genesis_state_hash frontier in
  let transition_with_hash = Envelope.Incoming.data enveloped_transition in
  let cached_initially_validated_transition_result =
    let open Result.Let_syntax in
    let%bind initially_validated_transition =
      transition_with_hash
      |> External_transition.skip_time_received_validation
           `This_transition_was_not_received_via_gossip
      |> External_transition.validate_genesis_protocol_state
           ~genesis_state_hash
      >>= External_transition.validate_protocol_versions
      >>= External_transition.validate_delta_transition_chain
    in
    let enveloped_initially_validated_transition =
      Envelope.Incoming.map enveloped_transition
        ~f:(Fn.const initially_validated_transition)
    in
    Transition_handler.Validator.validate_transition ~logger ~frontier
      ~consensus_constants ~unprocessed_transition_cache
      enveloped_initially_validated_transition
  in
  let open Deferred.Let_syntax in
  match cached_initially_validated_transition_result with
  | Ok x ->
      Deferred.return @@ Ok (`Building_path x)
  | Error (`In_frontier hash) ->
      [%log trace]
        "transition queried during ledger catchup has already been seen" ;
      Deferred.return @@ Ok (`In_frontier hash)
  | Error (`In_process consumed_state) -> (
      [%log trace]
        "transition queried during ledger catchup is still in process in one \
         of the components in transition_frontier" ;
      match%map Ivar.read consumed_state with
      | `Failed ->
          [%log trace] "transition queried during ledger catchup failed" ;
          Error (Error.of_string "Previous transition failed")
      | `Success hash ->
          Ok (`In_frontier hash) )
  | Error (`Verifier_error error) ->
      [%log warn]
        ~metadata:[("error", Error_json.error_to_yojson error)]
        "verifier threw an error while verifying transiton queried during \
         ledger catchup: $error" ;
      Deferred.Or_error.fail (Error.tag ~tag:"verifier threw an error" error)
  | Error `Invalid_proof ->
      let%map () =
        Trust_system.record_envelope_sender trust_system logger sender
          ( Trust_system.Actions.Gossiped_invalid_transition
          , Some ("invalid proof", []) )
      in
      Error (Error.of_string "invalid proof")
  | Error `Invalid_genesis_protocol_state ->
      let%map () =
        Trust_system.record_envelope_sender trust_system logger sender
          ( Trust_system.Actions.Gossiped_invalid_transition
          , Some ("invalid genesis protocol state", []) )
      in
      Error (Error.of_string "invalid genesis protocol state")
  | Error `Invalid_delta_transition_chain_proof ->
      let%map () =
        Trust_system.record_envelope_sender trust_system logger sender
          ( Trust_system.Actions.Gossiped_invalid_transition
          , Some ("invalid delta transition chain witness", []) )
      in
      Error (Error.of_string "invalid delta transition chain witness")
  | Error `Invalid_protocol_version ->
      let transition =
        External_transition.Validation.forget_validation transition_with_hash
      in
      let%map () =
        Trust_system.record_envelope_sender trust_system logger sender
          ( Trust_system.Actions.Sent_invalid_protocol_version
          , Some
              ( "Invalid current or proposed protocol version in catchup block"
              , [ ( "current_protocol_version"
                  , `String
                      ( External_transition.current_protocol_version transition
                      |> Protocol_version.to_string ) )
                ; ( "proposed_protocol_version"
                  , `String
                      ( External_transition.proposed_protocol_version_opt
                          transition
                      |> Option.value_map ~default:"<None>"
                           ~f:Protocol_version.to_string ) ) ] ) )
      in
      Error (Error.of_string "invalid protocol version")
  | Error `Mismatched_protocol_version ->
      let transition =
        External_transition.Validation.forget_validation transition_with_hash
      in
      let%map () =
        Trust_system.record_envelope_sender trust_system logger sender
          ( Trust_system.Actions.Sent_mismatched_protocol_version
          , Some
              ( "Current protocol version in catchup block does not match \
                 daemon protocol version"
              , [ ( "block_current_protocol_version"
                  , `String
                      ( External_transition.current_protocol_version transition
                      |> Protocol_version.to_string ) )
                ; ( "daemon_current_protocol_version"
                  , `String Protocol_version.(get_current () |> to_string) ) ]
              ) )
      in
      Error (Error.of_string "mismatched protocol version")
  | Error `Disconnected ->
      Deferred.Or_error.fail @@ Error.of_string "disconnected chain"

let rec fold_until ~(init : 'accum)
    ~(f :
       'accum -> 'a -> ('accum, 'final) Continue_or_stop.t Deferred.Or_error.t)
    ~(finish : 'accum -> 'final Deferred.Or_error.t) :
    'a list -> 'final Deferred.Or_error.t = function
  | [] ->
      finish init
  | x :: xs -> (
      let open Deferred.Or_error.Let_syntax in
      match%bind f init x with
      | Continue_or_stop.Stop res ->
          Deferred.Or_error.return res
      | Continue_or_stop.Continue init ->
          fold_until ~init ~f ~finish xs )

let find_map_ok l ~f =
  Deferred.repeat_until_finished (l, []) (fun (l, errors) ->
      match l with
      | [] ->
          let errors = List.rev errors in
          Deferred.return @@ `Finished (Error errors)
      | hd :: tl ->
          Deferred.map (f hd) ~f:(function
            | Error current_error ->
                `Repeat (tl, current_error :: errors)
            | Ok result ->
                `Finished (Ok result) ) )

type download_state_hashes_error =
  [ `Peer_moves_too_fast of Error.t
  | `No_common_ancestor of Error.t
  | `Failed_to_download_transition_chain_proof of Error.t
  | `Invalid_transition_chain_proof of Error.t ]

let display_error = function
  | `Peer_moves_too_fast err ->
      Error.to_string_hum err
  | `No_common_ancestor err ->
      Error.to_string_hum err
  | `Failed_to_download_transition_chain_proof err ->
      Error.to_string_hum err
  | `Invalid_transition_chain_proof err ->
      Error.to_string_hum err

let rec contains_no_common_ancestor = function
  | [] ->
      false
  | `No_common_ancestor _ :: _ ->
      true
  | _ :: errors ->
      contains_no_common_ancestor errors

let to_error = function
  | `Peer_moves_too_fast err ->
      err
  | `No_common_ancestor err ->
      err
  | `Failed_to_download_transition_chain_proof err ->
      err
  | `Invalid_transition_chain_proof err ->
      err

(* returns a list of state-hashes with the older ones at the front *)
let download_state_hashes ~logger ~trust_system ~network ~frontier ~peers
    ~target_hash ~job ~hash_tree ~blockchain_length_of_target_hash =
  [%log debug]
    ~metadata:[("target_hash", State_hash.to_yojson target_hash)]
    "Doing a catchup job with target $target_hash" ;
  let blockchain_length_of_root =
    Transition_frontier.root frontier
    |> Transition_frontier.Breadcrumb.blockchain_length
  in
  let open Deferred.Result.Let_syntax in
  find_map_ok peers ~f:(fun peer ->
      let%bind transition_chain_proof =
        let open Deferred.Let_syntax in
        match%map
          Mina_networking.get_transition_chain_proof network peer target_hash
        with
        | Error err ->
            Result.fail @@ `Failed_to_download_transition_chain_proof err
        | Ok transition_chain_proof ->
            Result.return transition_chain_proof
      in
      (* a list of state_hashes from new to old *)
      let%bind hashes =
        match
          Transition_chain_verifier.verify ~target_hash ~transition_chain_proof
        with
        | Some hashes ->
            Deferred.Result.return hashes
        | None ->
            let error_msg =
              sprintf
                !"Peer %{sexp:Network_peer.Peer.t} sent us bad proof"
                peer
            in
            let%bind.Deferred () = Trust_system.(
                record trust_system logger peer
                  Actions.
                    ( Sent_invalid_transition_chain_merkle_proof
                    , Some (error_msg, []) ))
            in
            Deferred.Result.fail
            @@ `Invalid_transition_chain_proof (Error.of_string error_msg)
      in
      Deferred.return
      @@ List.fold_until
           (Non_empty_list.to_list hashes)
           ~init:(blockchain_length_of_target_hash, [])
           ~f:(fun (blockchain_length, acc) hash ->
             match Transition_frontier.find frontier hash with
             | Some final ->
                 Continue_or_stop.Stop
                   (Ok (peer, Frontier_base.Breadcrumb.state_hash final, acc))
             | None ->
                 Continue_or_stop.Continue
                   (Unsigned.UInt32.pred blockchain_length, hash :: acc) )
           ~finish:(fun (blockchain_length, acc) ->
             let module T = struct
               type t = State_hash.t list [@@deriving to_yojson]
             end in
             let all_hashes =
               List.map (Transition_frontier.all_breadcrumbs frontier)
                 ~f:(fun b -> Frontier_base.Breadcrumb.state_hash b)
             in
             [%log debug]
               ~metadata:
                 [ ("n", `Int (List.length acc))
                 ; ("hashes", T.to_yojson acc)
                 ; ("all_hashes", T.to_yojson all_hashes) ]
               "Finishing download_state_hashes with $n $hashes. with \
                $all_hashes" ;
             if
               Unsigned.UInt32.compare blockchain_length
                 blockchain_length_of_root
               <= 0
             then
               Result.fail
               @@ `No_common_ancestor
                    (Error.of_string
                       "Requested block doesn't have a path to the root of \
                        our frontier")
             else
               let err_msg =
                 sprintf
                   !"Peer %{sexp:Network_peer.Peer.t} moves too fast"
                   peer
               in
               Result.fail @@ `Peer_moves_too_fast (Error.of_string err_msg) )
  )
  >>| fun (peer, final, hashes) ->
  let (_ : State_hash.t) =
    List.fold hashes ~init:final ~f:(fun parent h ->
        Transition_frontier.Catchup_hash_tree.add hash_tree h ~parent ~job ;
        h )
  in
  (peer, hashes)

let verify_against_hashes transitions hashes =
  List.length transitions = List.length hashes
  && List.for_all2_exn transitions hashes ~f:(fun transition hash ->
         State_hash.equal (External_transition.state_hash transition) hash )

let rec partition size = function
  | [] ->
      []
  | ls ->
      let sub, rest = List.split_n ls size in
      sub :: partition size rest

module Peers_pool = struct
  type t =
    {preferred: Peer.t Queue.t; normal: Peer.t Queue.t; busy: Peer.Hash_set.t}

  let create ~busy ~preferred peers =
    {preferred= Queue.of_list preferred; normal= Queue.of_list peers; busy}

  let dequeue {preferred; normal; busy} =
    let find_available q =
      let n = Queue.length q in
      let rec go tried =
        if tried = n then `All_busy
        else
          match Queue.dequeue q with
          | None ->
              `Empty
          | Some x ->
              if Hash_set.mem busy x then (
                Queue.enqueue q x ;
                go (tried + 1) )
              else `Available x
      in
      go 0
    in
    match find_available preferred with
    | `Available x ->
        `Available x
    | `Empty ->
        find_available normal
    | `All_busy -> (
      match find_available normal with
      | `Available x ->
          `Available x
      | `Empty | `All_busy ->
          `All_busy )
end

(* returns a list of transitions with old ones comes first *)
let download_transitions ~target_hash ~logger ~trust_system ~network
    ~preferred_peer ~hashes_of_missing_transitions =
  let busy = Peer.Hash_set.create () in
  Deferred.Or_error.List.concat_map
    (partition Transition_frontier.max_catchup_chunk_length
       hashes_of_missing_transitions) ~how:`Parallel ~f:(fun hashes ->
      let%bind.Async.Deferred peers = Mina_networking.peers network in
      let peers =
        Peers_pool.create ~busy ~preferred:[preferred_peer]
          (List.permute peers)
      in
      let rec go errs =
        match Peers_pool.dequeue peers with
        | `Empty ->
            (* Tried everyone *)
            Deferred.return (Error (Error.of_list (List.rev errs)))
        | `All_busy ->
            let%bind () = after (Time.Span.of_sec 10.) in
            go errs
        | `Available peer -> (
            Hash_set.add busy peer ;
            let%bind res =
              Deferred.Or_error.try_with_join ~here:[%here] (fun () ->
                  let open Deferred.Or_error.Let_syntax in
                  [%log debug]
                    ~metadata:
                      [ ("n", `Int (List.length hashes))
                      ; ("peer", Peer.to_yojson peer)
                      ; ("target_hash", State_hash.to_yojson target_hash) ]
                    "requesting $n blocks from $peer for catchup to \
                     $target_hash" ;
                  let%bind transitions =
                    match%map.Async.Deferred
                      Mina_networking.get_transition_chain network peer hashes
                    with
                    | Ok x ->
                        Ok x
                    | Error e ->
                        [%log debug]
                          ~metadata:
                            [ ("error", `String (Error.to_string_hum e))
                            ; ("n", `Int (List.length hashes))
                            ; ("peer", Peer.to_yojson peer) ]
                          "$error from downloading $n blocks from $peer" ;
                        Error e
                  in
                  Mina_metrics.(
                    Gauge.set
                      Transition_frontier_controller
                      .transitions_downloaded_from_catchup
                      (Float.of_int (List.length transitions))) ;
                  [%log debug]
                    ~metadata:
                      [ ("n", `Int (List.length transitions))
                      ; ("peer", Peer.to_yojson peer) ]
                    "downloaded $n blocks from $peer" ;
                  if not @@ verify_against_hashes transitions hashes then (
                    let error_msg =
                      sprintf
                        !"Peer %{sexp:Network_peer.Peer.t} returned a list \
                          that is different from the one that is requested."
                        peer
                    in
                    Trust_system.(
                      record trust_system logger peer
                        Actions.(Violated_protocol, Some (error_msg, [])))
                    |> don't_wait_for ;
                    Deferred.Or_error.error_string error_msg )
                  else
                    Deferred.Or_error.return
                    @@ List.map2_exn hashes transitions
                         ~f:(fun hash transition ->
                           let transition_with_hash =
                             With_hash.of_data transition
                               ~hash_data:(Fn.const hash)
                           in
                           Envelope.Incoming.wrap_peer
                             ~data:transition_with_hash ~sender:peer ) )
            in
            Hash_set.remove busy peer ;
            match res with
            | Ok x ->
                Deferred.return (Ok x)
            | Error e ->
                go (e :: errs) )
      in
      go [] )

let verify_transitions_and_build_breadcrumbs ~logger
    ~(precomputed_values : Precomputed_values.t) ~trust_system ~verifier
    ~frontier ~unprocessed_transition_cache ~transitions ~target_hash ~subtrees
    =
  let open Deferred.Or_error.Let_syntax in
  let verification_start_time = Core.Time.now () in
  let%bind transitions_with_initial_validation, initial_hash =
    let%bind tvs =
      let open Deferred.Let_syntax in
      match%bind
        External_transition.validate_proofs ~verifier
          (List.map transitions ~f:(fun t ->
               External_transition.Validation.wrap (Envelope.Incoming.data t)
           ))
      with
      | Ok tvs ->
          return
            (Ok
               (List.map2_exn transitions tvs ~f:(fun e data ->
                    (* this does not update the envelope timestamps *)
                    {e with data} )))
      | Error (`Verifier_error error) ->
          [%log warn]
            ~metadata:[("error", Error_json.error_to_yojson error)]
            "verifier threw an error while verifying transition queried \
             during ledger catchup: $error" ;
          Deferred.Or_error.fail
            (Error.tag ~tag:"verifier threw an error" error)
      | Error `Invalid_proof ->
          let%map () =
            (* TODO: Isolate and punish all the evil sender *)
            Deferred.unit
          in
          Error (Error.of_string "invalid proof")
    in
    let verification_end_time = Core.Time.now () in
    [%log debug]
      ~metadata:
        [ ("target_hash", State_hash.to_yojson target_hash)
        ; ( "time_elapsed"
          , `Float
              Core.Time.(
                Span.to_sec
                @@ diff verification_end_time verification_start_time) ) ]
      "verification of proofs complete" ;
    fold_until (List.rev tvs) ~init:[]
      ~f:(fun acc transition ->
        let open Deferred.Let_syntax in
        match%bind
          verify_transition ~logger
            ~consensus_constants:precomputed_values.consensus_constants
            ~trust_system ~frontier ~unprocessed_transition_cache transition
        with
        | Error e ->
          ignore (List.map acc ~f:Cached.invalidate_with_failure : External_transition.Initial_validated.t Envelope.Incoming.t list);
          Deferred.Or_error.fail e
        | Ok (`In_frontier initial_hash) ->
            Deferred.Or_error.return
            @@ Continue_or_stop.Stop (acc, initial_hash)
        | Ok (`Building_path transition_with_initial_validation) ->
            Deferred.Or_error.return
            @@ Continue_or_stop.Continue
                 (transition_with_initial_validation :: acc) )
      ~finish:(fun acc ->
        let validation_end_time = Core.Time.now () in
        [%log debug]
          ~metadata:
            [ ("target_hash", State_hash.to_yojson target_hash)
            ; ( "time_elapsed"
              , `Float
                  Core.Time.(
                    Span.to_sec
                    @@ diff validation_end_time verification_end_time) ) ]
          "validation of transitions complete" ;
        if List.length transitions <= 0 then
          Deferred.Or_error.return ([], target_hash)
        else
          let oldest_missing_transition =
            List.hd_exn transitions |> Envelope.Incoming.data |> With_hash.data
          in
          let initial_state_hash =
            External_transition.parent_hash oldest_missing_transition
          in
          Deferred.Or_error.return (acc, initial_state_hash) )
  in
  let build_start_time = Core.Time.now () in
  let trees_of_transitions =
    Option.fold
      (Non_empty_list.of_list_opt transitions_with_initial_validation)
      ~init:subtrees ~f:(fun _ transitions ->
        [Rose_tree.of_non_empty_list ~subtrees transitions] )
  in
  let open Deferred.Let_syntax in
  match%bind
    Transition_handler.Breadcrumb_builder.build_subtrees_of_breadcrumbs ~logger
      ~precomputed_values ~verifier ~trust_system ~frontier ~initial_hash
      trees_of_transitions
  with
  | Ok result ->
      [%log debug]
        ~metadata:
          [ ("target_hash", State_hash.to_yojson target_hash)
          ; ( "time_elapsed"
            , `Float Core.Time.(Span.to_sec @@ diff (now ()) build_start_time)
            ) ]
        "build of breadcrumbs complete" ;
      Deferred.Or_error.return result
  | Error e ->
      [%log debug]
        ~metadata:
          [ ("target_hash", State_hash.to_yojson target_hash)
          ; ( "time_elapsed"
            , `Float Core.Time.(Span.to_sec @@ diff (now ()) build_start_time)
            )
          ; ("error", `String (Error.to_string_hum e)) ]
        "build of breadcrumbs failed with $error" ;
      ( try
          ignore (List.map transitions_with_initial_validation
              ~f:Cached.invalidate_with_failure : External_transition.Initial_validated.t Envelope.Incoming.t list)
        with e ->
          [%log error]
            ~metadata:[("exn", `String (Exn.to_string e))]
            "$exn in cached" ) ;
      Deferred.Or_error.fail e

let garbage_collect_subtrees ~logger ~subtrees =
  List.iter subtrees ~f:(fun subtree ->
      ignore (Rose_tree.map subtree ~f:Cached.invalidate_with_failure : 'a Rose_tree.t));
  [%log trace] "garbage collected failed cached transitions"

let run ~logger ~precomputed_values ~trust_system ~verifier ~network ~frontier
    ~catchup_job_reader
    ~(catchup_breadcrumbs_writer :
       ( (Transition_frontier.Breadcrumb.t, State_hash.t) Cached.t Rose_tree.t
         list
         * [`Ledger_catchup of unit Ivar.t | `Catchup_scheduler]
       , Strict_pipe.crash Strict_pipe.buffered
       , unit )
       Strict_pipe.Writer.t) ~unprocessed_transition_cache : unit =
  let hash_tree =
    match Transition_frontier.catchup_tree frontier with
    | Hash t ->
        t
    | Full _ ->
        failwith
          "If normal catchup is running, the frontier should have a hash \
           tree, got a full one."
  in
  don't_wait_for
    (Strict_pipe.Reader.iter_without_pushback catchup_job_reader
       ~f:(fun (target_hash, subtrees) ->
         let job =
           Transition_frontier.Catchup_hash_tree.Catchup_job_id.create ()
         in
         let notify_hash_tree_of_failure () =
           Transition_frontier.(Catchup_hash_tree.catchup_failed hash_tree job)
         in
         don't_wait_for
           (let start_time = Core.Time.now () in
            [%log info] "Catch up to $target_hash"
              ~metadata:[("target_hash", State_hash.to_yojson target_hash)] ;
            let%bind () = Catchup_jobs.incr () in
            let blockchain_length_of_target_hash =
              let blockchain_length_of_dangling_block =
                List.hd_exn subtrees |> Rose_tree.root |> Cached.peek
                |> Envelope.Incoming.data
                |> External_transition.Initial_validated.blockchain_length
              in
              Unsigned.UInt32.pred blockchain_length_of_dangling_block
            in
            let subtree_peers =
              List.fold subtrees ~init:[] ~f:(fun acc_outer tree ->
                  let cacheds = Rose_tree.flatten tree in
                  let cached_peers =
                    List.fold cacheds ~init:[] ~f:(fun acc_inner cached ->
                        let envelope = Cached.peek cached in
                        match Envelope.Incoming.sender envelope with
                        | Local ->
                            acc_inner
                        | Remote peer ->
                            peer :: acc_inner )
                  in
                  cached_peers @ acc_outer )
              |> List.dedup_and_sort ~compare:Peer.compare
            in
            match%bind
              let open Deferred.Or_error.Let_syntax in
              let%bind preferred_peer, hashes_of_missing_transitions =
                (* try peers from subtrees first *)
                let open Deferred.Let_syntax in
                match%bind
                  download_state_hashes ~hash_tree ~logger ~trust_system
                    ~network ~frontier ~peers:subtree_peers ~target_hash ~job
                    ~blockchain_length_of_target_hash
                with
                | Ok (peer, hashes) ->
                    return (Ok (peer, hashes))
                | Error errors -> (
                    [%log info]
                      "Could not download state hashes using peers from \
                       subtrees; trying again with random peers"
                      ~metadata:
                        [ ( "errors"
                          , `List
                              (List.map errors ~f:(fun err ->
                                   `String (display_error err) )) ) ] ;
                    let%bind random_peers =
                      Mina_networking.peers network >>| List.permute
                    in
                    match%bind
                      download_state_hashes ~hash_tree ~logger ~trust_system
                        ~network ~frontier ~peers:random_peers ~target_hash
                        ~job ~blockchain_length_of_target_hash
                    with
                    | Ok (peer, hashes) ->
                        return (Ok (peer, hashes))
                    | Error errors ->
                        [%log info]
                          "Could not download state hashes using random peers"
                          ~metadata:
                            [ ( "errors"
                              , `List
                                  (List.map errors ~f:(fun err ->
                                       `String (display_error err) )) ) ] ;
                        if contains_no_common_ancestor errors then
                          List.iter subtrees ~f:(fun subtree ->
                              let transition =
                                Rose_tree.root subtree |> Cached.peek
                                |> Envelope.Incoming.data
                              in
                              let children_transitions =
                                List.concat_map
                                  (Rose_tree.children subtree)
                                  ~f:Rose_tree.flatten
                              in
                              let children_state_hashes =
                                List.map children_transitions
                                  ~f:(fun cached_transition ->
                                    Cached.peek cached_transition
                                    |> Envelope.Incoming.data
                                    |> External_transition.Initial_validated
                                       .state_hash )
                              in
                              [%log error]
                                ~metadata:
                                  [ ( "state_hashes_of_children"
                                    , `List
                                        (List.map children_state_hashes
                                           ~f:State_hash.to_yojson) )
                                  ; ( "state_hash"
                                    , State_hash.to_yojson
                                      @@ External_transition.Initial_validated
                                         .state_hash transition )
                                  ; ( "reason"
                                    , `String
                                        "no common ancestor with our \
                                         transition frontier" )
                                  ; ( "protocol_state"
                                    , External_transition.Initial_validated
                                      .protocol_state transition
                                      |> Mina_state.Protocol_state
                                         .value_to_yojson ) ]
                                "Validation error: external transition with \
                                 state hash $state_hash and its children were \
                                 rejected for reason $reason" ;
                              Mina_metrics.(
                                Counter.inc Rejected_blocks.no_common_ancestor
                                  ( Float.of_int
                                  @@ (1 + List.length children_transitions) ))
                          ) ;
                        return
                          (Error (Error.of_list @@ List.map errors ~f:to_error))
                    )
              in
              let num_of_missing_transitions =
                List.length hashes_of_missing_transitions
              in
              [%log debug]
                ~metadata:
                  [ ( "hashes_of_missing_transitions"
                    , `List
                        (List.map hashes_of_missing_transitions
                           ~f:State_hash.to_yojson) ) ]
                !"Number of missing transitions is %d"
                num_of_missing_transitions ;
              let%bind transitions =
                if num_of_missing_transitions <= 0 then
                  Deferred.Or_error.return []
                else
                  download_transitions ~logger ~trust_system ~network
                    ~preferred_peer ~hashes_of_missing_transitions ~target_hash
              in
              [%log debug]
                ~metadata:[("target_hash", State_hash.to_yojson target_hash)]
                "Download transitions complete" ;
              verify_transitions_and_build_breadcrumbs ~logger
                ~precomputed_values ~trust_system ~verifier ~frontier
                ~unprocessed_transition_cache ~transitions ~target_hash
                ~subtrees
            with
            | Ok trees_of_breadcrumbs ->
                [%log trace]
                  ~metadata:
                    [ ( "hashes of transitions"
                      , `List
                          (List.map trees_of_breadcrumbs ~f:(fun tree ->
                               Rose_tree.to_yojson
                                 (fun breadcrumb ->
                                   Cached.peek breadcrumb
                                   |> Transition_frontier.Breadcrumb.state_hash
                                   |> State_hash.to_yojson )
                                 tree )) ) ]
                  "about to write to the catchup breadcrumbs pipe" ;
                if Strict_pipe.Writer.is_closed catchup_breadcrumbs_writer then (
                  [%log trace]
                    "catchup breadcrumbs pipe was closed; attempt to write to \
                     closed pipe" ;
                  notify_hash_tree_of_failure () ;
                  garbage_collect_subtrees ~logger
                    ~subtrees:trees_of_breadcrumbs ;
                  Mina_metrics.(
                    Gauge.set Transition_frontier_controller.catchup_time_ms
                      Core.Time.(Span.to_ms @@ diff (now ()) start_time)) ;
                  Catchup_jobs.decr () )
                else
                  let ivar = Ivar.create () in
                  Strict_pipe.Writer.write catchup_breadcrumbs_writer
                    (trees_of_breadcrumbs, `Ledger_catchup ivar) ;
                  let%bind () = Ivar.read ivar in
                  Mina_metrics.(
                    Gauge.set Transition_frontier_controller.catchup_time_ms
                      Core.Time.(Span.to_ms @@ diff (now ()) start_time)) ;
                  Catchup_jobs.decr ()
            | Error e ->
                [%log warn]
                  ~metadata:[("error", Error_json.error_to_yojson e)]
                  "Catchup process failed -- unable to receive valid data \
                   from peers or transition frontier progressed faster than \
                   catchup data received. See error for details: $error" ;
                notify_hash_tree_of_failure () ;
                garbage_collect_subtrees ~logger ~subtrees ;
                Mina_metrics.(
                  Gauge.set Transition_frontier_controller.catchup_time_ms
                    Core.Time.(Span.to_ms @@ diff (now ()) start_time)) ;
                Catchup_jobs.decr ()) ))

let%test_module "Ledger_catchup tests" =
  ( module struct
    let () =
      Core.Backtrace.elide := false ;
      Async.Scheduler.set_record_backtraces true

    let max_frontier_length = 10

    let logger = Logger.null ()

    let precomputed_values = Lazy.force Precomputed_values.for_unit_tests

    let proof_level = precomputed_values.proof_level

    let constraint_constants = precomputed_values.constraint_constants

    let trust_system = Trust_system.null ()

    let time_controller = Block_time.Controller.basic ~logger

    let verifier =
      Async.Thread_safe.block_on_async_exn (fun () ->
          Verifier.create ~logger ~proof_level ~constraint_constants
            ~conf_dir:None
            ~pids:(Child_processes.Termination.create_pid_table ()) )

    let downcast_transition transition =
      let transition =
        transition
        |> External_transition.Validation
           .reset_frontier_dependencies_validation
        |> External_transition.Validation.reset_staged_ledger_diff_validation
      in
      Envelope.Incoming.wrap ~data:transition ~sender:Envelope.Sender.Local

    let downcast_breadcrumb breadcrumb =
      downcast_transition
        (Transition_frontier.Breadcrumb.validated_transition breadcrumb)

    type catchup_test =
      { cache: Transition_handler.Unprocessed_transition_cache.t
      ; job_writer:
          ( State_hash.t
            * ( External_transition.Initial_validated.t Envelope.Incoming.t
              , State_hash.t )
              Cached.t
              Rose_tree.t
              list
          , Strict_pipe.crash Strict_pipe.buffered
          , unit )
          Strict_pipe.Writer.t
      ; breadcrumbs_reader:
          ( (Transition_frontier.Breadcrumb.t, State_hash.t) Cached.t
            Rose_tree.t
            list
          * [`Catchup_scheduler | `Ledger_catchup of unit Ivar.t] )
          Strict_pipe.Reader.t }

    let run_catchup ~network ~frontier =
      let catchup_job_reader, catchup_job_writer =
        Strict_pipe.create ~name:(__MODULE__ ^ __LOC__)
          (Buffered (`Capacity 10, `Overflow Crash))
      in
      let catchup_breadcrumbs_reader, catchup_breadcrumbs_writer =
        Strict_pipe.create ~name:(__MODULE__ ^ __LOC__)
          (Buffered (`Capacity 10, `Overflow Crash))
      in
      let unprocessed_transition_cache =
        Transition_handler.Unprocessed_transition_cache.create ~logger
      in
      run ~logger ~precomputed_values ~verifier ~trust_system ~network
        ~frontier ~catchup_breadcrumbs_writer ~catchup_job_reader
        ~unprocessed_transition_cache ;
      { cache= unprocessed_transition_cache
      ; job_writer= catchup_job_writer
      ; breadcrumbs_reader= catchup_breadcrumbs_reader }

    let run_catchup_with_target ~network ~frontier ~target_breadcrumb =
      let test = run_catchup ~network ~frontier in
      let parent_hash =
        Transition_frontier.Breadcrumb.parent_hash target_breadcrumb
      in
      let target_transition =
        Transition_handler.Unprocessed_transition_cache.register_exn test.cache
          (downcast_breadcrumb target_breadcrumb)
      in
      Strict_pipe.Writer.write test.job_writer
        (parent_hash, [Rose_tree.T (target_transition, [])]) ;
      (`Test test, `Cached_transition target_transition)

    let test_successful_catchup ~my_net ~target_best_tip_path =
      let open Fake_network in
      let target_breadcrumb = List.last_exn target_best_tip_path in
      let `Test {breadcrumbs_reader; _}, _ =
        run_catchup_with_target ~network:my_net.network
          ~frontier:my_net.state.frontier ~target_breadcrumb
      in
      (* TODO: expose Strict_pipe.read *)
      let%map cached_catchup_breadcrumbs =
        Block_time.Timeout.await_exn time_controller
          ~timeout_duration:(Block_time.Span.of_ms 30000L)
          ( match%map Strict_pipe.Reader.read breadcrumbs_reader with
          | `Eof ->
              failwith "unexpected EOF"
          | `Ok (_, `Catchup_scheduler) ->
              failwith "did not expect a catchup scheduler action"
          | `Ok (breadcrumbs, `Ledger_catchup ivar) ->
              Ivar.fill ivar () ; List.hd_exn breadcrumbs )
      in
      let catchup_breadcrumbs =
        Rose_tree.map cached_catchup_breadcrumbs
          ~f:Cache_lib.Cached.invalidate_with_success
      in
      [%test_result: int]
        ~message:
          "Transition_frontier should not have any more catchup jobs at the \
           end of the test"
        ~equal:( = ) ~expect:0
        (Broadcast_pipe.Reader.peek Catchup_jobs.reader) ;
      let catchup_breadcrumbs_are_best_tip_path =
        Rose_tree.equal (Rose_tree.of_list_exn target_best_tip_path)
          catchup_breadcrumbs ~f:(fun breadcrumb_tree1 breadcrumb_tree2 ->
            External_transition.Validated.equal
              (Transition_frontier.Breadcrumb.validated_transition
                 breadcrumb_tree1)
              (Transition_frontier.Breadcrumb.validated_transition
                 breadcrumb_tree2) )
      in
      if not catchup_breadcrumbs_are_best_tip_path then
        failwith
          "catchup breadcrumbs were not equal to the best tip path we expected"

    let%test_unit "can catchup to a peer within [2/k,k]" =
      Quickcheck.test ~trials:5
        Fake_network.Generator.(
          let open Quickcheck.Generator.Let_syntax in
          let%bind peer_branch_size =
            Int.gen_incl (max_frontier_length / 2) (max_frontier_length - 1)
          in
          gen ~precomputed_values ~verifier ~max_frontier_length
            [ fresh_peer
            ; peer_with_branch ~frontier_branch_size:peer_branch_size ])
        ~f:(fun network ->
          let open Fake_network in
          let [my_net; peer_net] = network.peer_networks in
          (* TODO: I don't think I'm testing this right... *)
          let target_best_tip_path =
            Transition_frontier.(
              path_map ~f:Fn.id peer_net.state.frontier
                (best_tip peer_net.state.frontier))
          in
          Thread_safe.block_on_async_exn (fun () ->
              test_successful_catchup ~my_net ~target_best_tip_path ) )

    let%test_unit "catchup succeeds even if the parent transition is already \
                   in the frontier" =
      Quickcheck.test ~trials:1
        Fake_network.Generator.(
          gen ~precomputed_values ~verifier ~max_frontier_length
            [fresh_peer; peer_with_branch ~frontier_branch_size:1])
        ~f:(fun network ->
          let open Fake_network in
          let [my_net; peer_net] = network.peer_networks in
          let target_best_tip_path =
            [Transition_frontier.best_tip peer_net.state.frontier]
          in
          Thread_safe.block_on_async_exn (fun () ->
              test_successful_catchup ~my_net ~target_best_tip_path ) )

    let%test_unit "catchup fails if one of the parent transitions fail" =
      Quickcheck.test ~trials:1
        Fake_network.Generator.(
          gen ~precomputed_values ~verifier ~max_frontier_length
            [ fresh_peer
            ; peer_with_branch ~frontier_branch_size:(max_frontier_length * 2)
            ])
        ~f:(fun network ->
          let open Fake_network in
          let [my_net; peer_net] = network.peer_networks in
          let target_breadcrumb =
            Transition_frontier.best_tip peer_net.state.frontier
          in
          let failing_transition =
            let open Transition_frontier.Extensions in
            let history =
              get_extension
                (Transition_frontier.extensions peer_net.state.frontier)
                Root_history
            in
            let failing_root_data =
              List.nth_exn (Root_history.to_list history) 1
            in
            downcast_transition
              (Frontier_base.Root_data.Historical.transition failing_root_data)
          in
          Thread_safe.block_on_async_exn (fun () ->
              let `Test {cache; _}, `Cached_transition cached_transition =
                run_catchup_with_target ~network:my_net.network
                  ~frontier:my_net.state.frontier ~target_breadcrumb
              in
              let cached_failing_transition =
                Transition_handler.Unprocessed_transition_cache.register_exn
                  cache failing_transition
              in
              let%bind () = after (Core.Time.Span.of_sec 1.) in
              ignore (Cache_lib.Cached.invalidate_with_failure
                   cached_failing_transition : External_transition.Initial_validated.t Envelope.Incoming.t);
              let%map result =
                Block_time.Timeout.await_exn time_controller
                  ~timeout_duration:(Block_time.Span.of_ms 10000L)
                  (Ivar.read (Cache_lib.Cached.final_state cached_transition))
              in
<<<<<<< HEAD
              match result with
              `Failed -> ()
              | _ ->
=======
              if not ([%equal: [`Failed | `Success of _]] result `Failed) then
>>>>>>> 7ed00a76
                failwith "expected ledger catchup to fail, but it succeeded" )
          )

    (* TODO: fix and re-enable *)
    (*
    let%test_unit "catchup won't be blocked by transitions that are still being processed" =
      Quickcheck.test ~trials:1
        Fake_network.Generator.(
          gen ~max_frontier_length
            [ fresh_peer
            ; peer_with_branch ~frontier_branch_size:(max_frontier_length-1) ])
        ~f:(fun network ->
          let open Fake_network in
          let [my_net; peer_net] = network.peer_networks in
          Core.Printf.printf "$my_net.state.frontier.root = %s\n"
            (State_hash.to_base58_check @@ Transition_frontier.(Breadcrumb.state_hash @@ root my_net.state.frontier));
          Core.Printf.printf "$peer_net.state.frontier.root = %s\n"
            (State_hash.to_base58_check @@ Transition_frontier.(Breadcrumb.state_hash @@ root my_net.state.frontier));
          let missing_breadcrumbs =
            let best_tip_path = Transition_frontier.best_tip_path peer_net.state.frontier in
            Core.Printf.printf "$best_tip_path=\n  %s\n"
              (String.concat ~sep:"\n  " @@ List.map ~f:(Fn.compose State_hash.to_base58_check Transition_frontier.Breadcrumb.state_hash) best_tip_path);
            (* List.take best_tip_path (List.length best_tip_path - 1) *)
            best_tip_path
          in
          Async.Thread_safe.block_on_async_exn (fun () ->
            let%bind {cache; job_writer; breadcrumbs_reader} = run_catchup ~network:my_net.network ~frontier:my_net.state.frontier in
            let jobs =
              List.map (List.rev missing_breadcrumbs) ~f:(fun breadcrumb ->
                let parent_hash = Transition_frontier.Breadcrumb.parent_hash breadcrumb in
                let cached_transition =
                  Transition_handler.Unprocessed_transition_cache.register_exn cache
                    (downcast_breadcrumb breadcrumb)
                in
                Core.Printf.printf "$job = %s --> %s\n"
                  (State_hash.to_base58_check @@ External_transition.Initial_validated.state_hash @@ Envelope.Incoming.data @@ Cached.peek cached_transition)
                  (State_hash.to_base58_check parent_hash);
                (parent_hash, [Rose_tree.T (cached_transition, [])]))
            in
            let%bind () = after (Core.Time.Span.of_ms 500.) in
            List.iter jobs ~f:(Strict_pipe.Writer.write job_writer);
            match%map
              Block_time.Timeout.await_exn time_controller
                ~timeout_duration:(Block_time.Span.of_ms 15000L)
                (Strict_pipe.Reader.fold_until breadcrumbs_reader ~init:missing_breadcrumbs ~f:(fun remaining_breadcrumbs (rose_trees, catchup_signal) ->
                  let[@warning "-8"] [rose_tree] = rose_trees in
                  let catchup_breadcrumb_tree = Rose_tree.map rose_tree ~f:Cached.invalidate_with_success in
                  Core.Printf.printf "!!!%d\n" (List.length @@ Rose_tree.flatten catchup_breadcrumb_tree);
                  let[@warning "-8"] [received_breadcrumb] = Rose_tree.flatten catchup_breadcrumb_tree in
                  match remaining_breadcrumbs with
                  | [] -> failwith "received more breadcrumbs than expected"
                  | expected_breadcrumb :: remaining_breadcrumbs' ->
                      Core.Printf.printf "COMPARING %s vs. %s..."
                        (State_hash.to_base58_check @@ Transition_frontier.Breadcrumb.state_hash expected_breadcrumb)
                        (State_hash.to_base58_check @@ Transition_frontier.Breadcrumb.state_hash received_breadcrumb);
                      [%test_eq: State_hash.t]
                        (Transition_frontier.Breadcrumb.state_hash expected_breadcrumb)
                        (Transition_frontier.Breadcrumb.state_hash received_breadcrumb)
                        ~message:"received breadcrumb state hash did not match expected breadcrumb state hash";
                      [%test_eq: Transition_frontier.Breadcrumb.t]
                        expected_breadcrumb
                        received_breadcrumb
                        ~message:"received breadcrumb matched expected state hash, but was not equal to expected breadcrumb";
                      ( match catchup_signal with
                      | `Catchup_scheduler ->
                          failwith "Did not expect a catchup scheduler action"
                      | `Ledger_catchup ivar ->
                          Ivar.fill ivar () ) ;
                      print_endline " ok";
                      if remaining_breadcrumbs' = [] then
                        return (`Stop ())
                      else
                        return (`Continue remaining_breadcrumbs')))
            with
            | `Eof _ -> failwith "unexpected EOF"
            | `Terminated () -> ()))
    *)
  end )<|MERGE_RESOLUTION|>--- conflicted
+++ resolved
@@ -255,7 +255,8 @@
                 !"Peer %{sexp:Network_peer.Peer.t} sent us bad proof"
                 peer
             in
-            let%bind.Deferred () = Trust_system.(
+            let%bind.Deferred () =
+              Trust_system.(
                 record trust_system logger peer
                   Actions.
                     ( Sent_invalid_transition_chain_merkle_proof
@@ -509,8 +510,11 @@
             ~trust_system ~frontier ~unprocessed_transition_cache transition
         with
         | Error e ->
-          ignore (List.map acc ~f:Cached.invalidate_with_failure : External_transition.Initial_validated.t Envelope.Incoming.t list);
-          Deferred.Or_error.fail e
+            ignore
+              ( List.map acc ~f:Cached.invalidate_with_failure
+                : External_transition.Initial_validated.t Envelope.Incoming.t
+                  list ) ;
+            Deferred.Or_error.fail e
         | Ok (`In_frontier initial_hash) ->
             Deferred.Or_error.return
             @@ Continue_or_stop.Stop (acc, initial_hash)
@@ -572,8 +576,11 @@
           ; ("error", `String (Error.to_string_hum e)) ]
         "build of breadcrumbs failed with $error" ;
       ( try
-          ignore (List.map transitions_with_initial_validation
-              ~f:Cached.invalidate_with_failure : External_transition.Initial_validated.t Envelope.Incoming.t list)
+          ignore
+            ( List.map transitions_with_initial_validation
+                ~f:Cached.invalidate_with_failure
+              : External_transition.Initial_validated.t Envelope.Incoming.t
+                list )
         with e ->
           [%log error]
             ~metadata:[("exn", `String (Exn.to_string e))]
@@ -582,7 +589,9 @@
 
 let garbage_collect_subtrees ~logger ~subtrees =
   List.iter subtrees ~f:(fun subtree ->
-      ignore (Rose_tree.map subtree ~f:Cached.invalidate_with_failure : 'a Rose_tree.t));
+      ignore
+        ( Rose_tree.map subtree ~f:Cached.invalidate_with_failure
+          : 'a Rose_tree.t ) ) ;
   [%log trace] "garbage collected failed cached transitions"
 
 let run ~logger ~precomputed_values ~trust_system ~verifier ~network ~frontier
@@ -1006,20 +1015,17 @@
                   cache failing_transition
               in
               let%bind () = after (Core.Time.Span.of_sec 1.) in
-              ignore (Cache_lib.Cached.invalidate_with_failure
-                   cached_failing_transition : External_transition.Initial_validated.t Envelope.Incoming.t);
+              ignore
+                ( Cache_lib.Cached.invalidate_with_failure
+                    cached_failing_transition
+                  : External_transition.Initial_validated.t Envelope.Incoming.t
+                  ) ;
               let%map result =
                 Block_time.Timeout.await_exn time_controller
                   ~timeout_duration:(Block_time.Span.of_ms 10000L)
                   (Ivar.read (Cache_lib.Cached.final_state cached_transition))
               in
-<<<<<<< HEAD
-              match result with
-              `Failed -> ()
-              | _ ->
-=======
               if not ([%equal: [`Failed | `Success of _]] result `Failed) then
->>>>>>> 7ed00a76
                 failwith "expected ledger catchup to fail, but it succeeded" )
           )
 
