--- conflicted
+++ resolved
@@ -561,14 +561,7 @@
   [%test_eq: int]
     (Downloader.total_jobs downloader)
     (Hashtbl.count t.nodes ~f:(fun node ->
-<<<<<<< HEAD
-         match Node.State.enum node.state with
-         | To_download -> true
-         | _ -> false
-       ))
-=======
          Node.State.Enum.equal (Node.State.enum node.state) To_download ))
->>>>>>> 7ed00a76
 
 let download s d ~key ~attempts =
   let logger = Logger.create () in
@@ -804,16 +797,9 @@
             ; ( "donwload_number"
               , `Int
                   (Hashtbl.count t.nodes ~f:(fun node ->
-<<<<<<< HEAD
-                       match Node.State.enum node.state with
-                       | To_download -> true
-                       | _ -> false
-                     )) )
-=======
                        Node.State.Enum.equal
                          (Node.State.enum node.state)
                          To_download )) )
->>>>>>> 7ed00a76
             ; ("total_nodes", `Int (Hashtbl.length t.nodes))
             ; ( "node_states"
               , let s = Node.State.Enum.Table.create () in
@@ -875,7 +861,10 @@
                   record trust_system logger peer
                     Actions.(Sent_invalid_proof, None))
                 |> don't_wait_for ) ;
-            ignore (Cached.invalidate_with_failure tv : External_transition.Initial_validated.t Envelope.Incoming.t);
+            ignore
+              ( Cached.invalidate_with_failure tv
+                : External_transition.Initial_validated.t Envelope.Incoming.t
+                ) ;
             failed ~sender:iv.sender `Verify
         | Ok (Ok av) ->
             let av =
@@ -896,7 +885,10 @@
             | Ok x ->
                 Ok x
             | Error _ ->
-                ignore (Cached.invalidate_with_failure av: External_transition.Almost_validated.t Envelope.Incoming.t);
+                ignore
+                  ( Cached.invalidate_with_failure av
+                    : External_transition.Almost_validated.t
+                      Envelope.Incoming.t ) ;
                 finish t node (Error ()) ;
                 Error `Finished )
         in
@@ -914,7 +906,9 @@
             |> Deferred.map ~f:Result.return )
         with
         | Error e ->
-            ignore (Cached.invalidate_with_failure c : External_transition.Almost_validated.t Envelope.Incoming.t);
+            ignore
+              ( Cached.invalidate_with_failure c
+                : External_transition.Almost_validated.t Envelope.Incoming.t ) ;
             let e =
               match e with
               | `Exn e ->
@@ -1088,17 +1082,21 @@
                       let node =
                         create_node ~downloader t (`Initial_validated c)
                       in
-                      ignore (run_node node : (unit, [ `Finished ]) Deferred.Result.t)));
-             ignore(List.fold state_hashes
-                 ~init:(root.state_hash, root.blockchain_length)
-                 ~f:(fun (parent, l) h ->
+                      ignore
+                        (run_node node : (unit, [`Finished]) Deferred.Result.t)
+                  )) ;
+             ignore
+               ( List.fold state_hashes
+                   ~init:(root.state_hash, root.blockchain_length)
+                   ~f:(fun (parent, l) h ->
                      let l = Length.succ l in
                      ( if not (Hashtbl.mem t.nodes h) then
-                         let node =
-                           create_node t ~downloader (`Hash (h, l, parent))
-                         in
-                         don't_wait_for (run_node node >>| ignore) ) ;
-                     (h, l) ) : State_hash.t * Length.t)))
+                       let node =
+                         create_node t ~downloader (`Hash (h, l, parent))
+                       in
+                       don't_wait_for (run_node node >>| ignore) ) ;
+                     (h, l) )
+                 : State_hash.t * Length.t )) )
 
 let run ~logger ~precomputed_values ~trust_system ~verifier ~network ~frontier
     ~catchup_job_reader ~catchup_breadcrumbs_writer
