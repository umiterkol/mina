(* Only show stdout for failed inline tests. *)
open Inline_test_quiet_logs
open Async_kernel
open Core_kernel
open Signed
open Unsigned
open Currency
open Fold_lib
open Signature_lib
open Snark_params
open Bitstring_lib
open Num_util
module Time = Block_time
module Run = Snark_params.Tick.Run
module Graphql_base_types = Graphql_lib.Base_types
module Length = Coda_numbers.Length

let m = Snark_params.Tick.m

let make_checked t =
  let open Snark_params.Tick in
  with_state (As_prover.return ()) (Run.make_checked t)

let name = "proof_of_stake"

let genesis_ledger_total_currency ~ledger =
  Coda_base.Ledger.foldi ~init:Amount.zero (Lazy.force ledger)
    ~f:(fun _addr sum account ->
      (* only default token matters for total currency used to determine stake *)
      if Coda_base.(Token_id.equal account.token_id Token_id.default) then
        Amount.add sum
          (Balance.to_amount @@ account.Coda_base.Account.Poly.balance)
        |> Option.value_exn ?here:None ?error:None
             ~message:"failed to calculate total currency in genesis ledger"
      else sum )

let genesis_ledger_hash ~ledger =
  Coda_base.Ledger.merkle_root (Lazy.force ledger)
  |> Coda_base.Frozen_ledger_hash.of_ledger_hash

let compute_delegatee_table keys ~iter_accounts =
  let open Coda_base in
  let outer_table = Public_key.Compressed.Table.create () in
  iter_accounts (fun i (acct : Account.t) ->
      if
        Option.is_some acct.delegate
        (* Only default tokens may delegate. *)
        && Token_id.equal acct.token_id Token_id.default
        && Public_key.Compressed.Set.mem keys (Option.value_exn acct.delegate)
      then
        Public_key.Compressed.Table.update outer_table
          (Option.value_exn acct.delegate) ~f:(function
          | None ->
              Account.Index.Table.of_alist_exn [(i, acct)]
          | Some table ->
              Account.Index.Table.add_exn table ~key:i ~data:acct ;
              table ) ) ;
  (* TODO: this metric tracking currently assumes that the result of
     compute_delegatee_table is called with the full set of block production
     keypairs every time the set changes, which is true right now, but this
     should be control flow should be refactored to make this clearer *)
  let num_delegators =
    Public_key.Compressed.Table.fold outer_table ~init:0
      ~f:(fun ~key:_ ~data sum -> sum + Account.Index.Table.length data)
  in
  Coda_metrics.Gauge.set Coda_metrics.Consensus.staking_keypairs
    (Float.of_int @@ Public_key.Compressed.Set.length keys) ;
  Coda_metrics.Gauge.set Coda_metrics.Consensus.stake_delegators
    (Float.of_int num_delegators) ;
  outer_table

let compute_delegatee_table_sparse_ledger keys ledger =
  compute_delegatee_table keys ~iter_accounts:(fun f ->
      Coda_base.Sparse_ledger.iteri ledger ~f:(fun i acct -> f i acct) )

let compute_delegatee_table_ledger_db keys ledger =
  compute_delegatee_table keys ~iter_accounts:(fun f ->
      Coda_base.Ledger.Db.iteri ledger ~f:(fun i acct -> f i acct) )

let compute_delegatee_table_genesis_ledger keys ledger =
  compute_delegatee_table keys ~iter_accounts:(fun f ->
      Coda_base.Ledger.iteri ledger ~f:(fun i acct -> f i acct) )

module Segment_id = Coda_numbers.Nat.Make32 ()

module Typ = Snark_params.Tick.Typ

module Configuration = struct
  [%%versioned
  module Stable = struct
    module V1 = struct
      type t =
        { delta: int
        ; k: int
        ; slots_per_epoch: int
        ; slot_duration: int
        ; epoch_duration: int
        ; genesis_state_timestamp: Block_time.Stable.V1.t
        ; acceptable_network_delay: int }
      [@@deriving yojson, fields]

      let to_latest = Fn.id
    end
  end]

  let t ~constraint_constants ~protocol_constants =
    let constants =
      Constants.create ~constraint_constants ~protocol_constants
    in
    let of_int32 = UInt32.to_int in
    let of_span = Fn.compose Int64.to_int Block_time.Span.to_ms in
    { delta= of_int32 constants.delta
    ; k= of_int32 constants.k
    ; slots_per_epoch= of_int32 constants.epoch_size
    ; slot_duration= of_span constants.slot_duration_ms
    ; epoch_duration= of_span constants.epoch_duration
    ; genesis_state_timestamp= constants.genesis_state_timestamp
    ; acceptable_network_delay= of_span constants.delta_duration }
end

module Constants = Constants
module Genesis_epoch_data = Genesis_epoch_data

module Data = struct
  module Epoch_seed = struct
    include Coda_base.Epoch_seed

    type _unused = unit constraint t = Stable.Latest.t

    let initial : t = of_hash Outside_hash_image.t

    let update (seed : t) vrf_result =
      let open Random_oracle in
      hash ~init:Hash_prefix_states.epoch_seed
        [|(seed :> Tick.Field.t); vrf_result|]
      |> of_hash

    let update_var (seed : var) vrf_result =
      let open Random_oracle.Checked in
      make_checked (fun () ->
          hash ~init:Hash_prefix_states.epoch_seed
            [|var_to_hash_packed seed; vrf_result|]
          |> var_of_hash_packed )
  end

  module Epoch_and_slot = struct
    type t = Epoch.t * Slot.t [@@deriving sexp]

    let of_time_exn ~(constants : Constants.t) tm : t =
      let epoch = Epoch.of_time_exn tm ~constants in
      let time_since_epoch =
        Time.diff tm (Epoch.start_time epoch ~constants)
      in
      let slot =
        uint32_of_int64
        @@ Int64.Infix.(
             Time.Span.to_ms time_since_epoch
             / Time.Span.to_ms constants.slot_duration_ms)
      in
      (epoch, slot)
  end

  module Block_data = struct
    type t =
      { stake_proof: Stake_proof.t
      ; global_slot: Coda_numbers.Global_slot.t
      ; global_slot_since_genesis: Coda_numbers.Global_slot.t
      ; vrf_result: Random_oracle.Digest.t }

    let prover_state {stake_proof; _} = stake_proof

    let global_slot {global_slot; _} = global_slot

    let epoch_ledger {stake_proof; _} = stake_proof.ledger

    let global_slot_since_genesis {global_slot_since_genesis; _} =
      global_slot_since_genesis
  end

  module Local_state = struct
    module Snapshot = struct
      module Ledger_snapshot = struct
        type t =
          | Genesis_epoch_ledger of Coda_base.Ledger.t
          | Ledger_db of Coda_base.Ledger.Db.t

        let merkle_root = function
          | Genesis_epoch_ledger ledger ->
              Coda_base.Ledger.merkle_root ledger
          | Ledger_db ledger ->
              Coda_base.Ledger.Db.merkle_root ledger

        let compute_delegatee_table keys ledger =
          match ledger with
          | Genesis_epoch_ledger ledger ->
              compute_delegatee_table_genesis_ledger keys ledger
          | Ledger_db ledger ->
              compute_delegatee_table_ledger_db keys ledger

        let close = function
          | Genesis_epoch_ledger _ ->
              ()
          | Ledger_db ledger ->
              Coda_base.Ledger.Db.close ledger

        let remove ~location = function
          | Genesis_epoch_ledger _ ->
              ()
          | Ledger_db ledger ->
              Coda_base.Ledger.Db.close ledger ;
              File_system.rmrf location

        let ledger_subset keys ledger =
          match ledger with
          | Genesis_epoch_ledger ledger ->
              Coda_base.Sparse_ledger.of_ledger_subset_exn ledger keys
          | Ledger_db ledger ->
              Coda_base.(
                Sparse_ledger.of_any_ledger
                @@ Ledger.Any_ledger.cast (module Ledger.Db) ledger)
      end

      type t =
        { ledger: Ledger_snapshot.t
        ; delegatee_table:
            Coda_base.Account.t Coda_base.Account.Index.Table.t
            Public_key.Compressed.Table.t }

      let delegators t key =
        Public_key.Compressed.Table.find t.delegatee_table key

      let to_yojson {ledger; delegatee_table} =
        `Assoc
          [ ( "ledger_hash"
            , Ledger_snapshot.merkle_root ledger
              |> Coda_base.Ledger_hash.to_yojson )
          ; ( "delegators"
            , `Assoc
                ( Hashtbl.to_alist delegatee_table
                |> List.map ~f:(fun (key, delegators) ->
                       ( Public_key.Compressed.to_string key
                       , `Assoc
                           ( Hashtbl.to_alist delegators
                           |> List.map ~f:(fun (addr, account) ->
                                  ( Int.to_string addr
                                  , Coda_base.Account.to_yojson account ) ) )
                       ) ) ) ) ]

      let ledger t = t.ledger
    end

    module Data = struct
      type epoch_ledger_uuids =
        { staking: Uuid.t
        ; next: Uuid.t
        ; genesis_state_hash: Coda_base.State_hash.t }

      (* Invariant: Snapshot's delegators are taken from accounts in block_production_pubkeys *)
      type t =
        { mutable staking_epoch_snapshot: Snapshot.t
        ; mutable next_epoch_snapshot: Snapshot.t
        ; last_checked_slot_and_epoch:
            (Epoch.t * Slot.t) Public_key.Compressed.Table.t
        ; mutable last_epoch_delegatee_table:
            Coda_base.Account.t Coda_base.Account.Index.Table.t
            Public_key.Compressed.Table.t
            Option.t
        ; mutable epoch_ledger_uuids: epoch_ledger_uuids
        ; epoch_ledger_location: string }

      let to_yojson t =
        `Assoc
          [ ( "staking_epoch_snapshot"
            , [%to_yojson: Snapshot.t] t.staking_epoch_snapshot )
          ; ( "next_epoch_snapshot"
            , [%to_yojson: Snapshot.t] t.next_epoch_snapshot )
          ; ( "last_checked_slot_and_epoch"
            , `Assoc
                ( Public_key.Compressed.Table.to_alist
                    t.last_checked_slot_and_epoch
                |> List.map ~f:(fun (key, epoch_and_slot) ->
                       ( Public_key.Compressed.to_string key
                       , [%to_yojson: Epoch.t * Slot.t] epoch_and_slot ) ) ) )
          ]
    end

    (* The outer ref changes whenever we swap in new staker set; all the snapshots are recomputed *)
    type t = Data.t ref [@@deriving to_yojson]

    let staking_epoch_ledger_location (t : t) =
      !t.epoch_ledger_location ^ Uuid.to_string !t.epoch_ledger_uuids.staking

    let next_epoch_ledger_location (t : t) =
      !t.epoch_ledger_location ^ Uuid.to_string !t.epoch_ledger_uuids.next

    let current_epoch_delegatee_table ~(local_state : t) =
      !local_state.staking_epoch_snapshot.delegatee_table

    let last_epoch_delegatee_table ~(local_state : t) =
      !local_state.last_epoch_delegatee_table

    let current_block_production_keys t =
      Public_key.Compressed.Table.keys !t.Data.last_checked_slot_and_epoch
      |> Public_key.Compressed.Set.of_list

    let make_last_checked_slot_and_epoch_table old_table new_keys ~default =
      let module Set = Public_key.Compressed.Set in
      let module Table = Public_key.Compressed.Table in
      let last_checked_slot_and_epoch = Table.create () in
      Set.iter new_keys ~f:(fun pk ->
          let data = Option.value (Table.find old_table pk) ~default in
          Table.add_exn last_checked_slot_and_epoch ~key:pk ~data ) ;
      last_checked_slot_and_epoch

    let epoch_ledger_uuids_to_yojson Data.{staking; next; genesis_state_hash} =
      `Assoc
        [ ("staking", `String (Uuid.to_string staking))
        ; ("next", `String (Uuid.to_string next))
        ; ( "genesis_state_hash"
          , Coda_base.State_hash.to_yojson genesis_state_hash ) ]

    let epoch_ledger_uuids_from_file location =
      let open Yojson.Safe.Util in
      let open Result.Let_syntax in
      let json = Yojson.Safe.from_file location in
      let uuid str =
        Result.(
          map_error
            (try_with (fun () -> Uuid.of_string str))
            ~f:(fun ex -> Exn.to_string ex))
      in
      let%bind staking = json |> member "staking" |> to_string |> uuid in
      let%bind next = json |> member "next" |> to_string |> uuid in
      let%map genesis_state_hash =
        json |> member "genesis_state_hash" |> Coda_base.State_hash.of_yojson
      in
      Data.{staking; next; genesis_state_hash}

    let create_epoch_ledger ~location ~logger ~genesis_epoch_ledger
        ~ledger_depth =
      let open Coda_base in
      if Sys.file_exists location then (
        [%log info]
          ~metadata:[("location", `String location)]
          "Loading epoch ledger from disk: $location" ;
        Snapshot.Ledger_snapshot.Ledger_db
          (Ledger.Db.create ~directory_name:location ~depth:ledger_depth ()) )
      else Genesis_epoch_ledger (Lazy.force genesis_epoch_ledger)

    let create block_producer_pubkeys ~genesis_ledger ~genesis_epoch_data
        ~epoch_ledger_location ~ledger_depth ~genesis_state_hash =
      (* TODO: remove this duplicate of the genesis ledger *)
      let genesis_epoch_ledger_staking, genesis_epoch_ledger_next =
        Option.value_map genesis_epoch_data
          ~default:(genesis_ledger, genesis_ledger)
          ~f:(fun {Genesis_epoch_data.staking; next} ->
            ( staking.ledger
            , Option.value_map next ~default:staking.ledger ~f:(fun next ->
                  next.ledger ) ) )
      in
      let epoch_ledger_uuids_location = epoch_ledger_location ^ ".json" in
      let logger = Logger.create () in
      let create_new_uuids () =
        let epoch_ledger_uuids =
          Data.
            { staking= Uuid_unix.create ()
            ; next= Uuid_unix.create ()
            ; genesis_state_hash }
        in
        Yojson.Safe.to_file epoch_ledger_uuids_location
          (epoch_ledger_uuids_to_yojson epoch_ledger_uuids) ;
        epoch_ledger_uuids
      in
      let ledger_location uuid = epoch_ledger_location ^ Uuid.to_string uuid in
      let epoch_ledger_uuids =
        if Sys.file_exists epoch_ledger_uuids_location then (
          let epoch_ledger_uuids =
            match epoch_ledger_uuids_from_file epoch_ledger_uuids_location with
            | Ok res ->
                res
            | Error str ->
                [%log error]
                  "Failed to read epoch ledger uuids from file $path: $error. \
                   Creating new uuids.."
                  ~metadata:
                    [ ("path", `String epoch_ledger_uuids_location)
                    ; ("error", `String str) ] ;
                create_new_uuids ()
          in
          if
            Coda_base.State_hash.equal epoch_ledger_uuids.genesis_state_hash
              genesis_state_hash
          then epoch_ledger_uuids
          else
            (*Clean-up outdated epoch ledgers*)
            let staking_ledger_location =
              ledger_location epoch_ledger_uuids.staking
            in
            let next_ledger_location =
              ledger_location epoch_ledger_uuids.next
            in
            [%log info]
              "Cleaning up old epoch ledgers with genesis state $state_hash \
               at locations $staking and $next"
              ~metadata:
                [ ( "state_hash"
                  , Coda_base.State_hash.to_yojson
                      epoch_ledger_uuids.genesis_state_hash )
                ; ("staking", `String staking_ledger_location)
                ; ("next", `String next_ledger_location) ] ;
            File_system.rmrf staking_ledger_location ;
            File_system.rmrf next_ledger_location ;
            create_new_uuids () )
        else create_new_uuids ()
      in
      let staking_epoch_ledger_location =
        ledger_location epoch_ledger_uuids.staking
      in
      let staking_epoch_ledger =
        create_epoch_ledger ~location:staking_epoch_ledger_location ~logger
          ~genesis_epoch_ledger:genesis_epoch_ledger_staking ~ledger_depth
      in
      let next_epoch_ledger_location =
        ledger_location epoch_ledger_uuids.next
      in
      let next_epoch_ledger =
        create_epoch_ledger ~location:next_epoch_ledger_location ~logger
          ~genesis_epoch_ledger:genesis_epoch_ledger_next ~ledger_depth
      in
      ref
        { Data.staking_epoch_snapshot=
            { Snapshot.ledger= staking_epoch_ledger
            ; delegatee_table=
                Snapshot.Ledger_snapshot.compute_delegatee_table
                  block_producer_pubkeys staking_epoch_ledger }
        ; next_epoch_snapshot=
            { Snapshot.ledger= next_epoch_ledger
            ; delegatee_table=
                Snapshot.Ledger_snapshot.compute_delegatee_table
                  block_producer_pubkeys next_epoch_ledger }
        ; last_checked_slot_and_epoch=
            make_last_checked_slot_and_epoch_table
              (Public_key.Compressed.Table.create ())
              block_producer_pubkeys ~default:(Epoch.zero, Slot.zero)
        ; last_epoch_delegatee_table= None
        ; epoch_ledger_uuids
        ; epoch_ledger_location }

    let block_production_keys_swap ~(constants : Constants.t) t
        block_production_pubkeys now =
      let old : Data.t = !t in
      let s {Snapshot.ledger; delegatee_table= _} =
        { Snapshot.ledger
        ; delegatee_table=
            Snapshot.Ledger_snapshot.compute_delegatee_table
              block_production_pubkeys ledger }
      in
      t :=
        { Data.staking_epoch_snapshot= s old.staking_epoch_snapshot
        ; next_epoch_snapshot=
            s old.next_epoch_snapshot
            (* assume these keys are different and therefore we haven't checked any
         * slots or epochs *)
        ; last_checked_slot_and_epoch=
            make_last_checked_slot_and_epoch_table
              !t.Data.last_checked_slot_and_epoch block_production_pubkeys
              ~default:
                ((* TODO: Be smarter so that we don't have to look at the slot before again *)
                 let epoch, slot = Epoch_and_slot.of_time_exn now ~constants in
                 (epoch, UInt32.(if slot > zero then sub slot one else slot)))
        ; last_epoch_delegatee_table= None
        ; epoch_ledger_uuids= old.epoch_ledger_uuids
        ; epoch_ledger_location= old.epoch_ledger_location }

    type snapshot_identifier = Staking_epoch_snapshot | Next_epoch_snapshot
    [@@deriving to_yojson]

    let get_snapshot (t : t) id =
      match id with
      | Staking_epoch_snapshot ->
          !t.staking_epoch_snapshot
      | Next_epoch_snapshot ->
          !t.next_epoch_snapshot

    let set_snapshot (t : t) id v =
      match id with
      | Staking_epoch_snapshot ->
          !t.staking_epoch_snapshot <- v
      | Next_epoch_snapshot ->
          !t.next_epoch_snapshot <- v

    let reset_snapshot (t : t) id ~sparse_ledger ~ledger_depth =
      let open Coda_base in
      let open Or_error.Let_syntax in
      let module Ledger_transfer =
        Coda_base.Ledger_transfer.From_sparse_ledger (Ledger.Db) in
      let delegatee_table =
        compute_delegatee_table_sparse_ledger
          (current_block_production_keys t)
          sparse_ledger
      in
      match id with
      | Staking_epoch_snapshot ->
          let location = staking_epoch_ledger_location t in
          Snapshot.Ledger_snapshot.remove !t.staking_epoch_snapshot.ledger
            ~location ;
          let ledger =
            Ledger.Db.create ~directory_name:location ~depth:ledger_depth ()
          in
          let%map (_ : Ledger.Db.t) =
            Ledger_transfer.transfer_accounts ~src:sparse_ledger ~dest:ledger
          in
          !t.staking_epoch_snapshot
          <- { delegatee_table
             ; ledger= Snapshot.Ledger_snapshot.Ledger_db ledger }
      | Next_epoch_snapshot ->
          let location = next_epoch_ledger_location t in
          Snapshot.Ledger_snapshot.remove !t.next_epoch_snapshot.ledger
            ~location ;
          let ledger =
            Ledger.Db.create ~directory_name:location ~depth:ledger_depth ()
          in
          let%map (_ : Ledger.Db.t) =
            Ledger_transfer.transfer_accounts ~src:sparse_ledger ~dest:ledger
          in
          !t.next_epoch_snapshot
          <- { delegatee_table
             ; ledger= Snapshot.Ledger_snapshot.Ledger_db ledger }

    let next_epoch_ledger (t : t) =
      Snapshot.ledger @@ get_snapshot t Next_epoch_snapshot

    let staking_epoch_ledger (t : t) =
      Snapshot.ledger @@ get_snapshot t Staking_epoch_snapshot

    let seen_slot (t : t) epoch slot =
      let module Table = Public_key.Compressed.Table in
      let unseens =
        Table.to_alist !t.last_checked_slot_and_epoch
        |> List.filter_map ~f:(fun (pk, last_checked_epoch_and_slot) ->
               let i =
                 Tuple2.compare ~cmp1:Epoch.compare ~cmp2:Slot.compare
                   last_checked_epoch_and_slot (epoch, slot)
               in
               if i > 0 then None
               else if i = 0 then
                 (*vrf evaluation was stopped at this point because it was either the end of the epoch or the key won this slot; re-check this slot when staking keys are reset so that we don't skip producing block. This will not occur in the normal flow because [slot] will be greater than the last-checked-slot*)
                 Some pk
               else (
                 Table.set !t.last_checked_slot_and_epoch ~key:pk
                   ~data:(epoch, slot) ;
                 Some pk ) )
      in
      match unseens with
      | [] ->
          `All_seen
      | nel ->
          `Unseen (Public_key.Compressed.Set.of_list nel)
  end

  module Epoch_ledger = struct
    include Coda_base.Epoch_ledger

    let genesis ~ledger =
      { Poly.hash= genesis_ledger_hash ~ledger
      ; total_currency= genesis_ledger_total_currency ~ledger }

    let graphql_type () : ('ctx, Value.t option) Graphql_async.Schema.typ =
      let open Graphql_async in
      let open Schema in
      obj "epochLedger" ~fields:(fun _ ->
          [ field "hash" ~typ:(non_null string)
              ~args:Arg.[]
              ~resolve:(fun _ {Poly.hash; _} ->
                Coda_base.Frozen_ledger_hash.to_string hash )
          ; field "totalCurrency"
              ~typ:(non_null @@ Graphql_base_types.uint64 ())
              ~args:Arg.[]
              ~resolve:(fun _ {Poly.total_currency; _} ->
                Amount.to_uint64 total_currency ) ] )
  end

  module Vrf = struct
    module Scalar = struct
      type value = Tick.Inner_curve.Scalar.t

      type var = Tick.Inner_curve.Scalar.var

      let typ : (var, value) Typ.t = Tick.Inner_curve.Scalar.typ
    end

    module Group = struct
      open Tick

      type value = Inner_curve.t

      type var = Inner_curve.var

      let scale = Inner_curve.scale

      module Checked = struct
        include Inner_curve.Checked

        let scale_generator shifted s ~init =
          scale_known shifted Inner_curve.one s ~init
      end
    end

    module Message = struct
      module Global_slot = Coda_numbers.Global_slot

      type ('global_slot, 'epoch_seed, 'delegator) t =
        {global_slot: 'global_slot; seed: 'epoch_seed; delegator: 'delegator}
      [@@deriving sexp, hlist]

      type value = (Global_slot.t, Epoch_seed.t, Coda_base.Account.Index.t) t
      [@@deriving sexp]

      type var =
        ( Global_slot.Checked.t
        , Epoch_seed.var
        , Coda_base.Account.Index.Unpacked.var )
        t

      let to_input
          ~(constraint_constants : Genesis_constants.Constraint_constants.t)
          ({global_slot; seed; delegator} : value) =
        { Random_oracle.Input.field_elements= [|(seed :> Tick.field)|]
        ; bitstrings=
            [| Global_slot.Bits.to_bits global_slot
             ; Coda_base.Account.Index.to_bits
                 ~ledger_depth:constraint_constants.ledger_depth delegator |]
        }

      let data_spec
          ~(constraint_constants : Genesis_constants.Constraint_constants.t) =
        let open Tick.Data_spec in
        [ Global_slot.typ
        ; Epoch_seed.typ
        ; Coda_base.Account.Index.Unpacked.typ
            ~ledger_depth:constraint_constants.ledger_depth ]

      let typ ~constraint_constants : (var, value) Typ.t =
        Tick.Typ.of_hlistable
          (data_spec ~constraint_constants)
          ~var_to_hlist:to_hlist ~var_of_hlist:of_hlist
          ~value_to_hlist:to_hlist ~value_of_hlist:of_hlist

      let hash_to_group ~constraint_constants msg =
        Random_oracle.hash ~init:Coda_base.Hash_prefix.vrf_message
          (Random_oracle.pack_input (to_input ~constraint_constants msg))
        |> Group_map.to_group |> Tick.Inner_curve.of_affine

      module Checked = struct
        open Tick

        let to_input ({global_slot; seed; delegator} : var) =
          let open Tick.Checked.Let_syntax in
          let%map global_slot = Global_slot.Checked.to_bits global_slot in
          let s = Bitstring_lib.Bitstring.Lsb_first.to_list in
          { Random_oracle.Input.field_elements=
              [|Epoch_seed.var_to_hash_packed seed|]
          ; bitstrings= [|s global_slot; delegator|] }

        let hash_to_group msg =
          let%bind input = to_input msg in
          Tick.make_checked (fun () ->
              Random_oracle.Checked.hash
                ~init:Coda_base.Hash_prefix.vrf_message
                (Random_oracle.Checked.pack_input input)
              |> Group_map.Checked.to_group )
      end

      let gen
          ~(constraint_constants : Genesis_constants.Constraint_constants.t) =
        let open Quickcheck.Let_syntax in
        let%map global_slot = Global_slot.gen
        and seed = Epoch_seed.gen
        and delegator =
          Coda_base.Account.Index.gen
            ~ledger_depth:constraint_constants.ledger_depth
        in
        {global_slot; seed; delegator}
    end

    module Output = struct
      module Truncated = struct
        [%%versioned
        module Stable = struct
          module V1 = struct
            type t = string [@@deriving sexp, eq, compare, hash]

            let to_yojson t =
              `String (Base64.encode_exn ~alphabet:Base64.uri_safe_alphabet t)

            let of_yojson = function
              | `String s ->
                  Result.map_error
                      (Base64.decode ~alphabet:Base64.uri_safe_alphabet s)
                      ~f:(function `Msg err ->
                      sprintf
                        "Error decoding vrf output in \
                         Vrf.Output.Truncated.Stable.V1.of_yojson: %s"
                        err )
              | _ ->
                  Error
                    "Vrf.Output.Truncated.Stable.V1.of_yojson: Expected a \
                     string"

            let to_latest = Fn.id
          end
        end]

        include Codable.Make_base58_check (struct
          type t = Stable.Latest.t [@@deriving bin_io_unversioned]

          let version_byte = Base58_check.Version_bytes.vrf_truncated_output

          let description = "Vrf Truncated Output"
        end)

        open Tick

        let length_in_bits = Int.min 256 (Field.size_in_bits - 2)

        type var = Boolean.var array

        let typ : (var, t) Typ.t =
          Typ.array ~length:length_in_bits Boolean.typ
          |> Typ.transport
               ~there:(fun s ->
                 Array.sub (Blake2.string_to_bits s) ~pos:0 ~len:length_in_bits
                 )
               ~back:Blake2.bits_to_string

        let dummy =
          String.init
            (Base.Int.round ~dir:`Up ~to_multiple_of:8 length_in_bits / 8)
            ~f:(fun _ -> '\000')

        let to_bits t =
          Fold.(to_list (string_bits t)) |> Fn.flip List.take length_in_bits
      end

      open Tick

      let typ = Field.typ

      let gen = Field.gen

      let truncate x =
        Random_oracle.Digest.to_bits ~length:Truncated.length_in_bits x
        |> Array.of_list |> Blake2.bits_to_string

      let hash ~constraint_constants msg g =
        let x, y = Non_zero_curve_point.of_inner_curve_exn g in
        let input =
          Random_oracle.Input.(
            append
              (Message.to_input ~constraint_constants msg)
              (field_elements [|x; y|]))
        in
        let open Random_oracle in
        hash ~init:Hash_prefix_states.vrf_output (pack_input input)

      module Checked = struct
        let truncate x =
          Tick.make_checked (fun () ->
              Random_oracle.Checked.Digest.to_bits
                ~length:Truncated.length_in_bits x
              |> Array.of_list )

        let hash msg (x, y) =
          let%bind msg = Message.Checked.to_input msg in
          let input =
            Random_oracle.Input.(append msg (field_elements [|x; y|]))
          in
          make_checked (fun () ->
              let open Random_oracle.Checked in
              hash ~init:Hash_prefix_states.vrf_output (pack_input input) )
      end

      let%test_unit "hash unchecked vs. checked equality" =
        let constraint_constants =
          Genesis_constants.Constraint_constants.for_unit_tests
        in
        let gen_inner_curve_point =
          let open Quickcheck.Generator.Let_syntax in
          let%map compressed = Non_zero_curve_point.gen in
          Non_zero_curve_point.to_inner_curve compressed
        in
        let gen_message_and_curve_point =
          let open Quickcheck.Generator.Let_syntax in
          let%map msg = Message.gen ~constraint_constants
          and g = gen_inner_curve_point in
          (msg, g)
        in
        Quickcheck.test ~trials:10 gen_message_and_curve_point
          ~f:
            (Test_util.test_equal ~equal:Field.equal
               Snark_params.Tick.Typ.(
                 Message.typ ~constraint_constants
                 * Snark_params.Tick.Inner_curve.typ)
               typ
               (fun (msg, g) -> Checked.hash msg g)
               (fun (msg, g) -> hash ~constraint_constants msg g))
    end

    module Threshold = struct
      open Bignum_bigint

      (* c is a constant factor on vrf-win likelihood *)
      (* c = 2^0 is production behavior *)
      (* c > 2^0 is a temporary hack for testnets *)
      let c = `Two_to_the 0

      (* f determines the fraction of slots that will have blocks if c = 2^0 *)
      let f = Bignum.(of_int 3 / of_int 4)

      let base = Bignum.(of_int 1 - f)

      let c_bias =
        let (`Two_to_the i) = c in
        fun xs -> List.drop xs i

      let params =
        Snarky_taylor.Exp.params ~base
          ~field_size_in_bits:Snark_params.Tick.Field.size_in_bits

      let bigint_of_uint64 = Fn.compose Bigint.of_string UInt64.to_string

      (*  Check if
          vrf_output / 2^256 <= c * (1 - f)^(amount / total_stake)
      *)
      let is_satisfied ~my_stake ~total_stake vrf_output =
        let input =
          (* get first params.per_term_precision bits of top / bottom.

             This is equal to

             floor(2^params.per_term_precision * top / bottom) / 2^params.per_term_precision
          *)
          let k = params.per_term_precision in
          let top = bigint_of_uint64 (Balance.to_uint64 my_stake) in
          let bottom = bigint_of_uint64 (Amount.to_uint64 total_stake) in
          Bignum.(
            of_bigint Bignum_bigint.(shift_left top k / bottom)
            / of_bigint Bignum_bigint.(shift_left one k))
        in
        let rhs = Snarky_taylor.Exp.Unchecked.one_minus_exp params input in
        let lhs =
          let n =
            of_bits_lsb
              (c_bias (Array.to_list (Blake2.string_to_bits vrf_output)))
          in
          Bignum.(
            of_bigint n
            / of_bigint
                Bignum_bigint.(shift_left one Output.Truncated.length_in_bits))
        in
        Bignum.(lhs <= rhs)

      module Checked = struct
        let is_satisfied ~my_stake ~total_stake
            (vrf_output : Output.Truncated.var) =
          let open Snarky_integer in
          let open Snarky_taylor in
          make_checked (fun () ->
              let open Run in
              let rhs =
                Exp.one_minus_exp ~m params
                  (Floating_point.of_quotient ~m
                     ~precision:params.per_term_precision
                     ~top:(Integer.of_bits ~m (Balance.var_to_bits my_stake))
                     ~bottom:
                       (Integer.of_bits ~m (Amount.var_to_bits total_stake))
                     ~top_is_less_than_bottom:())
              in
              let vrf_output =
                Array.to_list (vrf_output :> Boolean.var array)
              in
              let lhs = c_bias vrf_output in
              Floating_point.(
                le ~m
                  (of_bits ~m lhs ~precision:Output.Truncated.length_in_bits)
                  rhs) )
      end
    end

    module T =
      Vrf_lib.Integrated.Make (Tick) (Scalar) (Group) (Message)
        (struct
          type value = Snark_params.Tick.Field.t

          type var = Random_oracle.Checked.Digest.t

          let hash = Output.hash

          module Checked = struct
            let hash = Output.Checked.hash
          end
        end)

    type _ Snarky_backendless.Request.t +=
      | Winner_address : Coda_base.Account.Index.t Snarky_backendless.Request.t
      | Winner_pk : Public_key.Compressed.t Snarky_backendless.Request.t
      | Private_key : Scalar.value Snarky_backendless.Request.t
      | Public_key : Public_key.t Snarky_backendless.Request.t

    let%snarkydef get_vrf_evaluation
        ~(constraint_constants : Genesis_constants.Constraint_constants.t)
        shifted ~block_stake_winner ~ledger ~message =
      let open Coda_base in
      let open Snark_params.Tick in
      let%bind private_key =
        request_witness Scalar.typ (As_prover.return Private_key)
      in
      let%bind public_key =
        request_witness Public_key.typ (As_prover.return Public_key)
      in
      let staker_addr = message.Message.delegator in
      let%bind account =
        with_label __LOC__
          (Frozen_ledger_hash.get ~depth:constraint_constants.ledger_depth
             ledger staker_addr)
      in
      let%bind () =
        [%with_label "Account is for the default token"]
          Token_id.(Checked.Assert.equal account.token_id (var_of_t default))
      in
      let%bind () =
        [%with_label "Block stake winner matches account pk"]
          (Public_key.Compressed.Checked.Assert.equal block_stake_winner
             account.public_key)
      in
      let%bind delegate =
        [%with_label "Decompress delegate pk"]
          (Public_key.decompress_var account.delegate)
      in
      let%bind () =
        [%with_label "Public key matches delegate"]
          (Public_key.assert_equal public_key delegate)
      in
      let%map evaluation =
        with_label __LOC__
          (T.Checked.eval_and_check_public_key shifted ~private_key
             ~public_key:delegate message)
      in
      (evaluation, account)

    module Checked = struct
      let%snarkydef check
          ~(constraint_constants : Genesis_constants.Constraint_constants.t)
          shifted ~(epoch_ledger : Epoch_ledger.var) ~block_stake_winner
          ~global_slot ~seed =
        let open Snark_params.Tick in
        let%bind winner_addr =
          request_witness
            (Coda_base.Account.Index.Unpacked.typ
               ~ledger_depth:constraint_constants.ledger_depth)
            (As_prover.return Winner_address)
        in
        let%bind result, winner_account =
          get_vrf_evaluation ~constraint_constants shifted
            ~ledger:epoch_ledger.hash ~block_stake_winner
            ~message:{Message.global_slot; seed; delegator= winner_addr}
        in
        let my_stake = winner_account.balance in
        let%bind truncated_result = Output.Checked.truncate result in
        let%map satisifed =
          Threshold.Checked.is_satisfied ~my_stake
            ~total_stake:epoch_ledger.total_currency truncated_result
        in
        (satisifed, result, truncated_result, winner_account)
    end

    let eval = T.eval

    module Precomputed = struct
      let keypairs = Lazy.force Coda_base.Sample_keypairs.keypairs

      let genesis_winner = keypairs.(0)

      let handler :
             constraint_constants:Genesis_constants.Constraint_constants.t
          -> genesis_epoch_ledger:Coda_base.Ledger.t Lazy.t
          -> Snark_params.Tick.Handler.t =
       fun ~constraint_constants ~genesis_epoch_ledger ->
        let pk, sk = genesis_winner in
        let dummy_sparse_ledger =
          Coda_base.Sparse_ledger.of_ledger_subset_exn
            (Lazy.force genesis_epoch_ledger)
            [Coda_base.(Account_id.create pk Token_id.default)]
        in
        let empty_pending_coinbase =
          Coda_base.Pending_coinbase.create
            ~depth:constraint_constants.pending_coinbase_depth ()
          |> Or_error.ok_exn
        in
        let ledger_handler =
          unstage (Coda_base.Sparse_ledger.handler dummy_sparse_ledger)
        in
        let pending_coinbase_handler =
          unstage
            (Coda_base.Pending_coinbase.handler
               ~depth:constraint_constants.pending_coinbase_depth
               empty_pending_coinbase ~is_new_stack:true)
        in
        let handlers =
          Snarky_backendless.Request.Handler.(
            push
              (push fail (create_single pending_coinbase_handler))
              (create_single ledger_handler))
        in
        fun (With {request; respond}) ->
          match request with
          | Winner_address ->
              respond (Provide 0)
          | Winner_pk ->
              respond (Provide pk)
          | Private_key ->
              respond (Provide sk)
          | Public_key ->
              respond (Provide (Public_key.decompress_exn pk))
          | _ ->
              respond
                (Provide
                   (Snarky_backendless.Request.Handler.run handlers
                      ["Ledger Handler"; "Pending Coinbase Handler"]
                      request))
    end

    let check ~constraint_constants ~global_slot ~global_slot_since_genesis
        ~seed ~private_key ~public_key ~public_key_compressed ~total_stake
        ~logger ~epoch_snapshot =
      let open Message in
      let open Local_state in
      let open Snapshot in
      with_return (fun {return} ->
          Hashtbl.iteri
            ( Snapshot.delegators epoch_snapshot public_key_compressed
            |> Option.value ~default:(Core_kernel.Int.Table.create ()) )
            ~f:(fun ~key:delegator ~data:account ->
              let vrf_result =
                T.eval ~constraint_constants ~private_key
                  {global_slot; seed; delegator}
              in
              let truncated_vrf_result = Output.truncate vrf_result in
              [%log debug]
                "VRF result for delegator: $delegator, balance: $balance, \
                 amount: $amount, result: $result"
                ~metadata:
                  [ ( "delegator"
                    , `Int (Coda_base.Account.Index.to_int delegator) )
                  ; ( "delegator_pk"
                    , Public_key.Compressed.to_yojson account.public_key )
                  ; ("balance", `Int (Balance.to_int account.balance))
                  ; ("amount", `Int (Amount.to_int total_stake))
                  ; ( "result"
                    , `String
                        (* use sexp representation; int might be too small *)
                        ( Fold.string_bits truncated_vrf_result
                        |> Bignum_bigint.of_bit_fold_lsb
                        |> Bignum_bigint.sexp_of_t |> Sexp.to_string ) ) ] ;
              Coda_metrics.Counter.inc_one
                Coda_metrics.Consensus.vrf_evaluations ;
              if
                Threshold.is_satisfied ~my_stake:account.balance ~total_stake
                  truncated_vrf_result
              then
                return
                  (Some
                     ( { Block_data.stake_proof=
                           { private_key
                           ; public_key
                           ; delegator
                           ; delegator_pk= account.public_key
                           ; ledger=
                               Local_state.Snapshot.Ledger_snapshot
                               .ledger_subset
                                 [ Coda_base.(
                                     Account_id.create
                                       (Public_key.compress public_key)
                                       Token_id.default)
                                 ; Coda_base.(
                                     Account_id.create account.public_key
                                       Token_id.default) ]
                                 epoch_snapshot.ledger }
                       ; global_slot
                       ; global_slot_since_genesis
                       ; vrf_result }
                     , account.public_key )) ) ;
          None )
  end

  module Optional_state_hash = struct
    [%%versioned
    module Stable = struct
      module V1 = struct
        type t = Coda_base.State_hash.Stable.V1.t option
        [@@deriving sexp, compare, hash, to_yojson]

        let to_latest = Fn.id
      end
    end]
  end

  module Epoch_data = struct
    include Coda_base.Epoch_data

    module Make (Lock_checkpoint : sig
      type t [@@deriving sexp, compare, hash, to_yojson]

      val typ : (Coda_base.State_hash.var, t) Typ.t

      type graphql_type

      val graphql_type : unit -> ('ctx, graphql_type) Graphql_async.Schema.typ

      val resolve : t -> graphql_type

      val to_input :
        t -> (Snark_params.Tick.Field.t, bool) Random_oracle.Input.t

      val null : t
    end) =
    struct
      open Snark_params

      module Value = struct
        type t =
          ( Epoch_ledger.Value.t
          , Epoch_seed.t
          , Coda_base.State_hash.t
          , Lock_checkpoint.t
          , Length.t )
          Poly.t
        [@@deriving sexp, compare, hash, to_yojson]
      end

      let data_spec =
        let open Tick.Data_spec in
        [ Epoch_ledger.typ
        ; Epoch_seed.typ
        ; Coda_base.State_hash.typ
        ; Lock_checkpoint.typ
        ; Length.typ ]

      let typ : (var, Value.t) Typ.t =
        Typ.of_hlistable data_spec ~var_to_hlist:Poly.to_hlist
          ~var_of_hlist:Poly.of_hlist ~value_to_hlist:Poly.to_hlist
          ~value_of_hlist:Poly.of_hlist

      let graphql_type name =
        let open Graphql_async in
        let open Schema in
        obj name ~fields:(fun _ ->
            [ field "ledger"
                ~typ:(non_null @@ Epoch_ledger.graphql_type ())
                ~args:Arg.[]
                ~resolve:(fun _ {Poly.ledger; _} -> ledger)
            ; field "seed" ~typ:(non_null string)
                ~args:Arg.[]
                ~resolve:(fun _ {Poly.seed; _} ->
                  Epoch_seed.to_base58_check seed )
            ; field "startCheckpoint" ~typ:(non_null string)
                ~args:Arg.[]
                ~resolve:(fun _ {Poly.start_checkpoint; _} ->
                  Coda_base.State_hash.to_base58_check start_checkpoint )
            ; field "lockCheckpoint"
                ~typ:(Lock_checkpoint.graphql_type ())
                ~args:Arg.[]
                ~resolve:(fun _ {Poly.lock_checkpoint; _} ->
                  Lock_checkpoint.resolve lock_checkpoint )
            ; field "epochLength"
                ~typ:(non_null @@ Graphql_base_types.uint32 ())
                ~args:Arg.[]
                ~resolve:(fun _ {Poly.epoch_length; _} ->
                  Coda_numbers.Length.to_uint32 epoch_length ) ] )

      let to_input
          ({ledger; seed; start_checkpoint; lock_checkpoint; epoch_length} :
            Value.t) =
        let input =
          { Random_oracle.Input.field_elements=
              [|(seed :> Tick.Field.t); (start_checkpoint :> Tick.Field.t)|]
          ; bitstrings= [|Length.Bits.to_bits epoch_length|] }
        in
        List.reduce_exn ~f:Random_oracle.Input.append
          [ input
          ; Epoch_ledger.to_input ledger
          ; Lock_checkpoint.to_input lock_checkpoint ]

      let var_to_input
          ({ledger; seed; start_checkpoint; lock_checkpoint; epoch_length} :
            var) =
        let open Tick in
        let%map epoch_length = Length.Checked.to_bits epoch_length in
        let open Random_oracle.Input in
        let input =
          { field_elements=
              [| Epoch_seed.var_to_hash_packed seed
               ; Coda_base.State_hash.var_to_hash_packed start_checkpoint |]
          ; bitstrings= [|Bitstring.Lsb_first.to_list epoch_length|] }
        in
        List.reduce_exn ~f:Random_oracle.Input.append
          [ input
          ; Epoch_ledger.var_to_input ledger
          ; field (Coda_base.State_hash.var_to_hash_packed lock_checkpoint) ]

      let genesis ~(genesis_epoch_data : Genesis_epoch_data.Data.t) =
        { Poly.ledger=
            Epoch_ledger.genesis ~ledger:genesis_epoch_data.ledger
            (* TODO: epoch_seed needs to be non-determinable by o1-labs before mainnet launch *)
        ; seed= genesis_epoch_data.seed
        ; start_checkpoint= Coda_base.State_hash.(of_hash zero)
        ; lock_checkpoint= Lock_checkpoint.null
        ; epoch_length= Length.of_int 1 }
    end

    module T = struct
      include Coda_base.State_hash

      let to_input (t : t) = Random_oracle.Input.field (t :> Tick.Field.t)

      let null = Coda_base.State_hash.(of_hash zero)

      open Graphql_async
      open Schema

      type graphql_type = string

      let graphql_type () = non_null string

      let resolve = to_base58_check
    end

    module Staking = Make (T)
    module Next = Make (T)

    (* stable-versioned types are disallowed as functor application results
       we create them outside the results, and make sure they match the corresponding non-versioned types
    *)

    module Staking_value_versioned = struct
      module Value = struct
        module Lock_checkpoint = Coda_base.State_hash

        [%%versioned
        module Stable = struct
          module V1 = struct
            type t =
              ( Epoch_ledger.Value.Stable.V1.t
              , Epoch_seed.Stable.V1.t
              , Coda_base.State_hash.Stable.V1.t
              , Lock_checkpoint.Stable.V1.t
              , Length.Stable.V1.t )
              Poly.Stable.V1.t
            [@@deriving sexp, compare, eq, hash, yojson]

            let to_latest = Fn.id
          end
        end]

        type _unused = unit constraint Stable.Latest.t = Staking.Value.t
      end
    end

    module Next_value_versioned = struct
      module Value = struct
        module Lock_checkpoint = Coda_base.State_hash

        [%%versioned
        module Stable = struct
          module V1 = struct
            type t =
              ( Epoch_ledger.Value.Stable.V1.t
              , Epoch_seed.Stable.V1.t
              , Coda_base.State_hash.Stable.V1.t
              , Lock_checkpoint.Stable.V1.t
              , Length.Stable.V1.t )
              Poly.Stable.V1.t
            [@@deriving sexp, compare, eq, hash, yojson]

            let to_latest = Fn.id
          end
        end]

        type _unused = unit constraint Stable.Latest.t = Next.Value.t
      end
    end

    let next_to_staking (next : Next.Value.t) : Staking.Value.t = next

    let update_pair
        ((staking_data, next_data) : Staking.Value.t * Next.Value.t)
        epoch_count ~prev_epoch ~next_epoch ~next_slot
        ~prev_protocol_state_hash ~producer_vrf_result ~snarked_ledger_hash
        ~genesis_ledger_hash ~total_currency ~(constants : Constants.t) =
      let next_staking_ledger =
        (*If snarked ledger hash is still the genesis ledger hash then the epoch ledger should continue to be `next_data.ledger`. This is because the epoch ledgers at genesis can be different from the genesis ledger*)
        if
          Coda_base.Frozen_ledger_hash.equal snarked_ledger_hash
            genesis_ledger_hash
        then next_data.ledger
        else {Epoch_ledger.Poly.hash= snarked_ledger_hash; total_currency}
      in
      let staking_data', next_data', epoch_count' =
        if next_epoch > prev_epoch then
          ( next_to_staking next_data
          , { Poly.seed= next_data.seed
            ; ledger= next_staking_ledger
            ; start_checkpoint=
                prev_protocol_state_hash
                (* TODO: We need to make sure issue #2328 is properly addressed. *)
            ; lock_checkpoint= Coda_base.State_hash.(of_hash zero)
            ; epoch_length= Length.of_int 1 }
          , Length.succ epoch_count )
        else (
          assert (Epoch.equal next_epoch prev_epoch) ;
          ( staking_data
          , Poly.
              {next_data with epoch_length= Length.succ next_data.epoch_length}
          , epoch_count ) )
      in
      let curr_seed, curr_lock_checkpoint =
        if Slot.in_seed_update_range next_slot ~constants then
          ( Epoch_seed.update next_data'.seed producer_vrf_result
          , prev_protocol_state_hash )
        else (next_data'.seed, next_data'.lock_checkpoint)
      in
      let next_data'' =
        Poly.
          { next_data' with
            seed= curr_seed
          ; lock_checkpoint= curr_lock_checkpoint }
      in
      (staking_data', next_data'', epoch_count')
  end

  module Consensus_transition = struct
    include Coda_numbers.Global_slot
    module Value = Coda_numbers.Global_slot

    type var = Checked.t

    let genesis = zero
  end

  module Consensus_time = struct
    include Global_slot

    let to_string_hum = time_hum

    (* externally, we are only interested in when the slot starts *)
    let to_time ~(constants : Constants.t) t = start_time ~constants t

    (* create dummy block to split map on *)
    let get_old ~constants (t : Global_slot.t) : Global_slot.t =
      let ( `Acceptable_network_delay _
          , `Gc_width _
          , `Gc_width_epoch gc_width_epoch
          , `Gc_width_slot gc_width_slot
          , `Gc_interval _ ) =
        Constants.gc_parameters constants
      in
      let gs = of_epoch_and_slot ~constants (gc_width_epoch, gc_width_slot) in
      if Global_slot.(t < gs) then
        (* block not beyond gc_width *)
        Global_slot.zero ~constants
      else
        (* subtract epoch, slot components of gc_width *)
        Global_slot.diff ~constants t (gc_width_epoch, gc_width_slot)

    let to_uint32 t = Global_slot.slot_number t

    let to_global_slot = slot_number
  end

  [%%if
  false]

  module Min_window_density = struct
    (* Three cases for updating the lengths of sub_windows
       - same sub_window, then add 1 to the sub_window_densities
       - passed a few sub_windows, but didn't skip a window, then
         assign 0 to all the skipped sub_window, then mark next_sub_window_length to be 1
       - skipped more than a window, set every sub_windows to be 0 and mark next_sub_window_length to be 1
    *)

    let update_min_window_density ~constants ~prev_global_slot
        ~next_global_slot ~prev_sub_window_densities ~prev_min_window_density =
      let prev_global_sub_window =
        Global_sub_window.of_global_slot ~constants prev_global_slot
      in
      let next_global_sub_window =
        Global_sub_window.of_global_slot ~constants next_global_slot
      in
      let prev_relative_sub_window =
        Global_sub_window.sub_window ~constants prev_global_sub_window
      in
      let next_relative_sub_window =
        Global_sub_window.sub_window ~constants next_global_sub_window
      in
      let same_sub_window =
        Global_sub_window.equal prev_global_sub_window next_global_sub_window
      in
      let same_window =
        Global_sub_window.(
          add prev_global_sub_window
            (constant constants.sub_windows_per_window)
          >= next_global_sub_window)
      in
      let new_sub_window_densities =
        List.mapi prev_sub_window_densities ~f:(fun i length ->
            let gt_prev_sub_window =
              Sub_window.(of_int i > prev_relative_sub_window)
            in
            let lt_next_sub_window =
              Sub_window.(of_int i < next_relative_sub_window)
            in
            let within_range =
              if prev_relative_sub_window < next_relative_sub_window then
                gt_prev_sub_window && lt_next_sub_window
              else gt_prev_sub_window || lt_next_sub_window
            in
            if same_sub_window then length
            else if same_window && not within_range then length
            else Length.zero )
      in
      let new_window_length =
        List.fold new_sub_window_densities ~init:Length.zero ~f:Length.add
      in
      let min_window_density =
        if same_sub_window then prev_min_window_density
        else Length.min new_window_length prev_min_window_density
      in
      let sub_window_densities =
        List.mapi new_sub_window_densities ~f:(fun i length ->
            let is_next_sub_window =
              Sub_window.(of_int i = next_relative_sub_window)
            in
            if is_next_sub_window then
              if same_sub_window then Length.(succ length)
              else Length.(succ zero)
            else length )
      in
      (min_window_density, sub_window_densities)

    module Checked = struct
      open Tick.Checked
      open Tick.Checked.Let_syntax

      let%snarkydef update_min_window_density ~(constants : Constants.var)
          ~prev_global_slot ~next_global_slot ~prev_sub_window_densities
          ~prev_min_window_density =
        let open Tick in
        let open Tick.Checked.Let_syntax in
        let%bind prev_global_sub_window =
          Global_sub_window.Checked.of_global_slot ~constants prev_global_slot
        in
        let%bind next_global_sub_window =
          Global_sub_window.Checked.of_global_slot ~constants next_global_slot
        in
        let%bind prev_relative_sub_window =
          Global_sub_window.Checked.sub_window ~constants
            prev_global_sub_window
        in
        let%bind next_relative_sub_window =
          Global_sub_window.Checked.sub_window ~constants
            next_global_sub_window
        in
        let%bind same_sub_window =
          Global_sub_window.Checked.equal prev_global_sub_window
            next_global_sub_window
        in
        let%bind same_window =
          Global_sub_window.Checked.(
            add prev_global_sub_window constants.sub_windows_per_window
            >= next_global_sub_window)
        in
        let if_ cond ~then_ ~else_ =
          let%bind cond = cond and then_ = then_ and else_ = else_ in
          Length.Checked.if_ cond ~then_ ~else_
        in
        let%bind new_sub_window_densities =
          Checked.List.mapi prev_sub_window_densities ~f:(fun i length ->
              let%bind gt_prev_sub_window =
                Sub_window.Checked.(
                  constant (UInt32.of_int i) > prev_relative_sub_window)
              in
              let%bind lt_next_sub_window =
                Sub_window.Checked.(
                  constant (UInt32.of_int i) < next_relative_sub_window)
              in
              let%bind within_range =
                Sub_window.Checked.(
                  let if_ cond ~then_ ~else_ =
                    let%bind cond = cond and then_ = then_ and else_ = else_ in
                    Boolean.if_ cond ~then_ ~else_
                  in
                  if_
                    (prev_relative_sub_window < next_relative_sub_window)
                    ~then_:Boolean.(gt_prev_sub_window && lt_next_sub_window)
                    ~else_:Boolean.(gt_prev_sub_window || lt_next_sub_window))
              in
              if_
                (Checked.return same_sub_window)
                ~then_:(Checked.return length)
                ~else_:
                  (if_
                     Boolean.(same_window && not within_range)
                     ~then_:(Checked.return length)
                     ~else_:(Checked.return Length.Checked.zero)) )
        in
        let%bind new_window_length =
          Checked.List.fold new_sub_window_densities ~init:Length.Checked.zero
            ~f:Length.Checked.add
        in
        let%bind min_window_density =
          if_
            (Checked.return same_sub_window)
            ~then_:(Checked.return prev_min_window_density)
            ~else_:
              (Length.Checked.min new_window_length prev_min_window_density)
        in
        let%bind sub_window_densities =
          Checked.List.mapi new_sub_window_densities ~f:(fun i length ->
              let%bind is_next_sub_window =
                Sub_window.Checked.(
                  constant (UInt32.of_int i) = next_relative_sub_window)
              in
              if_
                (Checked.return is_next_sub_window)
                ~then_:
                  (if_
                     (Checked.return same_sub_window)
                     ~then_:Length.Checked.(succ length)
                     ~else_:Length.Checked.(succ zero))
                ~else_:(Checked.return length) )
        in
        return (min_window_density, sub_window_densities)
    end

    let%test_module "Min window length tests" =
      ( module struct
        (* This is the reference implementation, which is much more readable than
           the actual implementation. The reason this one is not implemented is because
           array-indexing is not supported in Snarky. We could use list-indexing, but it
           takes O(n) instead of O(1).
        *)

        let update_min_window_density_reference_implementation ~constants
            ~prev_global_slot ~next_global_slot ~prev_sub_window_densities
            ~prev_min_window_density =
          let prev_global_sub_window =
            Global_sub_window.of_global_slot ~constants prev_global_slot
          in
          let next_global_sub_window =
            Global_sub_window.of_global_slot ~constants next_global_slot
          in
          let sub_window_diff =
            UInt32.(
              to_int
              @@ min (succ constants.sub_windows_per_window)
              @@ Global_sub_window.sub next_global_sub_window
                   prev_global_sub_window)
          in
          let n = Array.length prev_sub_window_densities in
          let new_sub_window_densities =
            Array.init n ~f:(fun i ->
                if i + sub_window_diff < n then
                  prev_sub_window_densities.(i + sub_window_diff)
                else Length.zero )
          in
          let new_window_length =
            Array.fold new_sub_window_densities ~init:Length.zero ~f:Length.add
          in
          let min_window_density =
            if sub_window_diff = 0 then prev_min_window_density
            else Length.min new_window_length prev_min_window_density
          in
          new_sub_window_densities.(n - 1)
          <- Length.succ new_sub_window_densities.(n - 1) ;
          (min_window_density, new_sub_window_densities)

        let constants = Constants.for_unit_tests

        (* converting the input for actual implementation to the input required by the
           reference implementation *)
        let actual_to_reference ~prev_global_slot ~prev_sub_window_densities =
          let prev_global_sub_window =
            Global_sub_window.of_global_slot ~constants prev_global_slot
          in
          let prev_relative_sub_window =
            Sub_window.to_int
            @@ Global_sub_window.sub_window ~constants prev_global_sub_window
          in
          List.to_array
          @@ List.drop prev_sub_window_densities prev_relative_sub_window
          @ List.take prev_sub_window_densities prev_relative_sub_window
          @ [List.nth_exn prev_sub_window_densities prev_relative_sub_window]

        (* slot_diff are generated in such a way so that we can test different cases
           in the update function, I use a weighted union to generate it.
           weight | range of the slot diff
           1      | [0*slots_per_sub_window, 1*slots_per_sub_window)
           1/4    | [1*slots_per_sub_window, 2*slots_per_sub_window)
           1/9    | [2*slots_per_sub_window, 3*slots_per_sub_window)
           ...
           1/n^2  | [n*slots_per_sub_window, (n+1)*slots_per_sub_window)
        *)
        let gen_slot_diff =
          let open Quickcheck.Generator in
          let to_int = Length.to_int in
          Quickcheck.Generator.weighted_union
          @@ List.init
               (2 * to_int constants.sub_windows_per_window)
               ~f:(fun i ->
                 ( 1.0 /. (Float.of_int (i + 1) ** 2.)
                 , Core.Int.gen_incl
                     (i * to_int constants.slots_per_sub_window)
                     ((i + 1) * to_int constants.slots_per_sub_window) ) )

        let num_global_slots_to_test = 1

        (* generate an initial global_slot and a list of successive global_slot following
           the initial slot. The length of the list is fixed because this same list would
           also passed into a snarky computation, and the *Typ* of the list requires a
           fixed length. *)
        let gen_global_slots :
            (Global_slot.t * Global_slot.t list) Quickcheck.Generator.t =
          let open Quickcheck.Generator in
          let open Quickcheck.Generator.Let_syntax in
          let module GS = Coda_numbers.Global_slot in
          let%bind prev_global_slot = small_positive_int in
          let%bind slot_diffs =
            Core.List.gen_with_length num_global_slots_to_test gen_slot_diff
          in
          let _, global_slots =
            List.fold slot_diffs ~init:(prev_global_slot, [])
              ~f:(fun (prev_global_slot, acc) slot_diff ->
                let next_global_slot = prev_global_slot + slot_diff in
                (next_global_slot, next_global_slot :: acc) )
          in
          return
            ( Global_slot.of_slot_number ~constants (GS.of_int prev_global_slot)
            , List.map global_slots ~f:(fun s ->
                  Global_slot.of_slot_number ~constants (GS.of_int s) )
              |> List.rev )

        let gen_length =
          Quickcheck.Generator.union
          @@ List.init (Length.to_int constants.slots_per_sub_window)
               ~f:(fun n -> Quickcheck.Generator.return @@ Length.of_int n)

        let gen_min_window_density =
          let open Quickcheck.Generator in
          let open Quickcheck.Generator.Let_syntax in
          let%bind prev_sub_window_densities =
            list_with_length
              (Length.to_int constants.sub_windows_per_window)
              gen_length
          in
          let min_window_density =
            let initial xs = List.(rev (tl_exn (rev xs))) in
            List.fold
              (initial prev_sub_window_densities)
              ~init:Length.zero ~f:Length.add
          in
          return (min_window_density, prev_sub_window_densities)

        let gen =
          Quickcheck.Generator.tuple2 gen_global_slots gen_min_window_density

        let update_several_times ~f ~prev_global_slot ~next_global_slots
            ~prev_sub_window_densities ~prev_min_window_density ~constants =
          List.fold next_global_slots
            ~init:
              ( prev_global_slot
              , prev_sub_window_densities
              , prev_min_window_density )
            ~f:(fun ( prev_global_slot
                    , prev_sub_window_densities
                    , prev_min_window_density )
               next_global_slot
               ->
              let min_window_density, sub_window_densities =
                f ~constants ~prev_global_slot ~next_global_slot
                  ~prev_sub_window_densities ~prev_min_window_density
              in
              (next_global_slot, sub_window_densities, min_window_density) )

        let update_several_times_checked ~f ~prev_global_slot
            ~next_global_slots ~prev_sub_window_densities
            ~prev_min_window_density ~constants =
          let open Tick.Checked in
          let open Tick.Checked.Let_syntax in
          List.fold next_global_slots
            ~init:
              ( prev_global_slot
              , prev_sub_window_densities
              , prev_min_window_density )
            ~f:(fun ( prev_global_slot
                    , prev_sub_window_densities
                    , prev_min_window_density )
               next_global_slot
               ->
              let%bind min_window_density, sub_window_densities =
                f ~constants ~prev_global_slot ~next_global_slot
                  ~prev_sub_window_densities ~prev_min_window_density
              in
              return
                (next_global_slot, sub_window_densities, min_window_density) )

        let%test_unit "the actual implementation is equivalent to the \
                       reference implementation" =
          Quickcheck.test ~trials:100 gen
            ~f:(fun ( ((prev_global_slot : Global_slot.t), next_global_slots)
                    , (prev_min_window_density, prev_sub_window_densities) )
               ->
              let _, _, min_window_density1 =
                update_several_times ~f:update_min_window_density
                  ~prev_global_slot ~next_global_slots
                  ~prev_sub_window_densities ~prev_min_window_density
                  ~constants
              in
              let _, _, min_window_density2 =
                update_several_times
                  ~f:update_min_window_density_reference_implementation
                  ~prev_global_slot ~next_global_slots
                  ~prev_sub_window_densities:
                    (actual_to_reference ~prev_global_slot
                       ~prev_sub_window_densities)
                  ~prev_min_window_density ~constants
              in
              assert (Length.(equal min_window_density1 min_window_density2))
          )

        let%test_unit "Inside snark computation is equivalent to outside \
                       snark computation" =
          Quickcheck.test ~trials:100 gen
            ~f:(fun (slots, min_window_densities) ->
              Test_util.test_equal
                (Typ.tuple3
                   (Typ.tuple2 Global_slot.typ
                      (Typ.list ~length:num_global_slots_to_test
                         Global_slot.typ))
                   (Typ.tuple2 Length.typ
                      (Typ.list
                         ~length:
                           (Length.to_int constants.sub_windows_per_window)
                         Length.typ))
                   Constants.typ)
                (Typ.tuple3 Global_slot.typ
                   (Typ.list
                      ~length:(Length.to_int constants.sub_windows_per_window)
                      Length.typ)
                   Length.typ)
                (fun ( (prev_global_slot, next_global_slots)
                     , (prev_min_window_density, prev_sub_window_densities)
                     , constants ) ->
                  update_several_times_checked
                    ~f:Checked.update_min_window_density ~prev_global_slot
                    ~next_global_slots ~prev_sub_window_densities
                    ~prev_min_window_density ~constants )
                (fun ( (prev_global_slot, next_global_slots)
                     , (prev_min_window_density, prev_sub_window_densities)
                     , constants ) ->
                  update_several_times ~f:update_min_window_density
                    ~prev_global_slot ~next_global_slots
                    ~prev_sub_window_densities ~prev_min_window_density
                    ~constants )
                (slots, min_window_densities, constants) )
      end )
  end

  [%%else]

  module Min_window_density = struct
    let update_min_window_density ~constants:_ ~prev_global_slot:_
        ~next_global_slot:_ ~prev_sub_window_densities ~prev_min_window_density
        =
      (prev_min_window_density, prev_sub_window_densities)

    module Checked = struct
      let update_min_window_density ~constants:_ ~prev_global_slot:_
          ~next_global_slot:_ ~prev_sub_window_densities
          ~prev_min_window_density =
        Tick.Checked.return (prev_min_window_density, prev_sub_window_densities)
    end
  end

  [%%endif]

  (* We have a list of state hashes. When we extend the blockchain,
     we see if the **previous** state should be saved as a checkpoint.
     This is because we have convenient access to the entire previous
     protocol state hash.

     We divide the slots of an epoch into "checkpoint windows": chunks of
     size [checkpoint_window_size]. The goal is to record the first block
     in a given window as a check-point if there are any blocks in that
     window, and zero checkpoints if the window was empty.

     To that end, we store in each state a bit [checkpoint_window_filled] which
     is true iff there has already been a state in the history of the given state
     which is in the same checkpoint window as the given state.
  *)
  module Consensus_state = struct
    module Poly = struct
      [%%versioned
      module Stable = struct
        module V1 = struct
          type ( 'length
               , 'vrf_output
               , 'amount
               , 'global_slot
               , 'global_slot_since_genesis
               , 'staking_epoch_data
               , 'next_epoch_data
               , 'bool
               , 'pk )
               t =
            { blockchain_length: 'length
            ; epoch_count: 'length
            ; min_window_density: 'length
            ; sub_window_densities: 'length list
            ; last_vrf_output: 'vrf_output
            ; total_currency: 'amount
            ; curr_global_slot: 'global_slot
            ; global_slot_since_genesis: 'global_slot_since_genesis
            ; staking_epoch_data: 'staking_epoch_data
            ; next_epoch_data: 'next_epoch_data
            ; has_ancestor_in_same_checkpoint_window: 'bool
            ; block_stake_winner: 'pk }
          [@@deriving sexp, eq, compare, hash, yojson, fields, hlist]
        end
      end]
    end

    module Value = struct
      [%%versioned
      module Stable = struct
        module V1 = struct
          type t =
            ( Length.Stable.V1.t
            , Vrf.Output.Truncated.Stable.V1.t
            , Amount.Stable.V1.t
            , Global_slot.Stable.V1.t
            , Coda_numbers.Global_slot.Stable.V1.t
            , Epoch_data.Staking_value_versioned.Value.Stable.V1.t
            , Epoch_data.Next_value_versioned.Value.Stable.V1.t
            , bool
            , Public_key.Compressed.Stable.V1.t )
            Poly.Stable.V1.t
          [@@deriving sexp, eq, compare, hash, yojson]

          let to_latest = Fn.id
        end
      end]

      module For_tests = struct
        let with_global_slot_since_genesis (state : t) slot_number =
          let global_slot_since_genesis : Coda_numbers.Global_slot.t =
            slot_number
          in
          {state with global_slot_since_genesis}
      end
    end

    open Snark_params.Tick

    type var =
      ( Length.Checked.t
      , Vrf.Output.Truncated.var
      , Amount.var
      , Global_slot.Checked.t
      , Coda_numbers.Global_slot.Checked.t
      , Epoch_data.var
      , Epoch_data.var
      , Boolean.var
      , Public_key.Compressed.var )
      Poly.t

    let data_spec
        ~(constraint_constants : Genesis_constants.Constraint_constants.t) =
      let open Snark_params.Tick.Data_spec in
      let sub_windows_per_window =
        constraint_constants.sub_windows_per_window
      in
      [ Length.typ
      ; Length.typ
      ; Length.typ
      ; Typ.list ~length:sub_windows_per_window Length.typ
      ; Vrf.Output.Truncated.typ
      ; Amount.typ
      ; Global_slot.typ
      ; Coda_numbers.Global_slot.typ
      ; Epoch_data.Staking.typ
      ; Epoch_data.Next.typ
      ; Boolean.typ
      ; Public_key.Compressed.typ ]

    let typ ~constraint_constants : (var, Value.t) Typ.t =
      Snark_params.Tick.Typ.of_hlistable
        (data_spec ~constraint_constants)
        ~var_to_hlist:Poly.to_hlist ~var_of_hlist:Poly.of_hlist
        ~value_to_hlist:Poly.to_hlist ~value_of_hlist:Poly.of_hlist

    let to_input
        ({ Poly.blockchain_length
         ; epoch_count
         ; min_window_density
         ; sub_window_densities
         ; last_vrf_output
         ; total_currency
         ; curr_global_slot
         ; global_slot_since_genesis
         ; staking_epoch_data
         ; next_epoch_data
         ; has_ancestor_in_same_checkpoint_window
         ; block_stake_winner } :
          Value.t) =
      let input =
        { Random_oracle.Input.bitstrings=
            [| Length.Bits.to_bits blockchain_length
             ; Length.Bits.to_bits epoch_count
             ; Length.Bits.to_bits min_window_density
             ; List.concat_map ~f:Length.Bits.to_bits sub_window_densities
             ; Vrf.Output.Truncated.to_bits last_vrf_output
             ; Amount.to_bits total_currency
             ; Global_slot.to_bits curr_global_slot
             ; Coda_numbers.Global_slot.to_bits global_slot_since_genesis
             ; [has_ancestor_in_same_checkpoint_window] |]
        ; field_elements= [||] }
      in
      List.reduce_exn ~f:Random_oracle.Input.append
        [ input
        ; Epoch_data.Staking.to_input staking_epoch_data
        ; Epoch_data.Next.to_input next_epoch_data
        ; Public_key.Compressed.to_input block_stake_winner ]

    let var_to_input
        ({ Poly.blockchain_length
         ; epoch_count
         ; min_window_density
         ; sub_window_densities
         ; last_vrf_output
         ; total_currency
         ; curr_global_slot
         ; global_slot_since_genesis
         ; staking_epoch_data
         ; next_epoch_data
         ; has_ancestor_in_same_checkpoint_window
         ; block_stake_winner } :
          var) =
      let open Tick.Checked.Let_syntax in
      let%map input =
        let bs = Bitstring.Lsb_first.to_list in
        let up k x = k x >>| Bitstring.Lsb_first.to_list in
        let length = up Length.Checked.to_bits in
        let%map blockchain_length = length blockchain_length
        and epoch_count = length epoch_count
        and min_window_density = length min_window_density
        and curr_global_slot = up Global_slot.Checked.to_bits curr_global_slot
        and global_slot_since_genesis =
          up Coda_numbers.Global_slot.Checked.to_bits global_slot_since_genesis
        and sub_window_densities =
          Checked.List.fold sub_window_densities ~init:[] ~f:(fun acc l ->
              let%map res = length l in
              List.append acc res )
        in
        { Random_oracle.Input.bitstrings=
            [| blockchain_length
             ; epoch_count
             ; min_window_density
             ; sub_window_densities
             ; Array.to_list last_vrf_output
             ; bs (Amount.var_to_bits total_currency)
             ; curr_global_slot
             ; global_slot_since_genesis
             ; [has_ancestor_in_same_checkpoint_window] |]
        ; field_elements= [||] }
      and staking_epoch_data =
        Epoch_data.Staking.var_to_input staking_epoch_data
      and next_epoch_data = Epoch_data.Next.var_to_input next_epoch_data in
      let block_stake_winner =
        Public_key.Compressed.Checked.to_input block_stake_winner
      in
      List.reduce_exn ~f:Random_oracle.Input.append
        [input; staking_epoch_data; next_epoch_data; block_stake_winner]

    let global_slot {Poly.curr_global_slot; _} = curr_global_slot

    let checkpoint_window ~(constants : Constants.t) (slot : Global_slot.t) =
      UInt32.Infix.(
        Global_slot.slot_number slot
        / constants.checkpoint_window_size_in_slots)

    let same_checkpoint_window_unchecked ~constants slot1 slot2 =
      checkpoint_window slot1 ~constants = checkpoint_window slot2 ~constants

    let update ~(constants : Constants.t) ~(previous_consensus_state : Value.t)
        ~(consensus_transition : Consensus_transition.t)
        ~(previous_protocol_state_hash : Coda_base.State_hash.t)
        ~(supply_increase : Currency.Amount.t)
        ~(snarked_ledger_hash : Coda_base.Frozen_ledger_hash.t)
        ~(genesis_ledger_hash : Coda_base.Frozen_ledger_hash.t)
        ~(producer_vrf_result : Random_oracle.Digest.t)
        ~(block_stake_winner : Public_key.Compressed.t) : Value.t Or_error.t =
      let open Or_error.Let_syntax in
      let prev_epoch, prev_slot =
        Global_slot.to_epoch_and_slot previous_consensus_state.curr_global_slot
      in
      let next_global_slot =
        Global_slot.of_slot_number consensus_transition ~constants
      in
      let next_epoch, next_slot =
        Global_slot.to_epoch_and_slot next_global_slot
      in
      let%bind slot_diff =
        Global_slot.(
          next_global_slot - previous_consensus_state.curr_global_slot)
        |> Option.value_map
             ~default:
               (Or_error.errorf
                  !"Next global slot %{sexp: Global_slot.t} smaller than \
                    current global slot %{sexp: Global_slot.t}"
                  next_global_slot previous_consensus_state.curr_global_slot)
             ~f:(fun diff -> Ok diff)
      in
      let%map total_currency =
        Amount.add previous_consensus_state.total_currency supply_increase
        |> Option.map ~f:Or_error.return
        |> Option.value
             ~default:(Or_error.error_string "Failed to add total_currency")
      and () =
        if
          Consensus_transition.(
            equal consensus_transition Consensus_transition.genesis)
          || Global_slot.(
               previous_consensus_state.curr_global_slot < next_global_slot)
        then Ok ()
        else
          Or_error.errorf
            !"(epoch, slot) did not increase. prev=%{sexp:Epoch.t * Slot.t}, \
              next=%{sexp:Epoch.t * Slot.t}"
            (prev_epoch, prev_slot) (next_epoch, next_slot)
      in
      let staking_epoch_data, next_epoch_data, epoch_count =
        Epoch_data.update_pair ~constants
          ( previous_consensus_state.staking_epoch_data
          , previous_consensus_state.next_epoch_data )
          previous_consensus_state.epoch_count ~prev_epoch ~next_epoch
          ~next_slot ~prev_protocol_state_hash:previous_protocol_state_hash
          ~producer_vrf_result ~snarked_ledger_hash ~genesis_ledger_hash
          ~total_currency
      in
      let min_window_density, sub_window_densities =
        Min_window_density.update_min_window_density ~constants
          ~prev_global_slot:previous_consensus_state.curr_global_slot
          ~next_global_slot
          ~prev_sub_window_densities:
            previous_consensus_state.sub_window_densities
          ~prev_min_window_density:previous_consensus_state.min_window_density
      in
      { Poly.blockchain_length=
          Length.succ previous_consensus_state.blockchain_length
      ; epoch_count
      ; min_window_density
      ; sub_window_densities
      ; last_vrf_output= Vrf.Output.truncate producer_vrf_result
      ; total_currency
      ; curr_global_slot= next_global_slot
      ; global_slot_since_genesis=
          Coda_numbers.Global_slot.add
            previous_consensus_state.global_slot_since_genesis slot_diff
      ; staking_epoch_data
      ; next_epoch_data
      ; has_ancestor_in_same_checkpoint_window=
          same_checkpoint_window_unchecked ~constants
            (Global_slot.create ~constants ~epoch:prev_epoch ~slot:prev_slot)
            (Global_slot.create ~constants ~epoch:next_epoch ~slot:next_slot)
      ; block_stake_winner }

    let same_checkpoint_window ~(constants : Constants.var)
        ~prev:(slot1 : Global_slot.Checked.t)
        ~next:(slot2 : Global_slot.Checked.t) =
      let open Snarky_integer in
      let open Run in
      let module Slot = Coda_numbers.Global_slot in
      let slot1 = Slot.Checked.to_integer (Global_slot.slot_number slot1) in
      let checkpoint_window_size_in_slots =
        Length.Checked.to_integer constants.checkpoint_window_size_in_slots
      in
      let _q1, r1 = Integer.div_mod ~m slot1 checkpoint_window_size_in_slots in
      let next_window_start =
        Field.(
          Integer.to_field slot1 - Integer.to_field r1
          + Integer.to_field checkpoint_window_size_in_slots)
      in
      (Field.compare ~bit_length:Slot.length_in_bits
         ( Global_slot.slot_number slot2
         |> Slot.Checked.to_integer |> Integer.to_field )
         next_window_start)
        .less

    let same_checkpoint_window ~constants ~prev ~next =
      make_checked (fun () -> same_checkpoint_window ~constants ~prev ~next)

    let negative_one ~genesis_ledger
        ~(genesis_epoch_data : Genesis_epoch_data.t) ~(constants : Constants.t)
        ~(constraint_constants : Genesis_constants.Constraint_constants.t) =
      let max_sub_window_density = constants.slots_per_sub_window in
      let max_window_density = constants.slots_per_window in
      let blockchain_length, global_slot_since_genesis =
        match constraint_constants.fork with
        | None ->
            (Length.zero, Coda_numbers.Global_slot.zero)
        | Some {previous_length; previous_global_slot; _} ->
            (*Note: global_slot_since_genesis at fork point is the same as global_slot_since_genesis in the new genesis. This value is used to check transaction validity and existence of locked tokens.
            For reviewers, should this be incremented by 1 because it's technically a new block? we don't really know how many slots passed since the fork point*)
            (previous_length, previous_global_slot)
      in
      let default_epoch_data =
        Genesis_epoch_data.Data.
          {ledger= genesis_ledger; seed= Epoch_seed.initial}
      in
      let genesis_epoch_data_staking, genesis_epoch_data_next =
        Option.value_map genesis_epoch_data
          ~default:(default_epoch_data, default_epoch_data) ~f:(fun data ->
            (data.staking, Option.value ~default:data.staking data.next) )
      in
      { Poly.blockchain_length
      ; epoch_count= Length.zero
      ; min_window_density= max_window_density
      ; sub_window_densities=
          Length.zero
          :: List.init
               (Length.to_int constants.sub_windows_per_window - 1)
               ~f:(Fn.const max_sub_window_density)
      ; last_vrf_output= Vrf.Output.Truncated.dummy
      ; total_currency= genesis_ledger_total_currency ~ledger:genesis_ledger
      ; curr_global_slot= Global_slot.zero ~constants
      ; global_slot_since_genesis
      ; staking_epoch_data=
          Epoch_data.Staking.genesis
            ~genesis_epoch_data:genesis_epoch_data_staking
      ; next_epoch_data=
          Epoch_data.Next.genesis ~genesis_epoch_data:genesis_epoch_data_next
      ; has_ancestor_in_same_checkpoint_window= false
      ; block_stake_winner= fst Vrf.Precomputed.genesis_winner }

    let create_genesis_from_transition ~negative_one_protocol_state_hash
        ~consensus_transition ~genesis_ledger
        ~(genesis_epoch_data : Genesis_epoch_data.t) ~constraint_constants
        ~constants : Value.t =
      let staking_seed =
        Option.value_map genesis_epoch_data ~default:Epoch_seed.initial
          ~f:(fun data -> data.staking.seed)
      in
      let producer_vrf_result =
        let _, sk = Vrf.Precomputed.genesis_winner in
        Vrf.eval ~constraint_constants ~private_key:sk
          { Vrf.Message.global_slot= consensus_transition
          ; seed= staking_seed
          ; delegator= 0 }
      in
      let snarked_ledger_hash =
        Lazy.force genesis_ledger |> Coda_base.Ledger.merkle_root
        |> Coda_base.Frozen_ledger_hash.of_ledger_hash
      in
      Or_error.ok_exn
        (update ~constants ~producer_vrf_result
           ~previous_consensus_state:
             (negative_one ~genesis_ledger ~genesis_epoch_data ~constants
                ~constraint_constants)
           ~previous_protocol_state_hash:negative_one_protocol_state_hash
           ~consensus_transition ~supply_increase:Currency.Amount.zero
           ~snarked_ledger_hash ~genesis_ledger_hash:snarked_ledger_hash
           ~block_stake_winner:(fst Vrf.Precomputed.genesis_winner))

    let create_genesis ~negative_one_protocol_state_hash ~genesis_ledger
        ~genesis_epoch_data ~constraint_constants ~constants : Value.t =
      create_genesis_from_transition ~negative_one_protocol_state_hash
        ~consensus_transition:Consensus_transition.genesis ~genesis_ledger
        ~genesis_epoch_data ~constraint_constants ~constants

    (* Check that both epoch and slot are zero.
    *)
    let is_genesis_state (t : Value.t) =
      Coda_numbers.Global_slot.(
        equal zero (Global_slot.slot_number t.curr_global_slot))

    let is_genesis (global_slot : Global_slot.Checked.t) =
      let open Coda_numbers.Global_slot in
      Checked.equal (Checked.constant zero)
        (Global_slot.slot_number global_slot)

    let is_genesis_state_var (t : var) = is_genesis t.curr_global_slot

    let supercharge_coinbase ~(winner_account : Coda_base.Account.var)
        ~global_slot =
      let open Snark_params.Tick in
      let%map winner_locked =
        Coda_base.Account.Checked.has_locked_tokens ~global_slot winner_account
      in
      Boolean.not winner_locked

    let%snarkydef update_var (previous_state : var)
        (transition_data : Consensus_transition.var)
        (previous_protocol_state_hash : Coda_base.State_hash.var)
        ~(supply_increase : Currency.Amount.var)
        ~(previous_blockchain_state_ledger_hash :
           Coda_base.Frozen_ledger_hash.var) ~genesis_ledger_hash
        ~constraint_constants
        ~(protocol_constants : Coda_base.Protocol_constants_checked.var) =
      let open Snark_params.Tick in
      let%bind constants =
        Constants.Checked.create ~constraint_constants ~protocol_constants
      in
      let {Poly.curr_global_slot= prev_global_slot; _} = previous_state in
      let next_global_slot =
        Global_slot.Checked.of_slot_number ~constants transition_data
      in
      let%bind slot_diff =
        [%with_label "Next global slot is less that previous global slot"]
          (Global_slot.Checked.sub next_global_slot prev_global_slot)
      in
      let%bind () =
        let%bind global_slot_increased =
          Global_slot.Checked.(prev_global_slot < next_global_slot)
        in
        let%bind is_genesis = is_genesis next_global_slot in
        Boolean.Assert.any [global_slot_increased; is_genesis]
      in
      let%bind next_epoch, next_slot =
        Global_slot.Checked.to_epoch_and_slot next_global_slot
      and prev_epoch, _prev_slot =
        Global_slot.Checked.to_epoch_and_slot prev_global_slot
      in
      let%bind global_slot_since_genesis =
        Coda_numbers.Global_slot.Checked.add
          previous_state.global_slot_since_genesis slot_diff
      in
      let%bind epoch_increased = Epoch.Checked.(prev_epoch < next_epoch) in
      let%bind staking_epoch_data =
        Epoch_data.if_ epoch_increased ~then_:previous_state.next_epoch_data
          ~else_:previous_state.staking_epoch_data
      in
      let next_slot_number = Global_slot.slot_number next_global_slot in
      let%bind block_stake_winner =
        exists Public_key.Compressed.typ
          ~request:As_prover.(return Vrf.Winner_pk)
      in
      let%bind ( threshold_satisfied
               , vrf_result
               , truncated_vrf_result
               , winner_account ) =
        let%bind (module M) = Inner_curve.Checked.Shifted.create () in
        Vrf.Checked.check ~constraint_constants
          (module M)
          ~epoch_ledger:staking_epoch_data.ledger ~global_slot:next_slot_number
          ~block_stake_winner ~seed:staking_epoch_data.seed
      in
      let%bind supercharge_coinbase =
        supercharge_coinbase ~winner_account
          ~global_slot:global_slot_since_genesis
      in
      let%bind new_total_currency =
        Currency.Amount.Checked.add previous_state.total_currency
          supply_increase
      in
      let%bind has_ancestor_in_same_checkpoint_window =
        same_checkpoint_window ~constants ~prev:prev_global_slot
          ~next:next_global_slot
      in
      let%bind in_seed_update_range =
        Slot.Checked.in_seed_update_range next_slot ~constants
      in
      let%bind update_next_epoch_ledger =
        (*If snarked ledger hash is still the genesis ledger hash then the epoch ledger should continue to be `next_data.ledger`. This is because the epoch ledgers at genesis can be different from the genesis ledger*)
        let%bind snarked_ledger_is_still_genesis =
          Coda_base.Frozen_ledger_hash.equal_var genesis_ledger_hash
            previous_blockchain_state_ledger_hash
        in
        Boolean.(epoch_increased &&& not snarked_ledger_is_still_genesis)
      in
      let%bind next_epoch_data =
        let%map seed =
          let base = previous_state.next_epoch_data.seed in
          let%bind updated = Epoch_seed.update_var base vrf_result in
          Epoch_seed.if_ in_seed_update_range ~then_:updated ~else_:base
        and epoch_length =
          let open Length.Checked in
          let%bind base =
            if_ epoch_increased ~then_:zero
              ~else_:previous_state.next_epoch_data.epoch_length
          in
          succ base
        and ledger =
          Epoch_ledger.if_ update_next_epoch_ledger
            ~then_:
              { total_currency= new_total_currency
              ; hash= previous_blockchain_state_ledger_hash }
            ~else_:previous_state.next_epoch_data.ledger
        and start_checkpoint =
          Coda_base.State_hash.if_ epoch_increased
            ~then_:previous_protocol_state_hash
            ~else_:previous_state.next_epoch_data.start_checkpoint
        (* Want this to be the protocol state hash once we leave the seed
           update range. *)
        and lock_checkpoint =
          let%bind base =
            (* TODO: Should this be zero or some other sentinel value? *)
            Coda_base.State_hash.if_ epoch_increased
              ~then_:Coda_base.State_hash.(var_of_t (of_hash zero))
              ~else_:previous_state.next_epoch_data.lock_checkpoint
          in
          Coda_base.State_hash.if_ in_seed_update_range
            ~then_:previous_protocol_state_hash ~else_:base
        in
        { Epoch_data.Poly.seed
        ; epoch_length
        ; ledger
        ; start_checkpoint
        ; lock_checkpoint }
      and blockchain_length =
        Length.Checked.succ previous_state.blockchain_length
      (* TODO: keep track of total_currency in transaction snark. The current_slot
       * implementation would allow an adversary to make then total_currency incorrect by
       * not adding the coinbase to their account. *)
      and new_total_currency =
        Amount.Checked.add previous_state.total_currency supply_increase
      and epoch_count =
        Length.Checked.succ_if previous_state.epoch_count epoch_increased
      and min_window_density, sub_window_densities =
        Min_window_density.Checked.update_min_window_density ~constants
          ~prev_global_slot ~next_global_slot
          ~prev_sub_window_densities:previous_state.sub_window_densities
          ~prev_min_window_density:previous_state.min_window_density
      in
      Checked.return
        ( `Success threshold_satisfied
        , `Supercharge_coinbase supercharge_coinbase
        , { Poly.blockchain_length
          ; epoch_count
          ; min_window_density
          ; sub_window_densities
          ; last_vrf_output= truncated_vrf_result
          ; curr_global_slot= next_global_slot
          ; global_slot_since_genesis
          ; total_currency= new_total_currency
          ; staking_epoch_data
          ; next_epoch_data
          ; has_ancestor_in_same_checkpoint_window
          ; block_stake_winner } )

    type display =
      { blockchain_length: int
      ; epoch_count: int
      ; curr_epoch: int
      ; curr_slot: int
      ; global_slot_since_genesis: int
      ; total_currency: int }
    [@@deriving yojson]

    let display (t : Value.t) =
      let epoch, slot = Global_slot.to_epoch_and_slot t.curr_global_slot in
      { blockchain_length= Length.to_int t.blockchain_length
      ; epoch_count= Length.to_int t.epoch_count
      ; curr_epoch= Segment_id.to_int epoch
      ; curr_slot= Segment_id.to_int slot
      ; global_slot_since_genesis=
          Coda_numbers.Global_slot.to_int t.global_slot_since_genesis
      ; total_currency= Amount.to_int t.total_currency }

    let curr_global_slot (t : Value.t) = t.curr_global_slot

    let curr_ f = Fn.compose f curr_global_slot

    let curr_epoch_and_slot = curr_ Global_slot.to_epoch_and_slot

    let curr_epoch = curr_ Global_slot.epoch

    let curr_slot = curr_ Global_slot.slot

    let blockchain_length_var (t : var) = t.blockchain_length

    let min_window_density_var (t : var) = t.min_window_density

    let total_currency_var (t : var) = t.total_currency

    let staking_epoch_data_var (t : var) : Epoch_data.var =
      t.staking_epoch_data

    let staking_epoch_data (t : Value.t) = t.staking_epoch_data

    let next_epoch_data_var (t : var) : Epoch_data.var = t.next_epoch_data

    let next_epoch_data (t : Value.t) = t.next_epoch_data

    let curr_global_slot_var (t : var) =
      Global_slot.slot_number t.curr_global_slot

    let curr_global_slot (t : Value.t) =
      Global_slot.slot_number t.curr_global_slot

    let consensus_time (t : Value.t) = t.curr_global_slot

    let global_slot_since_genesis_var (t : var) = t.global_slot_since_genesis

    [%%define_locally
    Poly.
      ( blockchain_length
      , min_window_density
      , total_currency
<<<<<<< HEAD
      , block_stake_winner )]
=======
      , global_slot_since_genesis )]
>>>>>>> c61e7377

    module Unsafe = struct
      (* TODO: very unsafe, do not use unless you know what you are doing *)
      let dummy_advance (t : Value.t) ?(increase_epoch_count = false)
          ~new_global_slot : Value.t =
        let new_epoch_count =
          if increase_epoch_count then Length.succ t.epoch_count
          else t.epoch_count
        in
        {t with epoch_count= new_epoch_count; curr_global_slot= new_global_slot}
    end

    let graphql_type () : ('ctx, Value.t option) Graphql_async.Schema.typ =
      let open Graphql_async in
      let open Schema in
      let uint32, uint64 =
        (Graphql_base_types.uint32 (), Graphql_base_types.uint64 ())
      in
      obj "ConsensusState" ~fields:(fun _ ->
          [ field "blockchainLength" ~typ:(non_null uint32)
              ~doc:"Length of the blockchain at this block"
              ~deprecated:(Deprecated (Some "use blockHeight instead"))
              ~args:Arg.[]
              ~resolve:(fun _ {Poly.blockchain_length; _} ->
                Coda_numbers.Length.to_uint32 blockchain_length )
          ; field "blockHeight" ~typ:(non_null uint32)
              ~doc:"Height of the blockchain at this block"
              ~args:Arg.[]
              ~resolve:(fun _ {Poly.blockchain_length; _} ->
                Coda_numbers.Length.to_uint32 blockchain_length )
          ; field "epochCount" ~typ:(non_null uint32)
              ~args:Arg.[]
              ~resolve:(fun _ {Poly.epoch_count; _} ->
                Coda_numbers.Length.to_uint32 epoch_count )
          ; field "minWindowDensity" ~typ:(non_null uint32)
              ~args:Arg.[]
              ~resolve:(fun _ {Poly.min_window_density; _} ->
                Coda_numbers.Length.to_uint32 min_window_density )
          ; field "lastVrfOutput" ~typ:(non_null string)
              ~args:Arg.[]
              ~resolve:
                (fun (_ : 'ctx resolve_info) {Poly.last_vrf_output; _} ->
                Vrf.Output.Truncated.to_base58_check last_vrf_output )
          ; field "totalCurrency"
              ~doc:"Total currency in circulation at this block"
              ~typ:(non_null uint64)
              ~args:Arg.[]
              ~resolve:(fun _ {Poly.total_currency; _} ->
                Amount.to_uint64 total_currency )
          ; field "stakingEpochData"
              ~typ:
                (non_null @@ Epoch_data.Staking.graphql_type "StakingEpochData")
              ~args:Arg.[]
              ~resolve:
                (fun (_ : 'ctx resolve_info) {Poly.staking_epoch_data; _} ->
                staking_epoch_data )
          ; field "nextEpochData"
              ~typ:(non_null @@ Epoch_data.Next.graphql_type "NextEpochData")
              ~args:Arg.[]
              ~resolve:
                (fun (_ : 'ctx resolve_info) {Poly.next_epoch_data; _} ->
                next_epoch_data )
          ; field "hasAncestorInSameCheckpointWindow" ~typ:(non_null bool)
              ~args:Arg.[]
              ~resolve:
                (fun _ {Poly.has_ancestor_in_same_checkpoint_window; _} ->
                has_ancestor_in_same_checkpoint_window )
          ; field "slot" ~doc:"Slot in which this block was created"
              ~typ:(non_null uint32)
              ~args:Arg.[]
              ~resolve:(fun _ {Poly.curr_global_slot; _} ->
                Global_slot.slot curr_global_slot )
          ; field "slotSinceGenesis"
              ~doc:"Slot since genesis (across all hard-forks)"
              ~typ:(non_null uint32)
              ~args:Arg.[]
              ~resolve:(fun _ {Poly.global_slot_since_genesis; _} ->
                global_slot_since_genesis )
          ; field "epoch" ~doc:"Epoch in which this block was created"
              ~typ:(non_null uint32)
              ~args:Arg.[]
              ~resolve:(fun _ {Poly.curr_global_slot; _} ->
                Global_slot.epoch curr_global_slot ) ] )
  end

  module Prover_state = struct
    include Stake_proof

    let precomputed_handler = Vrf.Precomputed.handler

    let handler {delegator; delegator_pk; ledger; private_key; public_key}
        ~(constraint_constants : Genesis_constants.Constraint_constants.t)
        ~pending_coinbase:{ Coda_base.Pending_coinbase_witness.pending_coinbases
                          ; is_new_stack } : Snark_params.Tick.Handler.t =
      let ledger_handler = unstage (Coda_base.Sparse_ledger.handler ledger) in
      let pending_coinbase_handler =
        unstage
          (Coda_base.Pending_coinbase.handler
             ~depth:constraint_constants.pending_coinbase_depth
             pending_coinbases ~is_new_stack)
      in
      let handlers =
        Snarky_backendless.Request.Handler.(
          push
            (push fail (create_single pending_coinbase_handler))
            (create_single ledger_handler))
      in
      fun (With {request; respond}) ->
        match request with
        | Vrf.Winner_address ->
            respond (Provide delegator)
        | Vrf.Winner_pk ->
            respond (Provide delegator_pk)
        | Vrf.Private_key ->
            respond (Provide private_key)
        | Vrf.Public_key ->
            respond (Provide public_key)
        | _ ->
            respond
              (Provide
                 (Snarky_backendless.Request.Handler.run handlers
                    ["Ledger Handler"; "Pending Coinbase Handler"]
                    request))

    let ledger_depth {ledger; _} = ledger.depth
  end
end

module Hooks = struct
  open Data

  module Rpcs = struct
    open Async

    module Get_epoch_ledger = struct
      module Master = struct
        let name = "get_epoch_ledger"

        module T = struct
          type query = Coda_base.Ledger_hash.t

          type response = (Coda_base.Sparse_ledger.t, string) Result.t
        end

        module Caller = T
        module Callee = T
      end

      include Master.T
      module M = Versioned_rpc.Both_convert.Plain.Make (Master)
      include M

      include Perf_histograms.Rpc.Plain.Extend (struct
        include M
        include Master
      end)

      module V1 = struct
        module T = struct
          type query = Coda_base.Ledger_hash.Stable.V1.t
          [@@deriving bin_io, version {rpc}]

          type response =
            ( Coda_base.Sparse_ledger.Stable.V1.t
            , string )
            Core_kernel.Result.Stable.V1.t
          [@@deriving bin_io, version {rpc}]

          let query_of_caller_model = Fn.id

          let callee_model_of_query = Fn.id

          let response_of_callee_model = Fn.id

          let caller_model_of_response = Fn.id
        end

        module T' =
          Perf_histograms.Rpc.Plain.Decorate_bin_io (struct
              include M
              include Master
            end)
            (T)

        include T'
        include Register (T')
      end

      let implementation ~logger ~local_state ~genesis_ledger_hash conn
          ~version:_ ledger_hash =
        let open Coda_base in
        let open Local_state in
        let open Snapshot in
        Deferred.create (fun ivar ->
            [%log info]
              ~metadata:
                [ ("peer", Network_peer.Peer.to_yojson conn)
                ; ("ledger_hash", Coda_base.Ledger_hash.to_yojson ledger_hash)
                ]
              "Serving epoch ledger query with hash $ledger_hash from $peer" ;
            let response =
              if
                Ledger_hash.equal ledger_hash
                  (Frozen_ledger_hash.to_ledger_hash genesis_ledger_hash)
              then Error "refusing to serve genesis ledger"
              else
                let candidate_snapshots =
                  [ !local_state.Data.staking_epoch_snapshot
                  ; !local_state.Data.next_epoch_snapshot ]
                in
                let res =
                  List.find_map candidate_snapshots ~f:(fun snapshot ->
                      (* if genesis epoch ledger is different from genesis ledger*)
                      match snapshot.ledger with
                      | Genesis_epoch_ledger genesis_epoch_ledger ->
                          if
                            Ledger_hash.equal ledger_hash
                              (Coda_base.Ledger.merkle_root
                                 genesis_epoch_ledger)
                          then
                            Some
                              (Error "refusing to serve genesis epoch ledger")
                          else None
                      | Ledger_db ledger ->
                          if
                            Ledger_hash.equal ledger_hash
                              (Coda_base.Ledger.Db.merkle_root ledger)
                          then
                            Some
                              (Ok
                                 ( Coda_base.Sparse_ledger.of_any_ledger
                                 @@ Coda_base.Ledger.Any_ledger.cast
                                      (module Coda_base.Ledger.Db)
                                      ledger ))
                          else None )
                in
                Option.value res ~default:(Error "epoch ledger not found")
            in
            Result.iter_error response ~f:(fun err ->
                [%log info]
                  ~metadata:
                    [ ("peer", Network_peer.Peer.to_yojson conn)
                    ; ("error", `String err)
                    ; ( "ledger_hash"
                      , Coda_base.Ledger_hash.to_yojson ledger_hash ) ]
                  "Failed to serve epoch ledger query with hash $ledger_hash \
                   from $peer: $error" ) ;
            Ivar.fill ivar response )
    end

    open Coda_base.Rpc_intf

    type ('query, 'response) rpc =
      | Get_epoch_ledger
          : (Get_epoch_ledger.query, Get_epoch_ledger.response) rpc

    type rpc_handler =
      | Rpc_handler : ('q, 'r) rpc * ('q, 'r) rpc_fn -> rpc_handler

    type query =
      { query:
          'q 'r.    Network_peer.Peer.t -> ('q, 'r) rpc -> 'q
          -> 'r Coda_base.Rpc_intf.rpc_response Deferred.t }

    let implementation_of_rpc : type q r.
        (q, r) rpc -> (q, r) rpc_implementation = function
      | Get_epoch_ledger ->
          (module Get_epoch_ledger)

    let match_handler : type q r.
        rpc_handler -> (q, r) rpc -> do_:((q, r) rpc_fn -> 'a) -> 'a option =
     fun handler rpc ~do_ ->
      match (rpc, handler) with
      | Get_epoch_ledger, Rpc_handler (Get_epoch_ledger, f) ->
          Some (do_ f)

    let rpc_handlers ~logger ~local_state ~genesis_ledger_hash =
      [ Rpc_handler
          ( Get_epoch_ledger
          , Get_epoch_ledger.implementation ~logger ~local_state
              ~genesis_ledger_hash ) ]
  end

  let is_genesis_epoch ~(constants : Constants.t) time =
    Epoch.(equal (of_time_exn ~constants time) zero)

  (* Select the correct epoch data to use from a consensus state for a given epoch.
   * The rule for selecting the correct epoch data changes based on whether or not
   * the consensus state we are selecting from is in the epoch we want to select.
   * There is also a special case for when the consensus state we are selecting
   * from is in the genesis epoch.
  *)
  let select_epoch_data ~(consensus_state : Consensus_state.Value.t) ~epoch =
    let curr_epoch = Consensus_state.curr_epoch consensus_state in
    (* are we in the same epoch as the consensus state? *)
    let in_same_epoch = Epoch.equal epoch curr_epoch in
    (* are we in the next epoch after the consensus state? *)
    let in_next_epoch = Epoch.equal epoch (Epoch.succ curr_epoch) in
    (* is the consensus state from the genesis epoch? *)
    let from_genesis_epoch =
      Length.equal consensus_state.epoch_count Length.zero
    in
    let in_initial_epoch = Epoch.(equal zero) epoch in
    if in_next_epoch then
      Ok (Epoch_data.next_to_staking consensus_state.next_epoch_data)
    else if in_same_epoch || (from_genesis_epoch && in_initial_epoch) then
      Ok consensus_state.staking_epoch_data
    else Error ()

  let epoch_snapshot_name = function
    | `Genesis ->
        "genesis"
    | `Curr ->
        "curr"
    | `Last ->
        "last"

  (* Select the correct epoch snapshot to use from local state for an epoch.
   * The rule for selecting the correct epoch snapshot is predicated off of
   * whether or not the first transition in the epoch in question has been
   * finalized yet, as the local state epoch snapshot pointers are not
   * updated until the consensus state reaches the root of the transition
   * frontier.This does not apply to the genesis epoch where we should always
   * take the staking epoch snapshot because epoch ledger transition will not
   * happen for genesis epoch.
   * This function does not guarantee that the selected epoch snapshot is valid
   * (i.e. it does not check that the epoch snapshot's ledger hash is the same
   * as the ledger hash specified by the epoch data).
  *)
  let select_epoch_snapshot ~(constants : Constants.t)
      ~(consensus_state : Consensus_state.Value.t) ~local_state ~epoch =
    let open Local_state in
    let open Epoch_data.Poly in
    (* are we in the next epoch after the consensus state? *)
    let in_next_epoch =
      Epoch.equal epoch
        (Epoch.succ (Consensus_state.curr_epoch consensus_state))
    in
    (* has the first transition in the epoch reached finalization? *)
    let epoch_is_finalized =
      consensus_state.next_epoch_data.epoch_length > constants.k
    in
    let is_genesis_epoch = Length.equal epoch Length.zero in
    if in_next_epoch || ((not epoch_is_finalized) && not is_genesis_epoch) then
      (`Curr, !local_state.Data.next_epoch_snapshot)
    else (`Last, !local_state.staking_epoch_snapshot)

  let get_epoch_ledger ~constants ~(consensus_state : Consensus_state.Value.t)
      ~local_state =
    let _, snapshot =
      select_epoch_snapshot ~constants ~consensus_state
        ~epoch:(Data.Consensus_state.curr_epoch consensus_state)
        ~local_state
    in
    Data.Local_state.Snapshot.ledger snapshot

  type local_state_sync =
    { snapshot_id: Local_state.snapshot_identifier
    ; expected_root: Coda_base.Frozen_ledger_hash.t }
  [@@deriving to_yojson]

  let required_local_state_sync ~constants
      ~(consensus_state : Consensus_state.Value.t) ~local_state =
    let open Coda_base in
    let epoch = Consensus_state.curr_epoch consensus_state in
    let source, _snapshot =
      select_epoch_snapshot ~constants ~consensus_state ~local_state ~epoch
    in
    let required_snapshot_sync snapshot_id expected_root =
      Option.some_if
        (not
           (Ledger_hash.equal
              (Frozen_ledger_hash.to_ledger_hash expected_root)
              (Local_state.Snapshot.Ledger_snapshot.merkle_root
                 (Local_state.get_snapshot local_state snapshot_id).ledger)))
        {snapshot_id; expected_root}
    in
    match source with
    | `Curr ->
        Option.map
          (required_snapshot_sync Next_epoch_snapshot
             consensus_state.staking_epoch_data.ledger.hash)
          ~f:Non_empty_list.singleton
    | `Last -> (
      match
        Core.List.filter_map
          [ required_snapshot_sync Next_epoch_snapshot
              consensus_state.next_epoch_data.ledger.hash
          ; required_snapshot_sync Staking_epoch_snapshot
              consensus_state.staking_epoch_data.ledger.hash ]
          ~f:Fn.id
      with
      | [] ->
          None
      | ls ->
          Non_empty_list.of_list_opt ls )

  let sync_local_state ~logger ~trust_system ~local_state ~random_peers
      ~(query_peer : Rpcs.query) ~ledger_depth requested_syncs =
    let open Local_state in
    let open Snapshot in
    let open Deferred.Let_syntax in
    let requested_syncs = Non_empty_list.to_list requested_syncs in
    [%log info]
      "Syncing local state; requesting $num_requested snapshots from peers"
      ~metadata:
        [ ("num_requested", `Int (List.length requested_syncs))
        ; ( "requested_syncs"
          , `List (List.map requested_syncs ~f:local_state_sync_to_yojson) )
        ; ("local_state", Local_state.to_yojson local_state) ] ;
    let sync {snapshot_id; expected_root= target_ledger_hash} =
      (* if requested last epoch ledger is equal to the current epoch ledger
         then we don't need make a rpc call to the peers. *)
      if
        snapshot_id = Staking_epoch_snapshot
        && Coda_base.(
             Ledger_hash.equal
               (Frozen_ledger_hash.to_ledger_hash target_ledger_hash)
               (Local_state.Snapshot.Ledger_snapshot.merkle_root
                  !local_state.next_epoch_snapshot.ledger))
      then (
        Local_state.Snapshot.Ledger_snapshot.remove
          !local_state.staking_epoch_snapshot.ledger
          ~location:(staking_epoch_ledger_location local_state) ;
        match !local_state.next_epoch_snapshot.ledger with
        | Local_state.Snapshot.Ledger_snapshot.Genesis_epoch_ledger _ ->
            return true
        | Ledger_db next_epoch_ledger ->
            let ledger =
              Coda_base.Ledger.Db.create_checkpoint next_epoch_ledger
                ~directory_name:(staking_epoch_ledger_location local_state)
                ()
            in
            set_snapshot local_state Staking_epoch_snapshot
              { ledger= Ledger_snapshot.Ledger_db ledger
              ; delegatee_table=
                  !local_state.next_epoch_snapshot.delegatee_table } ;
            return true )
      else
        let%bind peers = random_peers 3 in
        Deferred.List.exists peers ~f:(fun peer ->
            match%bind
              query_peer.query peer Rpcs.Get_epoch_ledger
                (Coda_base.Frozen_ledger_hash.to_ledger_hash target_ledger_hash)
            with
            | Connected {data= Ok (Ok sparse_ledger); _} -> (
              match
                reset_snapshot local_state snapshot_id ~sparse_ledger
                  ~ledger_depth
              with
              | Ok () ->
                  let%bind () =
                    Trust_system.(
                      record trust_system logger peer
                        Actions.(Epoch_ledger_provided, None))
                  in
                  return true
              | Error e ->
                  [%log faulty_peer_without_punishment]
                    ~metadata:
                      [ ("peer", Network_peer.Peer.to_yojson peer)
                      ; ("error", Error_json.error_to_yojson e) ]
                    "Peer $peer failed to serve requested epoch ledger: $error" ;
                  return false )
            | Connected {data= Ok (Error err); _} ->
                (* TODO figure out punishments here. *)
                [%log faulty_peer_without_punishment]
                  ~metadata:
                    [ ("peer", Network_peer.Peer.to_yojson peer)
                    ; ("error", `String err) ]
                  "Peer $peer failed to serve requested epoch ledger: $error" ;
                return false
            | Connected {data= Error err; _} ->
                [%log faulty_peer_without_punishment]
                  ~metadata:
                    [ ("peer", Network_peer.Peer.to_yojson peer)
                    ; ("error", `String (Error.to_string_mach err)) ]
                  "Peer $peer failed to serve requested epoch ledger: $error" ;
                return false
            | Failed_to_connect err ->
                [%log faulty_peer_without_punishment]
                  ~metadata:
                    [ ("peer", Network_peer.Peer.to_yojson peer)
                    ; ("error", Error_json.error_to_yojson err) ]
                  "Failed to connect to $peer to retrieve epoch ledger: $error" ;
                return false )
    in
    if%map Deferred.List.for_all requested_syncs ~f:sync then Ok ()
    else Error (Error.of_string "failed to synchronize epoch ledger")

  let received_within_window ~constants (epoch, slot) ~time_received =
    let open Time in
    let open Int64 in
    let ( < ) x y = Pervasives.(compare x y < 0) in
    let ( >= ) x y = Pervasives.(compare x y >= 0) in
    let time_received =
      of_span_since_epoch (Span.of_ms (Unix_timestamp.to_int64 time_received))
    in
    let slot_diff =
      Epoch.diff_in_slots ~constants
        (Epoch_and_slot.of_time_exn time_received ~constants)
        (epoch, slot)
    in
    if slot_diff < 0L then Error `Too_early
    else if slot_diff >= UInt32.(to_int64 (add constants.delta (of_int 1)))
    then
      Error
        (`Too_late
          (sub slot_diff UInt32.(to_int64 (add constants.delta (of_int 1)))))
    else Ok ()

  let received_at_valid_time ~(constants : Constants.t)
      (consensus_state : Consensus_state.Value.t) ~time_received =
    received_within_window ~constants
      (Consensus_state.curr_epoch_and_slot consensus_state)
      ~time_received

  let is_short_range ~constants =
    let open Consensus_state in
    let is_pred x1 x2 = Epoch.equal (Epoch.succ x1) x2 in
    let pred_case c1 c2 =
      let e1, e2 = (curr_epoch c1, curr_epoch c2) in
      let c1_next_is_finalized =
        not (Slot.in_seed_update_range ~constants (Slot.succ (curr_slot c1)))
      in
      is_pred e1 e2 && c1_next_is_finalized
      && Coda_base.State_hash.equal c1.next_epoch_data.lock_checkpoint
           c2.staking_epoch_data.lock_checkpoint
    in
    fun c1 c2 ->
      if Epoch.equal (curr_epoch c1) (curr_epoch c2) then
        Coda_base.State_hash.equal c1.staking_epoch_data.lock_checkpoint
          c2.staking_epoch_data.lock_checkpoint
      else pred_case c1 c2 || pred_case c2 c1

  let select ~constants ~existing ~candidate ~logger =
    let string_of_choice = function `Take -> "Take" | `Keep -> "Keep" in
    let log_result choice msg =
      [%log debug] "Select result: $choice -- $message"
        ~metadata:
          [ ("choice", `String (string_of_choice choice))
          ; ("message", `String msg) ]
    in
    let log_choice ~precondition_msg ~choice_msg choice =
      let choice_msg =
        match choice with
        | `Take ->
            choice_msg
        | `Keep ->
            Printf.sprintf "not (%s)" choice_msg
      in
      let msg = Printf.sprintf "(%s) && (%s)" precondition_msg choice_msg in
      log_result choice msg
    in
    [%log debug] "Selecting best consensus state"
      ~metadata:
        [ ("existing", Consensus_state.Value.to_yojson existing)
        ; ("candidate", Consensus_state.Value.to_yojson candidate) ] ;
    (* TODO: add fork_before_checkpoint check *)
    (* Each branch contains a precondition predicate and a choice predicate,
     * which takes the new state when true. Each predicate is also decorated
     * with a string description, used for debugging messages *)
    let candidate_vrf_is_bigger =
      let d x = Blake2.(to_raw_string (digest_string x)) in
      String.( > ) (d candidate.last_vrf_output) (d existing.last_vrf_output)
    in
    let ( << ) a b =
      let c = Length.compare a b in
      (* TODO: I'm not sure we should throw away our current chain if they compare equal *)
      c < 0 || (c = 0 && candidate_vrf_is_bigger)
    in
    let precondition_msg, choice_msg, should_take =
      if is_short_range existing candidate ~constants then
        ( "most recent finalized checkpoints are equal"
        , "candidate length is longer than existing length "
        , existing.blockchain_length << candidate.blockchain_length )
      else
        ( "most recent finalized checkpoints are not equal"
        , "candidate virtual min-length is longer than existing virtual \
           min-length"
        , Length.(existing.min_window_density < candidate.min_window_density)
        )
    in
    let choice = if should_take then `Take else `Keep in
    log_choice ~precondition_msg ~choice_msg choice ;
    choice

  type block_producer_timing =
    [ `Check_again of Unix_timestamp.t
    | `Produce_now of
      Signature_lib.Keypair.t * Block_data.t * Public_key.Compressed.t
    | `Produce of
      Unix_timestamp.t
      * Signature_lib.Keypair.t
      * Block_data.t
      * Public_key.Compressed.t ]

  let next_producer_timing ~constraint_constants ~(constants : Constants.t) now
      (state : Consensus_state.Value.t) ~local_state ~keypairs ~logger =
    [%log info] "Determining next slot to produce block" ;
    let curr_epoch, curr_slot =
      Epoch.epoch_and_slot_of_time_exn ~constants
        (Block_time.of_span_since_epoch (Block_time.Span.of_ms now))
    in
    let epoch, slot =
      if
        Epoch.equal curr_epoch (Consensus_state.curr_epoch state)
        && Slot.equal curr_slot (Consensus_state.curr_slot state)
      then Epoch.incr ~constants (curr_epoch, curr_slot)
      else (curr_epoch, curr_slot)
    in
    [%log debug]
      "Systime: %d, epoch-slot@systime: %08d-%04d, starttime@epoch@systime: %d"
      (Int64.to_int now) (Epoch.to_int epoch) (Slot.to_int slot)
      ( Int64.to_int @@ Time.Span.to_ms @@ Time.to_span_since_epoch
      @@ Epoch.start_time ~constants epoch ) ;
    let ms_since_epoch = Fn.compose Time.Span.to_ms Time.to_span_since_epoch in
    let epoch_end_time = Epoch.end_time ~constants epoch |> ms_since_epoch in
    if Keypair.And_compressed_pk.Set.is_empty keypairs then (
      [%log info] "No block producers running, skipping check for now." ;
      `Check_again epoch_end_time )
    else
      let next_slot =
        [%log debug]
          !"Selecting correct epoch data from state -- epoch by time: %d, \
            state epoch: %d, state epoch count: %d"
          (Epoch.to_int epoch)
          (Epoch.to_int (Consensus_state.curr_epoch state))
          (Length.to_int state.epoch_count) ;
        let epoch_data =
          match select_epoch_data ~consensus_state:state ~epoch with
          | Ok epoch_data ->
              epoch_data
          | Error () ->
              [%log fatal]
                "An empty epoch is detected! This could be caused by the \
                 following reasons: system time is out of sync with protocol \
                 state time; or internet connection is down or unstable; or \
                 the testnet has crashed. If it is the first case, please \
                 setup NTP. If it is the second case, please check the \
                 internet connection. If it is the last case, in our current \
                 version of testnet this is unrecoverable, but we will fix it \
                 in future versions once the planned change to consensus is \
                 finished." ;
              exit 99
        in
        let total_stake = epoch_data.ledger.total_currency in
        let epoch_snapshot =
          let source, snapshot =
            select_epoch_snapshot ~constants ~consensus_state:state
              ~local_state ~epoch
          in
          let snapshot_ledger_hash =
            Local_state.Snapshot.Ledger_snapshot.merkle_root snapshot.ledger
          in
          [%log debug]
            !"Using %s_epoch_snapshot root hash %{sexp:Coda_base.Ledger_hash.t}"
            (epoch_snapshot_name source)
            snapshot_ledger_hash ;
          (*These are computed using different values but are supposed to be equal*)
          assert (
            Coda_base.Frozen_ledger_hash.equal snapshot_ledger_hash
              epoch_data.ledger.hash ) ;
          snapshot
        in
        let block_data unseen_pks slot =
          (* Try vrfs for all keypairs that are unseen within this slot until one wins or all lose *)
          (* TODO: Don't do this, and instead pick the one that has the highest
       * chance of winning. See #2573 *)
          Keypair.And_compressed_pk.Set.fold_until keypairs ~init:()
            ~f:(fun () (keypair, public_key_compressed) ->
              if
                not
                @@ Public_key.Compressed.Set.mem unseen_pks
                     public_key_compressed
              then Continue_or_stop.Continue ()
              else
                let global_slot =
                  Global_slot.of_epoch_and_slot ~constants (epoch, slot)
                in
                let global_slot_since_genesis =
                  let slot_diff =
                    match
                      Coda_numbers.Global_slot.sub
                        (Global_slot.slot_number global_slot)
                        (Consensus_state.curr_global_slot state)
                    with
                    | None ->
                        [%log fatal]
                          "Checking slot-winner for slot $slot which is older \
                           than the slot in the latest consensus state $state"
                          ~metadata:
                            [ ("slot", Global_slot.to_yojson global_slot)
                            ; ("state", Consensus_state.Value.to_yojson state)
                            ] ;
                        failwith
                          "Checking slot-winner for a slot which is older \
                           than the slot in the latest consensus state. \
                           System time might be out-of-sync"
                    | Some diff ->
                        diff
                  in
                  Coda_numbers.Global_slot.add
                    (Consensus_state.global_slot_since_genesis state)
                    slot_diff
                in
                [%log info]
                  "Checking VRF evaluations at epoch: $epoch, slot: $slot"
                  ~metadata:
                    [ ("epoch", `Int (Epoch.to_int epoch))
                    ; ("slot", `Int (Slot.to_int slot)) ] ;
                match
                  Vrf.check ~constraint_constants
                    ~global_slot:(Global_slot.slot_number global_slot)
                    ~global_slot_since_genesis ~seed:epoch_data.seed
                    ~epoch_snapshot ~private_key:keypair.private_key
                    ~public_key:keypair.public_key ~public_key_compressed
                    ~total_stake ~logger
                with
                | None ->
                    Continue_or_stop.Continue ()
                | Some (data, delegator_pk) ->
                    Continue_or_stop.Stop (Some (keypair, data, delegator_pk))
              )
            ~finish:(fun () -> None)
        in
        let rec find_winning_slot (slot : Slot.t) =
          if slot >= constants.epoch_size then None
          else
            match Local_state.seen_slot local_state epoch slot with
            | `All_seen ->
                find_winning_slot (Slot.succ slot)
            | `Unseen pks -> (
              match block_data pks slot with
              | None ->
                  find_winning_slot (Slot.succ slot)
              | Some (keypair, data, delegator_pk) ->
                  Some (slot, keypair, data, delegator_pk) )
        in
        find_winning_slot slot
      in
      match next_slot with
      | Some (next_slot, keypair, data, delegator_pk) ->
          [%log info] "Producing block in %d slots"
            (Slot.to_int next_slot - Slot.to_int slot) ;
          if Slot.equal curr_slot next_slot then
            `Produce_now (keypair, data, delegator_pk)
          else
            `Produce
              ( Epoch.slot_start_time ~constants epoch next_slot
                |> Time.to_span_since_epoch |> Time.Span.to_ms
              , keypair
              , data
              , delegator_pk )
      | None ->
          let epoch_end_time =
            Epoch.end_time ~constants epoch |> ms_since_epoch
          in
          [%log info]
            "No slots won in this epoch. Waiting for next epoch to check \
             again, @%d"
            (Int64.to_int epoch_end_time) ;
          `Check_again epoch_end_time

  let frontier_root_transition (prev : Consensus_state.Value.t)
      (next : Consensus_state.Value.t) ~(local_state : Local_state.t)
      ~snarked_ledger ~genesis_ledger_hash =
    let snarked_ledger_hash = Coda_base.Ledger.Db.merkle_root snarked_ledger in
    if
      not
        (Epoch.equal
           (Consensus_state.curr_epoch prev)
           (Consensus_state.curr_epoch next))
    then (
      !local_state.last_epoch_delegatee_table
      <- Some !local_state.staking_epoch_snapshot.delegatee_table ;
      Local_state.Snapshot.Ledger_snapshot.remove
        !local_state.staking_epoch_snapshot.ledger
        ~location:(Local_state.staking_epoch_ledger_location local_state) ;
      !local_state.staking_epoch_snapshot <- !local_state.next_epoch_snapshot ;
      (*If snarked ledger hash is still the genesis ledger hash then the epoch ledger should continue to be `next_data.ledger`. This is because the epoch ledgers at genesis can be different from the genesis ledger*)
      if
        not
          (Coda_base.Frozen_ledger_hash.equal snarked_ledger_hash
             genesis_ledger_hash)
      then (
        let epoch_ledger_uuids =
          Local_state.Data.
            { staking= !local_state.epoch_ledger_uuids.next
            ; next= Uuid_unix.create ()
            ; genesis_state_hash=
                !local_state.epoch_ledger_uuids.genesis_state_hash }
        in
        !local_state.epoch_ledger_uuids <- epoch_ledger_uuids ;
        Yojson.Safe.to_file
          (!local_state.epoch_ledger_location ^ ".json")
          (Local_state.epoch_ledger_uuids_to_yojson epoch_ledger_uuids) ;
        !local_state.next_epoch_snapshot
        <- { ledger=
               Local_state.Snapshot.Ledger_snapshot.Ledger_db
                 (Coda_base.Ledger.Db.create_checkpoint snarked_ledger
                    ~directory_name:
                      ( !local_state.epoch_ledger_location
                      ^ Uuid.to_string epoch_ledger_uuids.next )
                    ())
           ; delegatee_table=
               compute_delegatee_table_ledger_db
                 (Local_state.current_block_production_keys local_state)
                 snarked_ledger } ) )

  let should_bootstrap_len ~(constants : Constants.t) ~existing ~candidate =
    let open UInt32.Infix in
    candidate - existing
    > (UInt32.of_int 2 * constants.k) + (constants.delta + UInt32.of_int 1)

  let should_bootstrap ~(constants : Constants.t) ~existing ~candidate ~logger
      =
    match select ~constants ~existing ~candidate ~logger with
    | `Keep ->
        false
    | `Take ->
        should_bootstrap_len ~constants
          ~existing:(Consensus_state.blockchain_length existing)
          ~candidate:(Consensus_state.blockchain_length candidate)

  let%test "should_bootstrap is sane" =
    (* Even when consensus constants are of prod sizes, candidate should still trigger a bootstrap *)
    should_bootstrap_len
      ~constants:(Lazy.force Constants.for_unit_tests)
      ~existing:Length.zero
      ~candidate:(Length.of_int 100_000_000)

  let to_unix_timestamp recieved_time =
    recieved_time |> Time.to_span_since_epoch |> Time.Span.to_ms
    |> Unix_timestamp.of_int64

  let%test "Receive a valid consensus_state with a bit of delay" =
    let constants = Lazy.force Constants.for_unit_tests in
    let genesis_ledger = Genesis_ledger.(Packed.t for_unit_tests) in
    let genesis_epoch_data = Genesis_epoch_data.for_unit_tests in
    let negative_one =
      Consensus_state.negative_one ~genesis_ledger ~genesis_epoch_data
        ~constants
        ~constraint_constants:
          Genesis_constants.Constraint_constants.for_unit_tests
    in
    let curr_epoch, curr_slot =
      Consensus_state.curr_epoch_and_slot negative_one
    in
    let delay = UInt32.(div (add constants.delta (of_int 1)) (of_int 2)) in
    let new_slot = UInt32.Infix.(curr_slot + delay) in
    let time_received = Epoch.slot_start_time ~constants curr_epoch new_slot in
    received_at_valid_time ~constants negative_one
      ~time_received:(to_unix_timestamp time_received)
    |> Result.is_ok

  let%test "Receive an invalid consensus_state" =
    let epoch = Epoch.of_int 5 in
    let constants = Lazy.force Constants.for_unit_tests in
    let genesis_ledger = Genesis_ledger.(Packed.t for_unit_tests) in
    let genesis_epoch_data = Genesis_epoch_data.for_unit_tests in
    let negative_one =
      Consensus_state.negative_one ~genesis_ledger ~genesis_epoch_data
        ~constants
        ~constraint_constants:
          Genesis_constants.Constraint_constants.for_unit_tests
    in
    let start_time = Epoch.start_time ~constants epoch in
    let ((curr_epoch, curr_slot) as curr) =
      Epoch_and_slot.of_time_exn ~constants start_time
    in
    let curr_global_slot = Global_slot.of_epoch_and_slot ~constants curr in
    let consensus_state =
      { negative_one with
        curr_global_slot
      ; global_slot_since_genesis= Global_slot.slot_number curr_global_slot }
    in
    let too_early =
      (* TODO: Does this make sense? *)
      Epoch.start_time ~constants (Consensus_state.curr_slot negative_one)
    in
    let too_late =
      let delay = UInt32.(mul (add constants.delta (of_int 1)) (of_int 2)) in
      let delayed_slot = UInt32.Infix.(curr_slot + delay) in
      Epoch.slot_start_time ~constants curr_epoch delayed_slot
    in
    let times = [too_late; too_early] in
    List.for_all times ~f:(fun time ->
        not
          ( received_at_valid_time ~constants consensus_state
              ~time_received:(to_unix_timestamp time)
          |> Result.is_ok ) )

  module type State_hooks_intf =
    Intf.State_hooks
    with type consensus_state := Consensus_state.Value.t
     and type consensus_state_var := Consensus_state.var
     and type consensus_transition := Consensus_transition.t
     and type block_data := Block_data.t

  module Make_state_hooks
      (Blockchain_state : Intf.Blockchain_state)
      (Protocol_state : Intf.Protocol_state
                        with type blockchain_state := Blockchain_state.Value.t
                         and type blockchain_state_var := Blockchain_state.var
                         and type consensus_state := Consensus_state.Value.t
                         and type consensus_state_var := Consensus_state.var)
      (Snark_transition : Intf.Snark_transition
                          with type blockchain_state_var :=
                                      Blockchain_state.var
                           and type consensus_transition_var :=
                                      Consensus_transition.var) :
    State_hooks_intf
    with type blockchain_state := Blockchain_state.Value.t
     and type protocol_state := Protocol_state.Value.t
     and type protocol_state_var := Protocol_state.var
     and type snark_transition_var := Snark_transition.var = struct
    (* TODO: only track total currency from accounts > 1% of the currency using transactions *)

    let genesis_winner = Vrf.Precomputed.genesis_winner

    let check_block_data ~constants ~logger (block_data : Block_data.t)
        global_slot =
      if
        not
          (Coda_numbers.Global_slot.equal
             (Global_slot.slot_number global_slot)
             block_data.global_slot)
      then
        [%log error]
          !"VRF was evaluated at (epoch, slot) %{sexp:Epoch_and_slot.t} but \
            the corresponding block was produced at a time corresponding to \
            %{sexp:Epoch_and_slot.t}. This means that generating the block \
            took more time than expected."
          (Global_slot.to_epoch_and_slot
             (Global_slot.of_slot_number ~constants block_data.global_slot))
          (Global_slot.to_epoch_and_slot global_slot)

    let generate_transition ~(previous_protocol_state : Protocol_state.Value.t)
        ~blockchain_state ~current_time ~(block_data : Block_data.t)
        ~snarked_ledger_hash ~genesis_ledger_hash ~supply_increase ~logger
        ~constraint_constants =
      let previous_consensus_state =
        Protocol_state.consensus_state previous_protocol_state
      in
      let constants =
        Constants.create ~constraint_constants
          ~protocol_constants:
            ( Protocol_state.constants previous_protocol_state
            |> Coda_base.Protocol_constants_checked.t_of_value )
      in
      (let actual_global_slot =
         let time = Time.of_span_since_epoch (Time.Span.of_ms current_time) in
         Global_slot.of_epoch_and_slot ~constants
           (Epoch_and_slot.of_time_exn ~constants time)
       in
       check_block_data ~constants ~logger block_data actual_global_slot) ;
      let consensus_transition = block_data.global_slot in
      let previous_protocol_state_hash =
        Protocol_state.hash previous_protocol_state
      in
      let consensus_state =
        Or_error.ok_exn
          (Consensus_state.update ~constants ~previous_consensus_state
             ~consensus_transition
             ~producer_vrf_result:block_data.Block_data.vrf_result
             ~previous_protocol_state_hash ~supply_increase
             ~snarked_ledger_hash ~genesis_ledger_hash
             ~block_stake_winner:block_data.stake_proof.delegator_pk)
      in
      let genesis_state_hash =
        Protocol_state.genesis_state_hash
          ~state_hash:(Some previous_protocol_state_hash)
          previous_protocol_state
      in
      let protocol_state =
        Protocol_state.create_value ~genesis_state_hash
          ~previous_state_hash:(Protocol_state.hash previous_protocol_state)
          ~blockchain_state ~consensus_state
          ~constants:(Protocol_state.constants previous_protocol_state)
      in
      (protocol_state, consensus_transition)

    include struct
      let%snarkydef next_state_checked ~constraint_constants
          ~(prev_state : Protocol_state.var)
          ~(prev_state_hash : Coda_base.State_hash.var) transition
          supply_increase =
        Consensus_state.update_var ~constraint_constants
          (Protocol_state.consensus_state prev_state)
          (Snark_transition.consensus_transition transition)
          prev_state_hash ~supply_increase
          ~previous_blockchain_state_ledger_hash:
            ( Protocol_state.blockchain_state prev_state
            |> Blockchain_state.snarked_ledger_hash )
          ~genesis_ledger_hash:
            ( Protocol_state.blockchain_state prev_state
            |> Blockchain_state.genesis_ledger_hash )
          ~protocol_constants:(Protocol_state.constants prev_state)
    end

    module For_tests = struct
      let gen_consensus_state
          ~(constraint_constants : Genesis_constants.Constraint_constants.t)
          ~constants ~(gen_slot_advancement : int Quickcheck.Generator.t) :
          (   previous_protocol_state:( Protocol_state.Value.t
                                      , Coda_base.State_hash.t )
                                      With_hash.t
           -> snarked_ledger_hash:Coda_base.Frozen_ledger_hash.t
           -> Consensus_state.Value.t)
          Quickcheck.Generator.t =
        let open Consensus_state in
        let genesis_ledger_hash =
          let (module L) = Genesis_ledger.for_unit_tests in
          Lazy.force L.t |> Coda_base.Ledger.merkle_root
          |> Coda_base.Frozen_ledger_hash.of_ledger_hash
        in
        let open Quickcheck.Let_syntax in
        let%bind slot_advancement = gen_slot_advancement in
        let%map producer_vrf_result = Vrf.Output.gen in
        fun ~(previous_protocol_state :
               (Protocol_state.Value.t, Coda_base.State_hash.t) With_hash.t)
            ~(snarked_ledger_hash : Coda_base.Frozen_ledger_hash.t) ->
          let prev =
            Protocol_state.consensus_state
              (With_hash.data previous_protocol_state)
          in
          let blockchain_length = Length.succ prev.blockchain_length in
          let curr_global_slot =
            Global_slot.(prev.curr_global_slot + slot_advancement)
          in
          let global_slot_since_genesis =
            Coda_numbers.Global_slot.(
              add prev.global_slot_since_genesis (of_int slot_advancement))
          in
          let curr_epoch, curr_slot =
            Global_slot.to_epoch_and_slot curr_global_slot
          in
          let total_currency =
            Option.value_exn
              (Amount.add prev.total_currency
                 constraint_constants.coinbase_amount)
          in
          let prev_epoch, prev_slot =
            Consensus_state.curr_epoch_and_slot prev
          in
          let staking_epoch_data, next_epoch_data, epoch_count =
            Epoch_data.update_pair ~constants
              (prev.staking_epoch_data, prev.next_epoch_data)
              prev.epoch_count ~prev_epoch ~next_epoch:curr_epoch
              ~next_slot:curr_slot
              ~prev_protocol_state_hash:
                (With_hash.hash previous_protocol_state)
              ~producer_vrf_result ~snarked_ledger_hash ~genesis_ledger_hash
              ~total_currency
          in
          let min_window_density, sub_window_densities =
            Min_window_density.update_min_window_density ~constants
              ~prev_global_slot:prev.curr_global_slot
              ~next_global_slot:curr_global_slot
              ~prev_sub_window_densities:prev.sub_window_densities
              ~prev_min_window_density:prev.min_window_density
          in
          { Poly.blockchain_length
          ; epoch_count
          ; min_window_density
          ; sub_window_densities
          ; last_vrf_output= Vrf.Output.truncate producer_vrf_result
          ; total_currency
          ; curr_global_slot
          ; global_slot_since_genesis
          ; staking_epoch_data
          ; next_epoch_data
          ; has_ancestor_in_same_checkpoint_window=
              same_checkpoint_window_unchecked ~constants
                (Global_slot.create ~constants ~epoch:prev_epoch
                   ~slot:prev_slot)
                (Global_slot.create ~constants ~epoch:curr_epoch
                   ~slot:curr_slot)
          ; block_stake_winner= fst Vrf.Precomputed.genesis_winner }
    end
  end
end

let time_hum ~(constants : Constants.t) (now : Block_time.t) =
  let epoch, slot = Epoch.epoch_and_slot_of_time_exn ~constants now in
  Printf.sprintf "epoch=%d, slot=%d" (Epoch.to_int epoch) (Slot.to_int slot)

let%test_module "Proof of stake tests" =
  ( module struct
    open Coda_base
    open Data
    open Consensus_state

    let constraint_constants =
      Genesis_constants.Constraint_constants.for_unit_tests

    let constants = Lazy.force Constants.for_unit_tests

    let genesis_epoch_data = Genesis_epoch_data.for_unit_tests

    module Genesis_ledger = (val Genesis_ledger.for_unit_tests)

    let test_update constraint_constants =
      (* build pieces needed to apply "update" *)
      let snarked_ledger_hash =
        Frozen_ledger_hash.of_ledger_hash
          (Ledger.merkle_root (Lazy.force Genesis_ledger.t))
      in
      let previous_protocol_state_hash = State_hash.(of_hash zero) in
      let previous_consensus_state =
        Consensus_state.create_genesis
          ~negative_one_protocol_state_hash:previous_protocol_state_hash
          ~genesis_ledger:Genesis_ledger.t ~genesis_epoch_data
          ~constraint_constants ~constants
      in
      (*If this is a fork then check blockchain length and global_slot_since_genesis have been set correctly*)
      ( match constraint_constants.fork with
      | None ->
          ()
      | Some fork ->
          assert (
            Coda_numbers.Global_slot.(
              equal fork.previous_global_slot
                previous_consensus_state.global_slot_since_genesis) ) ;
          assert (
            Coda_numbers.Length.(
              equal
                (succ fork.previous_length)
                previous_consensus_state.blockchain_length) ) ) ;
      let global_slot =
        Core_kernel.Time.now () |> Time.of_time
        |> Epoch_and_slot.of_time_exn ~constants
        |> Global_slot.of_epoch_and_slot ~constants
      in
      let consensus_transition : Consensus_transition.t =
        Global_slot.slot_number global_slot
      in
      let supply_increase = Currency.Amount.of_int 42 in
      (* setup ledger, needed to compute producer_vrf_result here and handler below *)
      let open Coda_base in
      (* choose largest account as most likely to produce a block *)
      let ledger_data = Lazy.force Genesis_ledger.t in
      let ledger = Ledger.Any_ledger.cast (module Ledger) ledger_data in
      let pending_coinbases =
        Pending_coinbase.create
          ~depth:constraint_constants.pending_coinbase_depth ()
        |> Or_error.ok_exn
      in
      let maybe_sk, account = Genesis_ledger.largest_account_exn () in
      let private_key = Option.value_exn maybe_sk in
      let public_key_compressed = Account.public_key account in
      let account_id =
        Account_id.create public_key_compressed Token_id.default
      in
      let location =
        Ledger.Any_ledger.M.location_of_account ledger account_id
      in
      let delegator =
        Option.value_exn location |> Ledger.Any_ledger.M.Location.to_path_exn
        |> Ledger.Addr.to_int
      in
      let producer_vrf_result =
        let seed =
          let next_epoch, _ = Global_slot.to_epoch_and_slot global_slot in
          let prev_epoch, _ =
            Global_slot.to_epoch_and_slot
              previous_consensus_state.curr_global_slot
          in
          if next_epoch > prev_epoch then
            previous_consensus_state.next_epoch_data.seed
          else previous_consensus_state.staking_epoch_data.seed
        in
        Vrf.eval ~constraint_constants ~private_key
          {global_slot= Global_slot.slot_number global_slot; seed; delegator}
      in
      let next_consensus_state =
        update ~constants ~previous_consensus_state ~consensus_transition
          ~previous_protocol_state_hash ~supply_increase ~snarked_ledger_hash
          ~genesis_ledger_hash:snarked_ledger_hash ~producer_vrf_result
          ~block_stake_winner:public_key_compressed
        |> Or_error.ok_exn
      in
      (*If this is a fork then check blockchain length and global_slot_since_genesis have increased correctly*)
      ( match constraint_constants.fork with
      | None ->
          ()
      | Some fork ->
          let slot_diff =
            Option.value_exn
              Global_slot.(
                global_slot - previous_consensus_state.curr_global_slot)
          in
          assert (
            Coda_numbers.Global_slot.(
              equal
                (add fork.previous_global_slot slot_diff)
                next_consensus_state.global_slot_since_genesis) ) ;
          assert (
            Coda_numbers.Length.(
              equal
                (succ (succ fork.previous_length))
                next_consensus_state.blockchain_length) ) ) ;
      (* build pieces needed to apply "update_var" *)
      let checked_computation =
        let open Snark_params.Tick in
        (* work in Checked monad *)
        let%bind previous_state =
          exists
            (typ ~constraint_constants)
            ~compute:(As_prover.return previous_consensus_state)
        in
        let%bind transition_data =
          exists Consensus_transition.typ
            ~compute:(As_prover.return consensus_transition)
        in
        let%bind previous_protocol_state_hash =
          exists State_hash.typ
            ~compute:(As_prover.return previous_protocol_state_hash)
        in
        let%bind supply_increase =
          exists Amount.typ ~compute:(As_prover.return supply_increase)
        in
        let%bind previous_blockchain_state_ledger_hash =
          exists Coda_base.Frozen_ledger_hash.typ
            ~compute:(As_prover.return snarked_ledger_hash)
        in
        let genesis_ledger_hash = previous_blockchain_state_ledger_hash in
        let%bind constants_checked =
          exists Coda_base.Protocol_constants_checked.typ
            ~compute:
              (As_prover.return
                 (Coda_base.Protocol_constants_checked.value_of_t
                    Genesis_constants.for_unit_tests.protocol))
        in
        let result =
          update_var previous_state transition_data
            previous_protocol_state_hash ~supply_increase
            ~previous_blockchain_state_ledger_hash ~genesis_ledger_hash
            ~constraint_constants ~protocol_constants:constants_checked
        in
        (* setup handler *)
        let indices =
          Ledger.Any_ledger.M.foldi ~init:[] ledger ~f:(fun i accum _acct ->
              Ledger.Any_ledger.M.Addr.to_int i :: accum )
        in
        let sparse_ledger =
          Sparse_ledger.of_ledger_index_subset_exn ledger indices
        in
        let public_key = Public_key.decompress_exn public_key_compressed in
        let handler =
          Prover_state.handler ~constraint_constants
            { delegator
            ; delegator_pk= public_key_compressed
            ; ledger= sparse_ledger
            ; private_key
            ; public_key }
            ~pending_coinbase:
              {Pending_coinbase_witness.pending_coinbases; is_new_stack= true}
        in
        let%map `Success _, _, var = Snark_params.Tick.handle result handler in
        As_prover.read (typ ~constraint_constants) var
      in
      let (), checked_value =
        Or_error.ok_exn
        @@ Snark_params.Tick.run_and_check checked_computation ()
      in
      let diff =
        Sexp_diff_kernel.Algo.diff
          ~original:(Value.sexp_of_t checked_value)
          ~updated:(Value.sexp_of_t next_consensus_state)
          ()
      in
      if not (Value.equal checked_value next_consensus_state) then (
        eprintf "Different states:\n%s\n%!"
          (Sexp_diff_kernel.Display.display_with_ansi_colors
             ~display_options:
               (Sexp_diff_kernel.Display.Display_options.create
                  ~collapse_threshold:1000 ())
             diff) ;
        failwith "Test failed" )

    let%test_unit "update, update_var agree starting from same genesis state" =
      test_update constraint_constants

    let%test_unit "update, update_var agree starting from same genesis state \
                   after fork" =
      let constraint_constants_with_fork =
        let fork_constants =
          Some
            { Genesis_constants.Fork_constants.previous_state_hash=
                Result.ok_or_failwith
                  (State_hash.of_yojson
                     (`String
                       "3NL3bc213VQEFx6XTLbc3HxHqHH9ANbhHxRxSnBcRzXcKgeFA6TY"))
            ; previous_length= Coda_numbers.Length.of_int 100
            ; previous_global_slot= Coda_numbers.Global_slot.of_int 200 }
        in
        {constraint_constants with fork= fork_constants}
      in
      test_update constraint_constants_with_fork

    let%test_unit "vrf win rate" =
      let constants = Lazy.force Constants.for_unit_tests in
      let logger = Logger.create () in
      let constraint_constants =
        Genesis_constants.Constraint_constants.for_unit_tests
      in
      let previous_protocol_state_hash = Coda_base.State_hash.(of_hash zero) in
      let previous_consensus_state =
        Consensus_state.create_genesis
          ~negative_one_protocol_state_hash:previous_protocol_state_hash
          ~genesis_ledger:Genesis_ledger.t ~genesis_epoch_data
          ~constraint_constants ~constants
      in
      let seed = previous_consensus_state.staking_epoch_data.seed in
      let maybe_sk, account = Genesis_ledger.largest_account_exn () in
      let private_key = Option.value_exn maybe_sk in
      let public_key_compressed = Account.public_key account in
      let public_key = Public_key.decompress_exn public_key_compressed in
      let total_stake =
        genesis_ledger_total_currency ~ledger:Genesis_ledger.t
      in
      let block_producer_pubkeys =
        Public_key.Compressed.Set.of_list [public_key_compressed]
      in
      let ledger = Lazy.force Genesis_ledger.t in
      let delegatee_table =
        compute_delegatee_table_genesis_ledger block_producer_pubkeys ledger
      in
      let epoch_snapshot =
        { Local_state.Snapshot.delegatee_table
        ; ledger= Genesis_epoch_ledger ledger }
      in
      let balance = Balance.to_int account.balance in
      let total_stake_int = Currency.Amount.to_int total_stake in
      let stake_fraction =
        float_of_int balance /. float_of_int total_stake_int
      in
      let expected = stake_fraction *. 0.75 in
      let samples = 1000 in
      let check i =
        let global_slot = UInt32.of_int i in
        let global_slot_since_genesis = global_slot in
        let result =
          Vrf.check ~constraint_constants ~global_slot
            ~global_slot_since_genesis ~seed ~private_key ~public_key
            ~public_key_compressed ~total_stake ~logger ~epoch_snapshot
        in
        match result with Some _ -> 1 | None -> 0
      in
      let rec loop i =
        match i < samples with true -> check i + loop (i + 1) | false -> 0
      in
      let actual = loop 0 in
      let diff =
        Float.abs (float_of_int actual -. (expected *. float_of_int samples))
      in
      let tolerance = 100. in
      (* 100 is a reasonable choice for samples = 1000 and for very low likelihood of failure; this should be recalculated if sample count was to be adjusted *)
      let within_tolerance = diff < tolerance in
      if not within_tolerance then
        failwithf "actual vs. expected: %d vs %f" actual expected ()
  end )

module Exported = struct
  module Global_slot = Global_slot
  module Block_data = Data.Block_data
  module Consensus_state = Data.Consensus_state
end<|MERGE_RESOLUTION|>--- conflicted
+++ resolved
@@ -2416,11 +2416,8 @@
       ( blockchain_length
       , min_window_density
       , total_currency
-<<<<<<< HEAD
+      , global_slot_since_genesis
       , block_stake_winner )]
-=======
-      , global_slot_since_genesis )]
->>>>>>> c61e7377
 
     module Unsafe = struct
       (* TODO: very unsafe, do not use unless you know what you are doing *)
