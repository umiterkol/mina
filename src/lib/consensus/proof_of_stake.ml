open Async_kernel
open Core_kernel
open Signed
open Unsigned
open Coda_numbers
open Currency
open Fold_lib
open Signature_lib
open Module_version
module Time = Coda_base.Block_time

let name = "proof_of_stake"

let uint32_of_int64 x = x |> Int64.to_int64 |> UInt32.of_int64

let int64_of_uint32 x = x |> UInt32.to_int64 |> Int64.of_int64

let genesis_ledger_total_currency =
  Coda_base.Ledger.to_list Genesis_ledger.t
  |> List.fold_left ~init:Balance.zero ~f:(fun sum account ->
         Balance.add_amount sum
           (Balance.to_amount @@ account.Coda_base.Account.Poly.balance)
         |> Option.value_exn ?here:None ?error:None
              ~message:"failed to calculate total currency in genesis ledger"
     )
  |> Balance.to_amount

let genesis_ledger_hash =
  Coda_base.Ledger.merkle_root Genesis_ledger.t
  |> Coda_base.Frozen_ledger_hash.of_ledger_hash

let compute_delegatee_table keys ~iter_accounts =
  let open Coda_base in
  let outer_table = Public_key.Compressed.Table.create () in
  iter_accounts (fun i (acct : Account.t) ->
      if Public_key.Compressed.Set.mem keys acct.delegate then
        Public_key.Compressed.Table.change outer_table acct.delegate
          ~f:(fun maybe_table ->
            let table =
              Option.value maybe_table ~default:(Account.Index.Table.create ())
            in
            Account.Index.Table.add_exn table ~key:i ~data:acct.balance ;
            Some table ) ) ;
  outer_table

let compute_delegatee_table_sparse_ledger keys ledger =
  compute_delegatee_table keys ~iter_accounts:(fun f ->
      Coda_base.Sparse_ledger.iteri ledger ~f:(fun i acct -> f i acct) )

module Segment_id = Nat.Make32 ()

module Typ = Crypto_params.Tick0.Typ

module Constants = struct
  include Constants

  module Slot = struct
    (* let duration = Constants.block_window_duration *)

    let duration_ms = Int64.of_int block_window_duration_ms
  end

  module Epoch = struct
    (** Number of slots =24k in ouroboros praos *)
    let size = UInt32.of_int (3 * c * k)

    (** Amount of time in total for an epoch *)
    let duration =
      Time.Span.of_ms Int64.Infix.(Slot.duration_ms * int64_of_uint32 size)
  end

  module Checkpoint_window = struct
    let per_year = 12

    let slots_per_year =
      let one_year_ms =
        Core.Time.Span.(to_ms (of_day 365.)) |> Float.to_int |> Int.to_int64
      in
      Int64.Infix.(one_year_ms / Slot.duration_ms) |> Int64.to_int

    let size_in_slots =
      assert (slots_per_year mod per_year = 0) ;
      slots_per_year / per_year

    (* Number of bits required to represent a number
       < size_in_slots *)
    (* let per_window_index_size_in_bits = Core.Int.ceil_log2 size_in_slots *)
  end

  (** The duration of delta *)
  let delta_duration =
    Time.Span.of_ms (Int64.of_int (Int64.to_int Slot.duration_ms * delta))
end

let epoch_size = UInt32.to_int Constants.Epoch.size

module Configuration = struct
  type t =
    { delta: int
    ; k: int
    ; c: int
    ; c_times_k: int
    ; slots_per_epoch: int
    ; slot_duration: int
    ; epoch_duration: int
    ; acceptable_network_delay: int }
  [@@deriving yojson, bin_io, fields]

  let t =
    let open Constants in
    { delta
    ; k
    ; c
    ; c_times_k= c * k
    ; slots_per_epoch= UInt32.to_int Epoch.size
    ; slot_duration= Int64.to_int Slot.duration_ms
    ; epoch_duration= Int64.to_int (Time.Span.to_ms Epoch.duration)
    ; acceptable_network_delay= Int64.to_int (Time.Span.to_ms delta_duration)
    }
end

module Data = struct
  module Epoch_seed = struct
    include Coda_base.Data_hash.Make_full_size ()

    let initial : t = of_hash Snark_params.Tick.Pedersen.zero_hash

    let fold_vrf_result seed vrf_result =
      Fold.(fold seed +> Random_oracle.Digest.fold vrf_result)

    let update seed vrf_result =
      let open Snark_params.Tick in
      of_hash
        (Pedersen.digest_fold Coda_base.Hash_prefix.epoch_seed
           (fold_vrf_result seed vrf_result))

    let update_var (seed : var) (vrf_result : Random_oracle.Digest.Checked.t) :
        (var, _) Snark_params.Tick.Checked.t =
      let open Snark_params.Tick in
      let%bind seed_triples = var_to_triples seed in
      let%map hash =
        Pedersen.Checked.digest_triples ~init:Coda_base.Hash_prefix.epoch_seed
          (seed_triples @ Random_oracle.Digest.Checked.to_triples vrf_result)
      in
      var_of_hash_packed hash
  end

  module Epoch = struct
    include Epoch

    let of_time_exn t : t =
      if Time.(t < Constants.genesis_state_timestamp) then
        raise
          (Invalid_argument
             "Epoch.of_time: time is earlier than genesis block timestamp") ;
      let time_since_genesis = Time.diff t Constants.genesis_state_timestamp in
      uint32_of_int64
        Int64.Infix.(
          Time.Span.to_ms time_since_genesis
          / Time.Span.to_ms Constants.Epoch.duration)

    let start_time (epoch : t) =
      let ms =
        let open Int64.Infix in
        Time.Span.to_ms
          (Time.to_span_since_epoch Constants.genesis_state_timestamp)
        + (int64_of_uint32 epoch * Time.Span.to_ms Constants.Epoch.duration)
      in
      Time.of_span_since_epoch (Time.Span.of_ms ms)

    let end_time (epoch : t) =
      Time.add (start_time epoch) Constants.Epoch.duration

    module Slot = struct
      include Slot

      (*
      let after_lock_checkpoint (slot : t) =
        let ck = Constants.(c * k |> UInt32.of_int) in
        let open UInt32.Infix in
        ck * UInt32.of_int 2 < slot
      *)

      let in_seed_update_range (slot : t) =
        let ck = Constants.(c * k |> UInt32.of_int) in
        let open UInt32.Infix in
        ck <= slot && slot < ck * UInt32.of_int 2

      let in_seed_update_range_var (slot : Unpacked.var) =
        let open Snark_params.Tick in
        let open Snark_params.Tick.Let_syntax in
        let uint32_msb x =
          List.init 32 ~f:(fun i ->
              UInt32.Infix.((x lsr Int.sub 31 i) land UInt32.one = UInt32.one)
          )
          |> Bitstring_lib.Bitstring.Msb_first.of_list
        in
        let ( < ) = Bitstring_checked.lt_value in
        let ck = Constants.(c * k) |> UInt32.of_int in
        let ck_bitstring = uint32_msb ck
        and ck_times_2 = uint32_msb UInt32.(Infix.(of_int 2 * ck)) in
        let slot_msb =
          Bitstring_lib.Bitstring.Msb_first.of_lsb_first
            (Unpacked.var_to_bits slot)
        in
        let%bind slot_gte_ck = slot_msb < ck_bitstring >>| Boolean.not
        and slot_lt_ck_times_2 = slot_msb < ck_times_2 in
        Boolean.(slot_gte_ck && slot_lt_ck_times_2)

      let gen =
        let open Quickcheck.Let_syntax in
        Core.Int.gen_incl 0 (Constants.(c * k) * 3) >>| UInt32.of_int

      let%test_unit "in_seed_update_range unchecked vs. checked equality" =
        let test =
          Test_util.test_equal Unpacked.typ Snark_params.Tick.Boolean.typ
            in_seed_update_range_var in_seed_update_range
        in
        let x = Constants.(c * k) in
        let examples =
          List.map ~f:UInt32.of_int
            [x; x - 1; x + 1; x * 2; (x * 2) - 1; (x * 2) + 1]
        in
        Quickcheck.test ~trials:100 ~examples gen ~f:test
    end

    let slot_start_time (epoch : t) (slot : Slot.t) =
      Coda_base.Block_time.add (start_time epoch)
        (Coda_base.Block_time.Span.of_ms
           Int64.Infix.(int64_of_uint32 slot * Constants.Slot.duration_ms))

<<<<<<< HEAD
=======
    (*
    let slot_end_time (epoch : t) (slot : Slot.t) =
      Time.add (slot_start_time epoch slot) Constants.Slot.duration
    *)

    let epoch_and_slot_of_time_exn tm : t * Slot.t =
      let epoch = of_time_exn tm in
      let time_since_epoch = Coda_base.Block_time.diff tm (start_time epoch) in
      let slot =
        uint32_of_int64
        @@ Int64.Infix.(
             Time.Span.to_ms time_since_epoch / Constants.Slot.duration_ms)
      in
      (epoch, slot)

>>>>>>> 4b2ce70f
    let diff_in_slots ((epoch, slot) : t * Slot.t)
        ((epoch', slot') : t * Slot.t) : int64 =
      let ( < ) x y = Pervasives.(Int64.compare x y < 0) in
      let ( > ) x y = Pervasives.(Int64.compare x y > 0) in
      let open Int64.Infix in
      let of_uint32 = UInt32.to_int64 in
      let epoch, slot = (of_uint32 epoch, of_uint32 slot) in
      let epoch', slot' = (of_uint32 epoch', of_uint32 slot') in
      let epoch_size = of_uint32 Constants.Epoch.size in
      let epoch_diff = epoch - epoch' in
      if epoch_diff > 0L then
        ((epoch_diff - 1L) * epoch_size) + slot + (epoch_size - slot')
      else if epoch_diff < 0L then
        ((epoch_diff + 1L) * epoch_size) - (epoch_size - slot) - slot'
      else slot - slot'

    let%test_unit "test diff_in_slots" =
      let open Int64.Infix in
      let ( !^ ) = UInt32.of_int in
      let ( !@ ) = Fn.compose ( !^ ) Int64.to_int in
      let epoch_size = UInt32.to_int64 Constants.Epoch.size in
      [%test_eq: int64] (diff_in_slots (!^0, !^5) (!^0, !^0)) 5L ;
      [%test_eq: int64] (diff_in_slots (!^3, !^23) (!^3, !^20)) 3L ;
      [%test_eq: int64] (diff_in_slots (!^4, !^4) (!^3, !^0)) (epoch_size + 4L) ;
      [%test_eq: int64]
        (diff_in_slots (!^5, !^2) (!^4, !@(epoch_size - 3L)))
        5L ;
      [%test_eq: int64]
        (diff_in_slots (!^6, !^42) (!^2, !^16))
        ((epoch_size * 3L) + 42L + (epoch_size - 16L)) ;
      [%test_eq: int64]
        (diff_in_slots (!^2, !@(epoch_size - 1L)) (!^3, !^4))
        (0L - 5L) ;
      [%test_eq: int64]
        (diff_in_slots (!^1, !^3) (!^7, !^27))
        (0L - ((epoch_size * 5L) + (epoch_size - 3L) + 27L))

    let incr ((epoch, slot) : t * Slot.t) =
      let open UInt32 in
      if Slot.equal slot (sub Constants.Epoch.size one) then
        (add epoch one, zero)
      else (epoch, add slot one)
  end

  module Epoch_and_slot = struct
    type t = Epoch.t * Epoch.Slot.t [@@deriving eq, sexp]

    let of_time_exn tm : t =
      let epoch = Epoch.of_time_exn tm in
      let time_since_epoch = Time.diff tm (Epoch.start_time epoch) in
      let slot =
        uint32_of_int64
        @@ Int64.Infix.(
             Time.Span.to_ms time_since_epoch / Constants.Slot.duration_ms)
      in
      (epoch, slot)
  end

  module Proposal_data = struct
    type t =
      { stake_proof: Stake_proof.t
      ; epoch_and_slot: Epoch_and_slot.t
      ; vrf_result: Random_oracle.Digest.t }

    let prover_state {stake_proof; _} = stake_proof
  end

  module Local_state = struct
    module Snapshot = struct
      type t =
        { ledger: Coda_base.Sparse_ledger.t
        ; delegatee_table:
            Currency.Balance.t Coda_base.Account.Index.Table.t
            Public_key.Compressed.Table.t }
      [@@deriving sexp]

      let delegators t key =
        Public_key.Compressed.Table.find t.delegatee_table key

      let to_yojson {ledger; delegatee_table} =
        `Assoc
          [ ( "ledger_hash"
            , Coda_base.(
                Sparse_ledger.merkle_root ledger |> Ledger_hash.to_yojson) )
          ; ( "delegators"
            , `Assoc
                ( Hashtbl.to_alist delegatee_table
                |> List.map ~f:(fun (key, delegators) ->
                       ( Public_key.Compressed.to_string key
                       , `Assoc
                           ( Hashtbl.to_alist delegators
                           |> List.map ~f:(fun (account, balance) ->
                                  ( Int.to_string account
                                  , `Int (Currency.Balance.to_int balance) ) )
                           ) ) ) ) ) ]
    end

    module Data = struct
      (* Invariant: Snapshot's delegators are taken from accounts in proposer_public_keys *)
      type t =
        { mutable staking_epoch_snapshot: Snapshot.t
        ; mutable next_epoch_snapshot: Snapshot.t
        ; last_checked_slot_and_epoch:
            (Epoch.t * Epoch.Slot.t) Public_key.Compressed.Table.t
        ; genesis_epoch_snapshot: Snapshot.t }
      [@@deriving sexp]

      let to_yojson t =
        `Assoc
          [ ( "staking_epoch_snapshot"
            , [%to_yojson: Snapshot.t] t.staking_epoch_snapshot )
          ; ( "next_epoch_snapshot"
            , [%to_yojson: Snapshot.t] t.next_epoch_snapshot )
          ; ( "last_checked_slot_and_epoch"
            , `Assoc
                ( Public_key.Compressed.Table.to_alist
                    t.last_checked_slot_and_epoch
                |> List.map ~f:(fun (key, epoch_and_slot) ->
                       ( Public_key.Compressed.to_string key
                       , [%to_yojson: Epoch.t * Epoch.Slot.t] epoch_and_slot )
                   ) ) )
          ; ( "genesis_epoch_snapshot"
            , [%to_yojson: Snapshot.t] t.genesis_epoch_snapshot ) ]
    end

    (* The outer ref changes whenever we swap in new staker set; all the snapshots are recomputed *)
    type t = Data.t ref [@@deriving sexp, to_yojson]

    let current_proposers t =
      Public_key.Compressed.Table.keys !t.Data.last_checked_slot_and_epoch
      |> Public_key.Compressed.Set.of_list

    let make_last_checked_slot_and_epoch_table old_table new_keys ~default =
      let module Set = Public_key.Compressed.Set in
      let module Table = Public_key.Compressed.Table in
      let last_checked_slot_and_epoch = Table.create () in
      Set.iter new_keys ~f:(fun pk ->
          let data = Option.value (Table.find old_table pk) ~default in
          Table.add_exn last_checked_slot_and_epoch ~key:pk ~data ) ;
      last_checked_slot_and_epoch

    let create proposer_public_keys =
      (* TODO: remove this duplicate of the genesis ledger *)
      let ledger =
        Coda_base.Sparse_ledger.of_any_ledger
          (Coda_base.Ledger.Any_ledger.cast
             (module Coda_base.Ledger)
             Genesis_ledger.t)
      in
      let delegatee_table =
        compute_delegatee_table_sparse_ledger proposer_public_keys ledger
      in
      let genesis_epoch_snapshot = Snapshot.{delegatee_table; ledger} in
      ref
        { Data.staking_epoch_snapshot= genesis_epoch_snapshot
        ; next_epoch_snapshot= genesis_epoch_snapshot
        ; genesis_epoch_snapshot
        ; last_checked_slot_and_epoch=
            make_last_checked_slot_and_epoch_table
              (Public_key.Compressed.Table.create ())
              proposer_public_keys
              ~default:(Epoch.zero, Epoch.Slot.zero) }

    let proposer_swap t proposer_public_keys now =
      let old : Data.t = !t in
      let s {Snapshot.ledger; delegatee_table= _} =
        { Snapshot.ledger
        ; delegatee_table=
            compute_delegatee_table_sparse_ledger proposer_public_keys ledger
        }
      in
      t :=
        { Data.staking_epoch_snapshot= s old.staking_epoch_snapshot
        ; next_epoch_snapshot= s old.next_epoch_snapshot
        ; genesis_epoch_snapshot=
            s old.genesis_epoch_snapshot
            (* assume these keys are different and therefore we haven't checked any
         * slots or epochs *)
        ; last_checked_slot_and_epoch=
            make_last_checked_slot_and_epoch_table
              !t.Data.last_checked_slot_and_epoch proposer_public_keys
              ~default:
                ((* TODO: Be smarter so that we don't have to look at the slot before again *)
                 let epoch, slot = Epoch_and_slot.of_time_exn now in
                 (epoch, UInt32.(if slot > zero then sub slot one else slot)))
        }

    type snapshot_identifier = Staking_epoch_snapshot | Next_epoch_snapshot
    [@@deriving to_yojson]

    let get_snapshot (t : t) id =
      match id with
      | Staking_epoch_snapshot ->
          !t.staking_epoch_snapshot
      | Next_epoch_snapshot ->
          !t.next_epoch_snapshot

    let set_snapshot (t : t) id v =
      match id with
      | Staking_epoch_snapshot ->
          !t.staking_epoch_snapshot <- v
      | Next_epoch_snapshot ->
          !t.next_epoch_snapshot <- v

    let seen_slot (t : t) epoch slot =
      let module Table = Public_key.Compressed.Table in
      let unseens =
        Table.to_alist !t.last_checked_slot_and_epoch
        |> List.filter_map ~f:(fun (pk, last_checked_epoch_and_slot) ->
               let i =
                 Tuple2.compare ~cmp1:Epoch.compare ~cmp2:Epoch.Slot.compare
                   last_checked_epoch_and_slot (epoch, slot)
               in
               if i >= 0 then None
               else (
                 Table.set !t.last_checked_slot_and_epoch ~key:pk
                   ~data:(epoch, slot) ;
                 Some pk ) )
      in
      match unseens with
      | [] ->
          `All_seen
      | nel ->
          `Unseen (Public_key.Compressed.Set.of_list nel)
  end

  module Epoch_ledger = struct
    module Poly = struct
      module Stable = struct
        module V1 = struct
          module T = struct
            type ('ledger_hash, 'amount) t =
              {hash: 'ledger_hash; total_currency: 'amount}
            [@@deriving sexp, bin_io, eq, compare, hash, to_yojson, version]
          end

          include T
        end

        module Latest = V1
      end

      type ('ledger_hash, 'amount) t =
            ('ledger_hash, 'amount) Stable.Latest.t =
        {hash: 'ledger_hash; total_currency: 'amount}
      [@@deriving sexp, compare, hash, to_yojson]
    end

    module Value = struct
      module Stable = struct
        module V1 = struct
          module T = struct
            type t =
              ( Coda_base.Frozen_ledger_hash.Stable.V1.t
              , Amount.Stable.V1.t )
              Poly.Stable.V1.t
            [@@deriving sexp, bin_io, eq, compare, hash, to_yojson, version]
          end

          include T
          include Module_version.Registration.Make_latest_version (T)
        end

        module Latest = V1

        module Module_decl = struct
          let name = "epoch_ledger_data_proof_of_stake"

          type latest = Latest.t
        end

        module Registrar = Module_version.Registration.Make (Module_decl)
        module Registered_V1 = Registrar.Register (V1)
      end

      type t = Stable.Latest.t [@@deriving sexp, compare, hash, to_yojson]
    end

    type var = (Coda_base.Frozen_ledger_hash.var, Amount.var) Poly.t

    let to_hlist {Poly.hash; total_currency} =
      Coda_base.H_list.[hash; total_currency]

    let of_hlist :
           (unit, 'ledger_hash -> 'total_currency -> unit) Coda_base.H_list.t
        -> ('ledger_hash, 'total_currency) Poly.t =
     fun Coda_base.H_list.[hash; total_currency] -> {hash; total_currency}

    let data_spec =
      Snark_params.Tick.Data_spec.
        [Coda_base.Frozen_ledger_hash.typ; Amount.typ]

    let typ : (var, Value.t) Typ.t =
      Snark_params.Tick.Typ.of_hlistable data_spec ~var_to_hlist:to_hlist
        ~var_of_hlist:of_hlist ~value_to_hlist:to_hlist
        ~value_of_hlist:of_hlist

    let var_to_triples {Poly.hash; total_currency} =
      let open Snark_params.Tick.Checked.Let_syntax in
      let%map hash_triples =
        Coda_base.Frozen_ledger_hash.var_to_triples hash
      in
      hash_triples @ Amount.var_to_triples total_currency

    let fold {Poly.hash; total_currency} =
      let open Fold in
      Coda_base.Frozen_ledger_hash.fold hash +> Amount.fold total_currency

    let length_in_triples =
      Coda_base.Frozen_ledger_hash.length_in_triples + Amount.length_in_triples

    let if_ cond
        ~(then_ : (Coda_base.Frozen_ledger_hash.var, Amount.var) Poly.t)
        ~(else_ : (Coda_base.Frozen_ledger_hash.var, Amount.var) Poly.t) =
      let open Snark_params.Tick.Checked.Let_syntax in
      let%map hash =
        Coda_base.Frozen_ledger_hash.if_ cond ~then_:then_.hash
          ~else_:else_.hash
      and total_currency =
        Amount.Checked.if_ cond ~then_:then_.total_currency
          ~else_:else_.total_currency
      in
      {Poly.hash; total_currency}

    let genesis =
      { Poly.hash= genesis_ledger_hash
      ; total_currency= genesis_ledger_total_currency }
  end

  module Vrf = struct
    module Scalar = struct
      type value = Snark_params.Tick.Inner_curve.Scalar.t

      type var = Snark_params.Tick.Inner_curve.Scalar.var

      let typ : (var, value) Typ.t = Snark_params.Tick.Inner_curve.Scalar.typ
    end

    module Group = struct
      open Snark_params.Tick

      type value = Inner_curve.t

      type var = Inner_curve.var

      let scale = Inner_curve.scale

      module Checked = struct
        include Inner_curve.Checked

        let scale_generator shifted s ~init =
          scale_known shifted Inner_curve.one s ~init
      end
    end

    module Message = struct
      type ('epoch, 'slot, 'epoch_seed, 'delegator) t =
        {epoch: 'epoch; slot: 'slot; seed: 'epoch_seed; delegator: 'delegator}

      type value =
        (Epoch.t, Epoch.Slot.t, Epoch_seed.t, Coda_base.Account.Index.t) t

      type var =
        ( Epoch.Unpacked.var
        , Epoch.Slot.Unpacked.var
        , Epoch_seed.var
        , Coda_base.Account.Index.Unpacked.var )
        t

      let to_hlist {epoch; slot; seed; delegator} =
        Coda_base.H_list.[epoch; slot; seed; delegator]

      let of_hlist :
             ( unit
             , 'epoch -> 'slot -> 'epoch_seed -> 'del -> unit )
             Coda_base.H_list.t
          -> ('epoch, 'slot, 'epoch_seed, 'del) t =
       fun Coda_base.H_list.[epoch; slot; seed; delegator] ->
        {epoch; slot; seed; delegator}

      let data_spec =
        let open Snark_params.Tick.Data_spec in
        [ Epoch.Unpacked.typ
        ; Epoch.Slot.Unpacked.typ
        ; Epoch_seed.typ
        ; Coda_base.Account.Index.Unpacked.typ ]

      let typ : (var, value) Typ.t =
        Snark_params.Tick.Typ.of_hlistable data_spec ~var_to_hlist:to_hlist
          ~var_of_hlist:of_hlist ~value_to_hlist:to_hlist
          ~value_of_hlist:of_hlist

      let fold {epoch; slot; seed; delegator} =
        let open Fold in
        Epoch.fold epoch +> Epoch.Slot.fold slot +> Epoch_seed.fold seed
        +> Coda_base.Account.Index.fold delegator

      let hash_to_group msg =
        let msg_hash_state =
          Snark_params.Tick.Pedersen.hash_fold
            Coda_base.Hash_prefix.vrf_message (fold msg)
        in
        msg_hash_state.acc

      module Checked = struct
        let var_to_triples {epoch; slot; seed; delegator} =
          let open Snark_params.Tick.Checked.Let_syntax in
          let%map seed_triples = Epoch_seed.var_to_triples seed in
          Epoch.Unpacked.var_to_triples epoch
          @ Epoch.Slot.Unpacked.var_to_triples slot
          @ seed_triples
          @ Coda_base.Account.Index.Unpacked.var_to_triples delegator

        let hash_to_group msg =
          let open Snark_params.Tick in
          let open Snark_params.Tick.Checked.Let_syntax in
          let%bind msg_triples = var_to_triples msg in
          Pedersen.Checked.hash_triples ~init:Coda_base.Hash_prefix.vrf_message
            msg_triples
      end

      let gen =
        let open Quickcheck.Let_syntax in
        let%map epoch = Epoch.gen
        and slot = Epoch.Slot.gen
        and seed = Epoch_seed.gen
        and delegator = Coda_base.Account.Index.gen in
        {epoch; slot; seed; delegator}
    end

    module Output = struct
      module Stable = struct
        module V1 = struct
          module T = struct
            type t = Random_oracle.Digest.Stable.V1.t
            [@@deriving sexp, bin_io, eq, compare, hash, yojson, version]
          end

          include T
          include Registration.Make_latest_version (T)
        end

        module Latest = V1

        module Module_decl = struct
          let name = "random_oracle_digest"

          type latest = Latest.t
        end

        module Registrar = Registration.Make (Module_decl)
        module Registered_V1 = Registrar.Register (V1)
      end

      type t = Stable.Latest.t [@@deriving sexp, compare, hash, yojson]

      type var = Random_oracle.Digest.Checked.t

      let typ : (var, t) Typ.t = Random_oracle.Digest.typ

      let fold = Random_oracle.Digest.fold

      let length_in_triples = Random_oracle.Digest.length_in_triples

      let gen = Random_oracle.Digest.gen

      let to_string (t : t) = (t :> string)

      type value = t [@@deriving sexp]

      let dummy = Random_oracle.digest_string ""

      let hash msg g =
        let open Fold in
        let compressed_g =
          Non_zero_curve_point.(g |> of_inner_curve_exn |> compress)
        in
        let digest =
          Snark_params.Tick.Pedersen.digest_fold
            Coda_base.Hash_prefix.vrf_output
            ( Message.fold msg
            +> Non_zero_curve_point.Compressed.fold compressed_g )
        in
        Random_oracle.digest_field digest

      module Checked = struct
        include Random_oracle.Digest.Checked

        let hash msg g =
          let open Snark_params.Tick.Checked.Let_syntax in
          let%bind msg_triples = Message.Checked.var_to_triples msg in
          let%bind g_triples =
            Non_zero_curve_point.(compress_var g >>= Compressed.var_to_triples)
          in
          let%bind pedersen_digest =
            Snark_params.Tick.Pedersen.Checked.digest_triples
              ~init:Coda_base.Hash_prefix.vrf_output (msg_triples @ g_triples)
          in
          Random_oracle.Checked.digest_field pedersen_digest
      end

      let%test_unit "hash unchecked vs. checked equality" =
        let gen_inner_curve_point =
          let open Quickcheck.Generator.Let_syntax in
          let%map compressed = Non_zero_curve_point.gen in
          Non_zero_curve_point.to_inner_curve compressed
        in
        let gen_message_and_curve_point =
          let open Quickcheck.Generator.Let_syntax in
          let%map msg = Message.gen and g = gen_inner_curve_point in
          (msg, g)
        in
        Quickcheck.test ~trials:10 gen_message_and_curve_point
          ~f:
            (Test_util.test_equal ~equal:Random_oracle.Digest.equal
               Snark_params.Tick.Typ.(
                 Message.typ * Snark_params.Tick.Inner_curve.typ)
               Random_oracle.Digest.typ
               (fun (msg, g) -> Checked.hash msg g)
               (fun (msg, g) -> hash msg g))
    end

    module Threshold = struct
      open Bignum_bigint

      let of_uint64_exn = Fn.compose of_int64_exn UInt64.to_int64

      (* TEMPORARY HACK FOR TESTNETS: c should be 1 otherwise *)
      let c_int = 2

      let c = of_int c_int

      (*  Check if
          vrf_output / 2^256 <= c * my_stake / total_currency

          So that we don't have to do division we check

          vrf_output * total_currency <= c * my_stake * 2^256
      *)
      let is_satisfied ~my_stake ~total_stake vrf_output =
        of_bit_fold_lsb (Random_oracle.Digest.fold_bits vrf_output)
        * of_uint64_exn (Amount.to_uint64 total_stake)
        <= shift_left
             (c * of_uint64_exn (Balance.to_uint64 my_stake))
             Random_oracle.Digest.length_in_bits

      module Checked = struct
        (* This version can't be used right now because the field is too small. *)
        let _is_satisfied ~my_stake ~total_stake vrf_output =
          let open Snark_params.Tick in
          let open Number in
          let%bind lhs =
            of_bits vrf_output * Amount.var_to_number total_stake
          in
          let%bind rhs =
            let%bind x =
              (* someday: This should really just be a scalar multiply... *)
              constant (Field.of_int c_int) * Amount.var_to_number my_stake
            in
            mul_pow_2 x (`Two_to_the Random_oracle.Digest.length_in_bits)
          in
          lhs <= rhs

        (* It was somewhat involved to implement that check with the small field, so
           we've stubbed it out for now. *)
        let is_satisfied ~my_stake:_ ~total_stake:_ _vrf_output =
          let () = assert Coda_base.Insecure.vrf_threshold_check in
          Snark_params.Tick.(Checked.return Boolean.true_)
      end
    end

    module T =
      Vrf_lib.Integrated.Make (Snark_params.Tick) (Scalar) (Group) (Message)
        (Output)

    type _ Snarky.Request.t +=
      | Winner_address : Coda_base.Account.Index.t Snarky.Request.t
      | Private_key : Scalar.value Snarky.Request.t
      | Public_key : Public_key.t Snarky.Request.t

    let%snarkydef get_vrf_evaluation shifted ~ledger ~message =
      let open Coda_base in
      let open Snark_params.Tick in
      let%bind private_key =
        request_witness Scalar.typ (As_prover.return Private_key)
      in
      let%bind public_key =
        request_witness Public_key.typ (As_prover.return Public_key)
      in
      let staker_addr = message.Message.delegator in
      let%bind account =
        with_label __LOC__ (Frozen_ledger_hash.get ledger staker_addr)
      in
      let%bind delegate =
        with_label __LOC__ (Public_key.decompress_var account.delegate)
      in
      let%bind () =
        with_label __LOC__ (Public_key.assert_equal public_key delegate)
      in
      let%map evaluation =
        with_label __LOC__
          (T.Checked.eval_and_check_public_key shifted ~private_key
             ~public_key:delegate message)
      in
      (evaluation, account.balance)

    module Checked = struct
      let%snarkydef check shifted ~(epoch_ledger : Epoch_ledger.var) ~epoch
          ~slot ~seed =
        let open Snark_params.Tick in
        let%bind winner_addr =
          request_witness Coda_base.Account.Index.Unpacked.typ
            (As_prover.return Winner_address)
        in
        let%bind result, my_stake =
          get_vrf_evaluation shifted ~ledger:epoch_ledger.hash
            ~message:{Message.epoch; slot; seed; delegator= winner_addr}
        in
        let%map satisifed =
          Threshold.Checked.is_satisfied ~my_stake
            ~total_stake:epoch_ledger.total_currency result
        in
        (satisifed, result)
    end

    let eval = T.eval

    module Precomputed = struct
      let keypairs = Lazy.force Coda_base.Sample_keypairs.keypairs

      let handler : Snark_params.Tick.Handler.t =
        let pk, sk = keypairs.(0) in
        let dummy_sparse_ledger =
          Coda_base.Sparse_ledger.of_ledger_subset_exn Genesis_ledger.t [pk]
        in
        let empty_pending_coinbase =
          Coda_base.Pending_coinbase.create () |> Or_error.ok_exn
        in
        let ledger_handler =
          unstage (Coda_base.Sparse_ledger.handler dummy_sparse_ledger)
        in
        let pending_coinbase_handler =
          unstage
            (Coda_base.Pending_coinbase.handler empty_pending_coinbase
               ~is_new_stack:false)
        in
        let handlers =
          Snarky.Request.Handler.(
            push
              (push fail (create_single pending_coinbase_handler))
              (create_single ledger_handler))
        in
        fun (With {request; respond}) ->
          match request with
          | Winner_address ->
              respond (Provide 0)
          | Private_key ->
              respond (Provide sk)
          | Public_key ->
              respond (Provide (Public_key.decompress_exn pk))
          | _ ->
              respond
                (Provide
                   (Snarky.Request.Handler.run handlers
                      ["Ledger Handler"; "Pending Coinbase Handler"]
                      request))

      let vrf_output =
        let _, sk = keypairs.(0) in
        eval ~private_key:sk
          { Message.epoch= Epoch.zero
          ; slot= Epoch.Slot.zero
          ; seed= Epoch_seed.initial
          ; delegator= 0 }
    end

    let check ~epoch ~slot ~seed ~private_key ~public_key
        ~public_key_compressed ~total_stake ~logger ~epoch_snapshot =
      let open Message in
      let open Local_state in
      let open Snapshot in
      Logger.info logger ~module_:__MODULE__ ~location:__LOC__
        "Checking vrf evaluations at %d:%d" (Epoch.to_int epoch)
        (Epoch.Slot.to_int slot) ;
      with_return (fun {return} ->
          Hashtbl.iteri
            ( Snapshot.delegators epoch_snapshot public_key_compressed
            |> Option.value ~default:(Core_kernel.Int.Table.create ()) )
            ~f:(fun ~key:delegator ~data:balance ->
              let vrf_result =
                T.eval ~private_key {epoch; slot; seed; delegator}
              in
              Logger.info logger ~module_:__MODULE__ ~location:__LOC__
                !"vrf result for %d: %d/%d -> %{sexp: Bignum_bigint.t}"
                (Coda_base.Account.Index.to_int delegator)
                (Balance.to_int balance)
                (Amount.to_int total_stake)
                (Bignum_bigint.of_bit_fold_lsb
                   (Random_oracle.Digest.fold_bits vrf_result)) ;
              if
                Threshold.is_satisfied ~my_stake:balance ~total_stake
                  vrf_result
              then
                return
                  (Some
                     { Proposal_data.stake_proof=
                         { private_key
                         ; public_key
                         ; delegator
                         ; ledger= epoch_snapshot.ledger }
                     ; epoch_and_slot= (epoch, slot)
                     ; vrf_result }) ) ;
          None )
  end

  module Optional_state_hash = struct
    module Stable = struct
      module V1 = struct
        module T = struct
          type t = Coda_base.State_hash.Stable.V1.t option
          [@@deriving
            sexp, bin_io, eq, compare, hash, to_yojson, version {unnumbered}]
        end

        include T
      end

      module Latest = V1
    end

    type t = Stable.Latest.t [@@deriving sexp, compare, hash, to_yojson]

    type var = Coda_base.State_hash.var

    type value = t

    open Snark_params.Tick

    let typ : (var, value) Typ.t =
      let there = function
        | None ->
            Coda_base.State_hash.(of_hash zero)
        | Some h ->
            h
      in
      let back h =
        if Coda_base.State_hash.(equal h (of_hash zero)) then None else Some h
      in
      Typ.transport Coda_base.State_hash.typ ~there ~back

    let fold =
      Fn.compose Coda_base.State_hash.fold
        (Option.value ~default:Coda_base.State_hash.(of_hash zero))
  end

  module Epoch_data = struct
    module Poly = struct
      module Stable = struct
        module V1 = struct
          module T = struct
            type ( 'epoch_ledger
                 , 'epoch_seed
                 , 'start_checkpoint
                 , 'lock_checkpoint
                 , 'length )
                 t =
              { ledger: 'epoch_ledger
              ; seed: 'epoch_seed
              ; start_checkpoint: 'start_checkpoint
              ; lock_checkpoint: 'lock_checkpoint
              ; epoch_length: 'length }
            [@@deriving sexp, bin_io, eq, compare, hash, to_yojson, version]
          end

          include T
        end

        module Latest = V1
      end

      type ( 'epoch_ledger
           , 'epoch_seed
           , 'start_checkpoint
           , 'lock_checkpoint
           , 'length )
           t =
            ( 'epoch_ledger
            , 'epoch_seed
            , 'start_checkpoint
            , 'lock_checkpoint
            , 'length )
            Stable.Latest.t =
        { ledger: 'epoch_ledger
        ; seed: 'epoch_seed
        ; start_checkpoint: 'start_checkpoint
        ; lock_checkpoint: 'lock_checkpoint
        ; epoch_length: 'length }
      [@@deriving sexp, compare, hash, to_yojson]
    end

    type var =
      ( Epoch_ledger.var
      , Epoch_seed.var
      , Coda_base.State_hash.var
      , Coda_base.State_hash.var
      , Length.Unpacked.var )
      Poly.t

    let var_to_triples
        {Poly.ledger; seed; start_checkpoint; lock_checkpoint; epoch_length} =
      let open Snark_params.Tick.Checked.Let_syntax in
      let%map ledger_triples = Epoch_ledger.var_to_triples ledger
      and seed_triples = Epoch_seed.var_to_triples seed
      and start_checkpoint_triples =
        Coda_base.State_hash.var_to_triples start_checkpoint
      and lock_checkpoint_triples =
        Coda_base.State_hash.var_to_triples lock_checkpoint
      in
      ledger_triples @ seed_triples @ start_checkpoint_triples
      @ lock_checkpoint_triples
      @ Length.Unpacked.var_to_triples epoch_length

    let length_in_triples =
      Epoch_ledger.length_in_triples + Epoch_seed.length_in_triples
      + Coda_base.State_hash.length_in_triples
      + Coda_base.State_hash.length_in_triples + Length.length_in_triples

    let if_ cond
        ~(then_ :
           ( Epoch_ledger.var
           , Epoch_seed.var
           , Coda_base.State_hash.var
           , Coda_base.State_hash.var
           , Length.Unpacked.var )
           Poly.t)
        ~(else_ :
           ( Epoch_ledger.var
           , Epoch_seed.var
           , Coda_base.State_hash.var
           , Coda_base.State_hash.var
           , Length.Unpacked.var )
           Poly.t) =
      let open Snark_params.Tick.Checked.Let_syntax in
      let%map ledger =
        Epoch_ledger.if_ cond ~then_:then_.ledger ~else_:else_.ledger
      and seed = Epoch_seed.if_ cond ~then_:then_.seed ~else_:else_.seed
      and start_checkpoint =
        Coda_base.State_hash.if_ cond ~then_:then_.start_checkpoint
          ~else_:else_.start_checkpoint
      and lock_checkpoint =
        Coda_base.State_hash.if_ cond ~then_:then_.lock_checkpoint
          ~else_:else_.lock_checkpoint
      and epoch_length =
        Length.if_ cond ~then_:then_.epoch_length ~else_:else_.epoch_length
      in
      {Poly.ledger; seed; start_checkpoint; lock_checkpoint; epoch_length}

    let to_hlist
        {Poly.ledger; seed; start_checkpoint; lock_checkpoint; epoch_length} =
      Coda_base.H_list.
        [ledger; seed; start_checkpoint; lock_checkpoint; epoch_length]

    let of_hlist :
           ( unit
           ,    'ledger
             -> 'seed
             -> 'start_checkpoint
             -> 'lock_checkpoint
             -> 'length
             -> unit )
           Coda_base.H_list.t
        -> ( 'ledger
           , 'seed
           , 'start_checkpoint
           , 'lock_checkpoint
           , 'length )
           Poly.t =
     fun Coda_base.H_list.
           [ledger; seed; start_checkpoint; lock_checkpoint; epoch_length] ->
      {ledger; seed; start_checkpoint; lock_checkpoint; epoch_length}

    module Make (Lock_checkpoint : sig
      module Stable : sig
        module V1 : sig
          type t
          [@@deriving sexp, bin_io, eq, compare, hash, to_yojson, version]
        end

        module Latest : sig
          type t [@@deriving sexp, bin_io, compare, hash, to_yojson, version]
        end
      end

      type t = Stable.Latest.t

      val typ : (Coda_base.State_hash.var, t) Typ.t

      val fold : t -> bool Tuple_lib.Triple.t Fold.t

      val null : t
    end) =
    struct
      module Value = struct
        module Stable = struct
          module V1 = struct
            module T = struct
              type t =
                ( Epoch_ledger.Value.Stable.V1.t
                , Epoch_seed.Stable.V1.t
                , Coda_base.State_hash.Stable.V1.t
                , Lock_checkpoint.Stable.V1.t
                , Length.Stable.V1.t )
                Poly.Stable.V1.t
              [@@deriving sexp, bin_io, eq, compare, hash, to_yojson, version]
            end

            include T
            include Module_version.Registration.Make_latest_version (T)
          end

          module Latest = V1

          module Module_decl = struct
            let name = "epoch_data_proof_of_stake"

            type latest = Latest.t
          end

          module Registrar = Module_version.Registration.Make (Module_decl)
          module Registered_V1 = Registrar.Register (V1)
        end

        type t =
          ( Epoch_ledger.Value.Stable.Latest.t
          , Epoch_seed.Stable.Latest.t
          , Coda_base.State_hash.Stable.Latest.t
          , Lock_checkpoint.Stable.Latest.t
          , Length.Stable.Latest.t )
          Poly.t
        [@@deriving sexp, compare, hash, to_yojson]
      end

      let data_spec =
        let open Snark_params.Tick.Data_spec in
        [ Epoch_ledger.typ
        ; Epoch_seed.typ
        ; Coda_base.State_hash.typ
        ; Lock_checkpoint.typ
        ; Length.Unpacked.typ ]

      let typ : (var, Value.t) Typ.t =
        Snark_params.Tick.Typ.of_hlistable data_spec ~var_to_hlist:to_hlist
          ~var_of_hlist:of_hlist ~value_to_hlist:to_hlist
          ~value_of_hlist:of_hlist

      let fold
          {Poly.ledger; seed; start_checkpoint; lock_checkpoint; epoch_length}
          =
        let open Fold in
        Epoch_ledger.fold ledger +> Epoch_seed.fold seed
        +> Coda_base.State_hash.fold start_checkpoint
        +> Lock_checkpoint.fold lock_checkpoint
        +> Length.fold epoch_length

      let genesis =
        { Poly.ledger=
            Epoch_ledger.genesis
            (* TODO: epoch_seed needs to be non-determinable by o1-labs before mainnet launch *)
        ; seed= Epoch_seed.initial
        ; start_checkpoint= Coda_base.State_hash.(of_hash zero)
        ; lock_checkpoint= Lock_checkpoint.null
        ; epoch_length= Length.of_int 1 }
    end

    module Staking = Make (struct
      include Coda_base.State_hash

      let null = Coda_base.State_hash.(of_hash zero)
    end)

    module Next = Make (struct
      include Optional_state_hash

      let null = None
    end)

    let next_to_staking next =
      Poly.
        { next with
          lock_checkpoint=
            (* TODO: This is just a hack to make code compatible with old
                   implementation. We should change it once Issue #2328
                   is properly addressed. *)
            Option.value next.lock_checkpoint
              ~default:Coda_base.State_hash.(of_hash zero) }

    let update_pair
        ((staking_data, next_data) : Staking.Value.t * Next.Value.t)
        epoch_count ~prev_epoch ~next_epoch ~prev_slot
        ~prev_protocol_state_hash ~proposer_vrf_result ~snarked_ledger_hash
        ~total_currency =
      let staking_data', next_data', epoch_count' =
        if next_epoch > prev_epoch then
          ( next_to_staking next_data
          , { Poly.seed= Epoch_seed.initial
            ; ledger=
                {Epoch_ledger.Poly.hash= snarked_ledger_hash; total_currency}
            ; start_checkpoint= prev_protocol_state_hash
            ; lock_checkpoint= None
            ; epoch_length= Length.of_int 1 }
          , Length.succ epoch_count )
        else (
          assert (Epoch.equal next_epoch prev_epoch) ;
          ( staking_data
          , Poly.
              {next_data with epoch_length= Length.succ next_data.epoch_length}
          , epoch_count ) )
      in
      let curr_seed, curr_lock_checkpoint =
        if Epoch.Slot.in_seed_update_range prev_slot then
          ( Epoch_seed.update next_data'.seed proposer_vrf_result
          , Some prev_protocol_state_hash )
        else (next_data'.seed, next_data'.lock_checkpoint)
      in
      let next_data'' =
        Poly.
          { next_data' with
            seed= curr_seed
          ; lock_checkpoint= curr_lock_checkpoint }
      in
      (staking_data', next_data'', epoch_count')
  end

  module Consensus_transition = struct
    module Poly = struct
      module Stable = struct
        module V1 = struct
          module T = struct
            type ('epoch, 'slot) t = {epoch: 'epoch; slot: 'slot}
            [@@deriving sexp, bin_io, compare, version]
          end

          include T
        end

        module Latest = V1
      end

      type ('epoch, 'slot) t = ('epoch, 'slot) Stable.Latest.t =
        {epoch: 'epoch; slot: 'slot}
      [@@deriving sexp, compare]
    end

    module Value = struct
      module Stable = struct
        module V1 = struct
          module T = struct
            type t =
              (Epoch.Stable.V1.t, Epoch.Slot.Stable.V1.t) Poly.Stable.V1.t
            [@@deriving sexp, bin_io, compare, version]
          end

          include T
          include Module_version.Registration.Make_latest_version (T)
        end

        module Latest = V1

        module Module_decl = struct
          let name = "consensus_transition_proof_of_stake"

          type latest = Latest.t
        end

        module Registrar = Module_version.Registration.Make (Module_decl)
        module Registered_V1 = Registrar.Register (V1)
      end

      type t = Stable.Latest.t [@@deriving sexp, compare]
    end

    type var = (Epoch.Unpacked.var, Epoch.Slot.Unpacked.var) Poly.t

    let genesis = {Poly.epoch= Epoch.zero; slot= Epoch.Slot.zero}

    let to_hlist {Poly.epoch; slot} = Coda_base.H_list.[epoch; slot]

    let of_hlist :
           (unit, 'epoch -> 'slot -> unit) Coda_base.H_list.t
        -> ('epoch, 'slot) Poly.t =
     fun Coda_base.H_list.[epoch; slot] -> {Poly.epoch; slot}

    let data_spec =
      let open Snark_params.Tick.Data_spec in
      [Epoch.Unpacked.typ; Epoch.Slot.Unpacked.typ]

    let typ : (var, Value.t) Typ.t =
      Snark_params.Tick.Typ.of_hlistable data_spec ~var_to_hlist:to_hlist
        ~var_of_hlist:of_hlist ~value_to_hlist:to_hlist
        ~value_of_hlist:of_hlist
  end

  module Global_slot = struct
    open Snark_params.Tick

    include Nat.Make32 ()

    (* Make sure this optimization makes sense versus using
       an (epoch, slot) pair *)
    let () =
      assert (
        Core.Int.(
          1 + length_in_triples
          (* Cost of creating/unpacking *)
          + (5 * length_in_triples)
          (* Cost of hashing *)
          < 5 * (Epoch.length_in_triples + Epoch.Slot.length_in_triples)) )

    let create ~(epoch : Epoch.t) ~(slot : Epoch.Slot.t) =
      of_int
        ( Epoch.Slot.to_int slot
        + (UInt32.to_int Constants.Epoch.size * Epoch.to_int epoch) )

    module Checked = struct
      (* TODO: It's possible to share this hash computation with
         the hashing of the state. Might be worth doing. *)
      let create ~(epoch : Epoch.Unpacked.var)
          ~(slot : Epoch.Slot.Unpacked.var) =
        var_of_field_unsafe
          Field.Var.(
            add
              (Epoch.Slot.pack_var slot :> t)
              (scale
                 (Epoch.pack_var epoch :> t)
                 (Field.of_int (UInt32.to_int Constants.Epoch.size))))

      let to_integer (t : Packed.var) =
        Snarky_taylor.Integer.create
          ~value:(t :> Field.Var.t)
          ~upper_bound:(Bignum_bigint.of_int (1 lsl length_in_bits))
    end
  end

  module Checkpoints = struct
    module Hash = Coda_base.Data_hash.Make_full_size ()

    let merge (s : Coda_base.State_hash.t) (h : Hash.t) =
      Snark_params.Tick.Pedersen.digest_fold
        Coda_base.Hash_prefix.checkpoint_list
        Fold.(Coda_base.State_hash.fold s +> Hash.fold h)
      |> Hash.of_hash

    let length = Constants.Checkpoint_window.per_year

    module Repr = struct
      module Stable = struct
        module V1 = struct
          module T = struct
            type t =
              { (* TODO: Make a nice way to force this to have bounded (or fixed) size for
                   bin_io reasons *)
                prefix:
                  Coda_base.State_hash.Stable.V1.t Core.Fqueue.Stable.V1.t
              ; tail: Hash.Stable.V1.t }
            [@@deriving sexp, bin_io, compare, version {unnumbered}]

            let digest ({prefix; tail} : t) =
              let rec go acc p =
                match Fqueue.dequeue p with
                | None ->
                    acc
                | Some (h, p) ->
                    go (merge h acc) p
              in
              go tail prefix
          end

          include T

          module Yojson = struct
            type t =
              { prefix: Coda_base.State_hash.Stable.V1.t list
              ; tail: Hash.Stable.V1.t }
            [@@deriving to_yojson]
          end

          let to_yojson ({prefix; tail} : t) =
            Yojson.to_yojson {prefix= Fqueue.to_list prefix; tail}
        end

        module Latest = V1
      end

      type t = Stable.Latest.t =
        {prefix: Coda_base.State_hash.t Fqueue.t; tail: Hash.t}
      [@@deriving sexp, hash, compare]

      let to_yojson = Stable.V1.to_yojson
    end

    module Stable = struct
      module V1 = struct
        module T = struct
          type t = (Repr.Stable.V1.t, Hash.Stable.V1.t) With_hash.Stable.V1.t
          [@@deriving sexp, version, to_yojson]

          let compare (t1 : t) (t2 : t) = Hash.compare t1.hash t2.hash

          let equal (t1 : t) (t2 : t) = Hash.equal t1.hash t2.hash

          let hash_fold_t s (t : t) = Hash.hash_fold_t s t.hash

          let to_repr (t : t) = t.data

          let of_repr r =
            {With_hash.Stable.V1.data= r; hash= Repr.Stable.V1.digest r}

          include Binable.Of_binable
                    (Repr.Stable.V1)
                    (struct
                      type nonrec t = t

                      let to_binable = to_repr

                      let of_binable = of_repr
                    end)
        end

        include T
        include Registration.Make_latest_version (T)
      end

      module Latest = V1

      module Module_decl = struct
        let name = "checkpoints_proof_of_stake"

        type latest = Latest.t
      end

      module Registrar = Registration.Make (Module_decl)
      module Registered_V1 = Registrar.Register (V1)
    end

    type t = (Repr.t, Hash.t) With_hash.t [@@deriving sexp, to_yojson]

    let empty : t =
      let dummy = Hash.of_hash Snark_params.Tick.Field.zero in
      {hash= dummy; data= {prefix= Fqueue.empty; tail= dummy}}

    let cons sh (t : t) : t =
      (* This kind of defeats the purpose of having a queue, but oh well. *)
      let n = Fqueue.length t.data.prefix in
      let hash = merge sh t.hash in
      let {Repr.prefix; tail} = t.data in
      if n < length then {hash; data= {prefix= Fqueue.enqueue prefix sh; tail}}
      else
        let sh0, prefix = Fqueue.dequeue_exn prefix in
        {hash; data= {prefix= Fqueue.enqueue prefix sh; tail= merge sh0 tail}}

    type var = Hash.var

    let typ =
      Typ.transport Hash.typ
        ~there:(fun (t : t) -> t.hash)
        ~back:(fun hash -> {hash; data= {prefix= Fqueue.empty; tail= hash}})

    module Checked = struct
      let if_ = Hash.if_

      let cons sh t =
        let open Snark_params.Tick in
        let open Checked in
        let%bind sh = Coda_base.State_hash.var_to_triples sh
        and t = Hash.var_to_triples t in
        Pedersen.Checked.digest_triples
          ~init:Coda_base.Hash_prefix.checkpoint_list (sh @ t)
        >>| Hash.var_of_hash_packed
    end
  end

  (* We have a list of state hashes. When we extend the blockchain,
     we see if the **previous** state should be saved as a checkpoint.
     This is because we have convenient access to the entire previous
     protocol state hash.

     We divide the slots of an epoch into "checkpoint windows": chunks of
     size [checkpoint_window_size]. The goal is to record the first block
     in a given window as a check-point if there are any blocks in that
     window, and zero checkpoints if the window was empty.

     To that end, we store in each state a bit [checkpoint_window_filled] which
     is true iff there has already been a state in the history of the given state
     which is in the same checkpoint window as the given state.
  *)
  module Consensus_state = struct
    module Poly = struct
      module Stable = struct
        module V1 = struct
          module T = struct
            type ( 'length
                 , 'vrf_output
                 , 'amount
                 , 'epoch
                 , 'slot
                 , 'staking_epoch_data
                 , 'next_epoch_data
                 , 'bool
                 , 'checkpoints )
                 t =
              { blockchain_length: 'length
              ; epoch_count: 'length
              ; min_epoch_length: 'length
              ; last_vrf_output: 'vrf_output
              ; total_currency: 'amount
              ; curr_epoch: 'epoch
              ; curr_slot: 'slot
              ; staking_epoch_data: 'staking_epoch_data
              ; next_epoch_data: 'next_epoch_data
              ; has_ancestor_in_same_checkpoint_window: 'bool
              ; checkpoints: 'checkpoints }
            [@@deriving sexp, bin_io, eq, compare, hash, to_yojson, version]
          end

          include T
        end

        module Latest = V1
      end

      type ( 'length
           , 'vrf_output
           , 'amount
           , 'epoch
           , 'slot
           , 'staking_epoch_data
           , 'next_epoch_data
           , 'bool
           , 'checkpoints )
           t =
            ( 'length
            , 'vrf_output
            , 'amount
            , 'epoch
            , 'slot
            , 'staking_epoch_data
            , 'next_epoch_data
            , 'bool
            , 'checkpoints )
            Stable.Latest.t =
        { blockchain_length: 'length
        ; epoch_count: 'length
        ; min_epoch_length: 'length
        ; last_vrf_output: 'vrf_output
        ; total_currency: 'amount
        ; curr_epoch: 'epoch
        ; curr_slot: 'slot
        ; staking_epoch_data: 'staking_epoch_data
        ; next_epoch_data: 'next_epoch_data
        ; has_ancestor_in_same_checkpoint_window: 'bool
        ; checkpoints: 'checkpoints }
      [@@deriving sexp, compare, hash, to_yojson]
    end

    module Value = struct
      module Stable = struct
        module V1 = struct
          module T = struct
            type t =
              ( Length.Stable.V1.t
              , Vrf.Output.Stable.V1.t
              , Amount.Stable.V1.t
              , Epoch.Stable.V1.t
              , Epoch.Slot.Stable.V1.t
              , Epoch_data.Staking.Value.Stable.V1.t
              , Epoch_data.Next.Value.Stable.V1.t
              , bool
              , Checkpoints.Stable.V1.t )
              Poly.Stable.V1.t
            [@@deriving sexp, bin_io, eq, compare, hash, version, to_yojson]
          end

          include T
          include Registration.Make_latest_version (T)
        end

        module Latest = V1

        module Module_decl = struct
          let name = "consensus_state_proof_of_stake"

          type latest = Latest.t
        end

        module Registrar = Registration.Make (Module_decl)
        module Registered_V1 = Registrar.Register (V1)
      end

      type t = Stable.Latest.t (* bin_io omitted intentionally *)
      [@@deriving sexp, eq, compare, hash, to_yojson]
    end

    open Snark_params.Tick

    type var =
      ( Length.Unpacked.var
      , Vrf.Output.var
      , Amount.var
      , Epoch.Unpacked.var
      , Epoch.Slot.Unpacked.var
      , Epoch_data.var
      , Epoch_data.var
      , Boolean.var
      , Checkpoints.var )
      Poly.t

    let to_hlist
        { Poly.blockchain_length
        ; epoch_count
        ; min_epoch_length
        ; last_vrf_output
        ; total_currency
        ; curr_epoch
        ; curr_slot
        ; staking_epoch_data
        ; next_epoch_data
        ; has_ancestor_in_same_checkpoint_window
        ; checkpoints } =
      let open Coda_base.H_list in
      [ blockchain_length
      ; epoch_count
      ; min_epoch_length
      ; last_vrf_output
      ; total_currency
      ; curr_epoch
      ; curr_slot
      ; staking_epoch_data
      ; next_epoch_data
      ; has_ancestor_in_same_checkpoint_window
      ; checkpoints ]

    let of_hlist :
           ( unit
           ,    'length
             -> 'length
             -> 'length
             -> 'vrf_output
             -> 'amount
             -> 'epoch
             -> 'slot
             -> 'staking_epoch_data
             -> 'next_epoch_data
             -> 'bool
             -> 'checkpoints
             -> unit )
           Coda_base.H_list.t
        -> ( 'length
           , 'vrf_output
           , 'amount
           , 'epoch
           , 'slot
           , 'staking_epoch_data
           , 'next_epoch_data
           , 'bool
           , 'checkpoints )
           Poly.t =
     fun Coda_base.H_list.
           [ blockchain_length
           ; epoch_count
           ; min_epoch_length
           ; last_vrf_output
           ; total_currency
           ; curr_epoch
           ; curr_slot
           ; staking_epoch_data
           ; next_epoch_data
           ; has_ancestor_in_same_checkpoint_window
           ; checkpoints ] ->
      { blockchain_length
      ; epoch_count
      ; min_epoch_length
      ; last_vrf_output
      ; total_currency
      ; curr_epoch
      ; curr_slot
      ; staking_epoch_data
      ; next_epoch_data
      ; has_ancestor_in_same_checkpoint_window
      ; checkpoints }

    let data_spec =
      let open Snark_params.Tick.Data_spec in
      [ Length.Unpacked.typ
      ; Length.Unpacked.typ
      ; Length.Unpacked.typ
      ; Vrf.Output.typ
      ; Amount.typ
      ; Epoch.Unpacked.typ
      ; Epoch.Slot.Unpacked.typ
      ; Epoch_data.Staking.typ
      ; Epoch_data.Next.typ
      ; Boolean.typ
      ; Checkpoints.typ ]

    let typ : (var, Value.t) Typ.t =
      Snark_params.Tick.Typ.of_hlistable data_spec ~var_to_hlist:to_hlist
        ~var_of_hlist:of_hlist ~value_to_hlist:to_hlist
        ~value_of_hlist:of_hlist

    let var_to_triples
        { Poly.blockchain_length
        ; epoch_count
        ; last_vrf_output
        ; total_currency
        ; curr_epoch
        ; curr_slot
        ; staking_epoch_data
        ; next_epoch_data
        ; _ } =
      let open Snark_params.Tick.Checked.Let_syntax in
      let%map staking_epoch_data_triples =
        Epoch_data.var_to_triples staking_epoch_data
      and next_epoch_data_triples =
        Epoch_data.var_to_triples next_epoch_data
      in
      Length.Unpacked.var_to_triples blockchain_length
      @ Length.Unpacked.var_to_triples epoch_count
      @ Vrf.Output.Checked.to_triples last_vrf_output
      @ Epoch.Unpacked.var_to_triples curr_epoch
      @ Epoch.Slot.Unpacked.var_to_triples curr_slot
      @ Amount.var_to_triples total_currency
      @ staking_epoch_data_triples @ next_epoch_data_triples

    let fold
        { Poly.blockchain_length
        ; epoch_count
        ; last_vrf_output
        ; curr_epoch
        ; curr_slot
        ; total_currency
        ; staking_epoch_data
        ; next_epoch_data
        ; _ } =
      let open Fold in
      Length.fold blockchain_length
      +> Length.fold epoch_count
      +> Vrf.Output.fold last_vrf_output
      +> Epoch.fold curr_epoch +> Epoch.Slot.fold curr_slot
      +> Amount.fold total_currency
      +> Epoch_data.Staking.fold staking_epoch_data
      +> Epoch_data.Next.fold next_epoch_data

    let length_in_triples =
      Length.length_in_triples + Length.length_in_triples
      + Vrf.Output.length_in_triples + Epoch.length_in_triples
      + Epoch.Slot.length_in_triples + Amount.length_in_triples
      + Epoch_data.length_in_triples + Epoch_data.length_in_triples

    let checkpoint_window slot =
      Global_slot.to_int slot / Constants.Checkpoint_window.size_in_slots

    let same_checkpoint_window_unchecked slot1 slot2 =
      Core.Int.(checkpoint_window slot1 = checkpoint_window slot2)

    let time_hum (t : Value.t) =
      sprintf "%d:%d"
        (Epoch.to_int t.curr_epoch)
        (Epoch.Slot.to_int t.curr_slot)

    let update ~(previous_consensus_state : Value.t)
        ~(consensus_transition : Consensus_transition.Value.t)
        ~(previous_protocol_state_hash : Coda_base.State_hash.t)
        ~(supply_increase : Currency.Amount.t)
        ~(snarked_ledger_hash : Coda_base.Frozen_ledger_hash.t)
        ~(proposer_vrf_result : Random_oracle.Digest.t) : Value.t Or_error.t =
      let open Or_error.Let_syntax in
      let prev_epoch, prev_slot =
        ( previous_consensus_state.curr_epoch
        , previous_consensus_state.curr_slot )
      in
      let next_epoch, next_slot =
        (consensus_transition.epoch, consensus_transition.slot)
      in
      let%map total_currency =
        Amount.add previous_consensus_state.total_currency supply_increase
        |> Option.map ~f:Or_error.return
        |> Option.value
             ~default:(Or_error.error_string "failed to add total_currency")
      and () =
        if
          (Epoch.(equal next_epoch zero) && Epoch.Slot.(equal next_slot zero))
          || Epoch.(prev_epoch < next_epoch)
          || Epoch.(prev_epoch = next_epoch)
             && Epoch.Slot.(prev_slot < next_slot)
        then Ok ()
        else
          Or_error.errorf
            !"(epoch, slot) did not increase. prev=%{sexp:Epoch.t * \
              Epoch.Slot.t}, next=%{sexp:Epoch.t * Epoch.Slot.t}"
            (prev_epoch, prev_slot) (next_epoch, next_slot)
      in
      let staking_epoch_data, next_epoch_data, epoch_count =
        Epoch_data.update_pair
          ( previous_consensus_state.staking_epoch_data
          , previous_consensus_state.next_epoch_data )
          previous_consensus_state.epoch_count ~prev_epoch ~next_epoch
          ~prev_slot ~prev_protocol_state_hash:previous_protocol_state_hash
          ~proposer_vrf_result ~snarked_ledger_hash ~total_currency
      in
      let checkpoints =
        if previous_consensus_state.has_ancestor_in_same_checkpoint_window then
          previous_consensus_state.checkpoints
        else
          Checkpoints.cons previous_protocol_state_hash
            previous_consensus_state.checkpoints
      in
      { Poly.blockchain_length=
          Length.succ previous_consensus_state.blockchain_length
      ; epoch_count
      ; min_epoch_length=
          ( if Epoch.equal prev_epoch next_epoch then
            previous_consensus_state.min_epoch_length
          else if Epoch.(equal next_epoch (succ prev_epoch)) then
            Length.min previous_consensus_state.min_epoch_length
              previous_consensus_state.next_epoch_data.epoch_length
          else Length.zero )
      ; last_vrf_output= proposer_vrf_result
      ; total_currency
      ; curr_epoch= consensus_transition.epoch
      ; curr_slot= next_slot
      ; staking_epoch_data
      ; next_epoch_data
      ; has_ancestor_in_same_checkpoint_window=
          same_checkpoint_window_unchecked
            (Global_slot.create ~epoch:prev_epoch ~slot:prev_slot)
            (Global_slot.create ~epoch:next_epoch ~slot:next_slot)
      ; checkpoints }

    module M = Snarky.Snark.Run.Make (Curve_choice.Tick_backend) (Unit)

    let m : M.field Snarky.Snark.m = (module M)

    let same_checkpoint_window ~prev:(slot1 : Global_slot.Packed.var)
        ~next:(slot2 : Global_slot.Packed.var) =
      let open Snarky_taylor in
      let open M in
      let _q1, r1 =
        Integer.div_mod ~m
          (Global_slot.Checked.to_integer slot1)
          (Integer.constant ~m
             (Bignum_bigint.of_int Constants.Checkpoint_window.size_in_slots))
      in
      let next_window_start =
        Field.(
          (slot1 :> Field.t)
          - Integer.to_field r1
          + of_int Constants.Checkpoint_window.size_in_slots)
      in
      (Field.compare ~bit_length:Global_slot.length_in_bits
         (slot2 :> Field.t)
         next_window_start)
        .less

    let same_checkpoint_window ~prev ~next =
      with_state (As_prover.return ())
        (M.make_checked (fun () -> same_checkpoint_window ~prev ~next))

    let negative_one : Value.t =
      { Poly.blockchain_length= Length.zero
      ; epoch_count= Length.zero
      ; min_epoch_length= Length.of_int (UInt32.to_int Constants.Epoch.size)
      ; last_vrf_output= Vrf.Output.dummy
      ; total_currency= genesis_ledger_total_currency
      ; curr_epoch= Epoch.zero
      ; curr_slot= Epoch.Slot.zero
      ; staking_epoch_data= Epoch_data.Staking.genesis
      ; next_epoch_data= Epoch_data.Next.genesis
      ; has_ancestor_in_same_checkpoint_window= false
      ; checkpoints= Checkpoints.empty }

    let create_genesis_from_transition ~negative_one_protocol_state_hash
        ~consensus_transition : Value.t =
      Or_error.ok_exn
        (update ~proposer_vrf_result:Vrf.Precomputed.vrf_output
           ~previous_consensus_state:negative_one
           ~previous_protocol_state_hash:negative_one_protocol_state_hash
           ~consensus_transition ~supply_increase:Currency.Amount.zero
           ~snarked_ledger_hash:genesis_ledger_hash)

    let create_genesis ~negative_one_protocol_state_hash : Value.t =
      create_genesis_from_transition ~negative_one_protocol_state_hash
        ~consensus_transition:Consensus_transition.genesis

    (* Check that both epoch and slot are zero.
    *)
    let is_genesis (epoch : Epoch.Unpacked.var)
        (slot : Epoch.Slot.Unpacked.var) =
      let open Field in
      Checked.equal
        Checked.(
          (Epoch.pack_var epoch :> Var.t) + (Epoch.Slot.pack_var slot :> Var.t))
        (Var.constant zero)

    let%snarkydef update_var (previous_state : var)
        (transition_data : Consensus_transition.var)
        (previous_protocol_state_hash : Coda_base.State_hash.var)
        ~(supply_increase : Currency.Amount.var)
        ~(previous_blockchain_state_ledger_hash :
           Coda_base.Frozen_ledger_hash.var) =
      let open Snark_params.Tick in
      let {Poly.curr_epoch= prev_epoch; curr_slot= prev_slot; _} =
        previous_state
      in
      let {Consensus_transition.Poly.epoch= next_epoch; slot= next_slot} =
        transition_data
      in
      let%bind epoch_increased =
        let%bind c = Epoch.compare_var prev_epoch next_epoch in
        let%map () = Boolean.Assert.is_true c.less_or_equal in
        c.less
      in
      let%bind () =
        let%bind slot_increased =
          let%map c = Epoch.Slot.compare_var prev_slot next_slot in
          c.less
        in
        let%bind is_genesis = is_genesis next_epoch next_slot in
        Boolean.Assert.any [epoch_increased; slot_increased; is_genesis]
      in
      let%bind staking_epoch_data =
        Epoch_data.if_ epoch_increased ~then_:previous_state.next_epoch_data
          ~else_:previous_state.staking_epoch_data
      in
      let%bind threshold_satisfied, vrf_result =
        let%bind (module M) = Inner_curve.Checked.Shifted.create () in
        Vrf.Checked.check
          (module M)
          ~epoch_ledger:staking_epoch_data.ledger ~epoch:transition_data.epoch
          ~slot:transition_data.slot ~seed:staking_epoch_data.seed
      in
      let%bind new_total_currency =
        Currency.Amount.Checked.add previous_state.total_currency
          supply_increase
      in
      let%bind checkpoints =
        let%bind consed =
          Checkpoints.Checked.cons previous_protocol_state_hash
            previous_state.checkpoints
        in
        Checkpoints.Checked.if_
          previous_state.has_ancestor_in_same_checkpoint_window
          ~then_:previous_state.checkpoints ~else_:consed
      in
      let%bind has_ancestor_in_same_checkpoint_window =
        same_checkpoint_window
          ~prev:(Global_slot.Checked.create ~epoch:prev_epoch ~slot:prev_slot)
          ~next:(Global_slot.Checked.create ~epoch:next_epoch ~slot:next_slot)
      in
      let%bind next_epoch_data =
        let%map seed =
          let%bind in_seed_update_range =
            Epoch.Slot.in_seed_update_range_var prev_slot
          in
          let%bind base =
            Epoch_seed.if_ epoch_increased
              ~then_:Epoch_seed.(var_of_t initial)
              ~else_:previous_state.next_epoch_data.seed
          in
          let%bind updated = Epoch_seed.update_var base vrf_result in
          Epoch_seed.if_ in_seed_update_range ~then_:updated ~else_:base
        and epoch_length =
          let%bind base =
            Field.Checked.if_ epoch_increased
              ~then_:Field.(Var.constant zero)
              ~else_:
                ( Length.pack_var previous_state.next_epoch_data.epoch_length
                  :> Field.Var.t )
          in
          Length.var_of_field Field.(Var.(add (constant one) base))
        and ledger =
          Epoch_ledger.if_ epoch_increased
            ~then_:
              { total_currency= new_total_currency
              ; hash= previous_blockchain_state_ledger_hash }
            ~else_:previous_state.next_epoch_data.ledger
        and start_checkpoint =
          Coda_base.State_hash.if_ epoch_increased
            ~then_:previous_protocol_state_hash
            ~else_:previous_state.next_epoch_data.start_checkpoint
        (* Want this to be the protocol state hash once we leave the seed
           update range. *)
        and lock_checkpoint =
          let%bind base =
            (* TODO: Should this be zero or some other sentinel value? *)
            Coda_base.State_hash.if_ epoch_increased
              ~then_:Coda_base.State_hash.(var_of_t (of_hash zero))
              ~else_:previous_state.next_epoch_data.lock_checkpoint
          in
          let%bind in_seed_update_range =
            Epoch.Slot.in_seed_update_range_var previous_state.curr_slot
          in
          Coda_base.State_hash.if_ in_seed_update_range
            ~then_:previous_protocol_state_hash ~else_:base
        in
        { Epoch_data.Poly.seed
        ; epoch_length
        ; ledger
        ; start_checkpoint
        ; lock_checkpoint }
      and blockchain_length =
        Length.increment_var previous_state.blockchain_length
      (* TODO: keep track of total_currency in transaction snark. The current_slot
       * implementation would allow an adversary to make then total_currency incorrect by
       * not adding the coinbase to their account. *)
      and new_total_currency =
        Amount.Checked.add previous_state.total_currency supply_increase
      and epoch_count =
        Length.increment_if_var previous_state.epoch_count epoch_increased
      and min_epoch_length =
        let if_ b ~then_ ~else_ =
          let%bind b = b and then_ = then_ and else_ = else_ in
          Length.if_ b ~then_ ~else_
        in
        let return = Checked.return in
        if_
          (return Boolean.(not epoch_increased))
          ~then_:(return previous_state.min_epoch_length)
          ~else_:
            (if_
               (Epoch.is_succ_var ~pred:prev_epoch ~succ:next_epoch)
               ~then_:
                 (Length.min_var previous_state.min_epoch_length
                    previous_state.next_epoch_data.epoch_length)
               ~else_:(return (Length.Unpacked.var_of_value Length.zero)))
      in
      Checked.return
        ( `Success threshold_satisfied
        , { Poly.blockchain_length
          ; epoch_count
          ; min_epoch_length
          ; last_vrf_output= vrf_result
          ; curr_epoch= transition_data.epoch
          ; curr_slot= transition_data.slot
          ; total_currency= new_total_currency
          ; staking_epoch_data
          ; next_epoch_data
          ; has_ancestor_in_same_checkpoint_window
          ; checkpoints } )

    let blockchain_length (t : Value.t) = t.blockchain_length

    let to_lite = None

    type display =
      { blockchain_length: int
      ; epoch_count: int
      ; curr_epoch: int
      ; curr_slot: int
      ; total_currency: int }
    [@@deriving yojson]

    let display (t : Value.t) =
      { blockchain_length= Length.to_int t.blockchain_length
      ; epoch_count= Length.to_int t.epoch_count
      ; curr_epoch= Segment_id.to_int t.curr_epoch
      ; curr_slot= Segment_id.to_int t.curr_slot
      ; total_currency= Amount.to_int t.total_currency }

    let network_delay (config : Configuration.t) =
      config.acceptable_network_delay

    let curr_epoch (t : Value.t) = Epoch.to_int t.curr_epoch

    let curr_slot (t : Value.t) = Epoch.Slot.to_int t.curr_slot
  end

  module Prover_state = struct
    include Stake_proof

    let precomputed_handler = Vrf.Precomputed.handler

    let handler {delegator; ledger; private_key; public_key}
        ~pending_coinbase:{ Coda_base.Pending_coinbase_witness.pending_coinbases
                          ; is_new_stack } : Snark_params.Tick.Handler.t =
      let ledger_handler = unstage (Coda_base.Sparse_ledger.handler ledger) in
      let pending_coinbase_handler =
        unstage
          (Coda_base.Pending_coinbase.handler pending_coinbases ~is_new_stack)
      in
      let handlers =
        Snarky.Request.Handler.(
          push
            (push fail (create_single pending_coinbase_handler))
            (create_single ledger_handler))
      in
      fun (With {request; respond}) ->
        match request with
        | Vrf.Winner_address ->
            respond (Provide delegator)
        | Vrf.Private_key ->
            respond (Provide private_key)
        | Vrf.Public_key ->
            respond (Provide public_key)
        | _ ->
            respond
              (Provide
                 (Snarky.Request.Handler.run handlers
                    ["Ledger Handler"; "Pending Coinbase Handler"]
                    request))
  end
end

module Hooks = struct
  open Data

  module Rpcs = struct
    open Async

    module Get_epoch_ledger = struct
      module T = struct
        let name = "get_epoch_ledger"

        module T = struct
          type query = Coda_base.Ledger_hash.Stable.V1.t

          type response = (Coda_base.Sparse_ledger.t, string) Result.t
        end

        module Caller = T
        module Callee = T
      end

      include T.T
      module M = Versioned_rpc.Both_convert.Plain.Make (T)
      include M

      include Perf_histograms.Rpc.Plain.Extend (struct
        include M
        include T
      end)

      module V1 = struct
        module T = struct
          type query = Coda_base.Ledger_hash.Stable.V1.t [@@deriving bin_io]

          type response =
            (Coda_base.Sparse_ledger.Stable.V1.t, string) Result.t
          [@@deriving bin_io]

          let version = 1

          let query_of_caller_model = Fn.id

          let callee_model_of_query = Fn.id

          let response_of_callee_model = Fn.id

          let caller_model_of_response = Fn.id
        end

        include T
        include Register (T)
      end

      let implementation ~logger ~local_state conn ~version:_ ledger_hash =
        let open Coda_base in
        let open Host_and_port in
        let open Local_state in
        let open Snapshot in
        Deferred.create (fun ivar ->
            Logger.info logger ~module_:__MODULE__ ~location:__LOC__
              ~metadata:
                [ ("peer", `String (sprintf "%s:%d" conn.host conn.port))
                ; ("ledger_hash", Coda_base.Ledger_hash.to_yojson ledger_hash)
                ]
              "serving epoch ledger query with hash $ledger_hash from $peer" ;
            let response =
              if
                Ledger_hash.equal ledger_hash
                  (Frozen_ledger_hash.to_ledger_hash genesis_ledger_hash)
              then Error "refusing to serve genesis epoch ledger"
              else
                let candidate_snapshots =
                  [ !local_state.Data.staking_epoch_snapshot
                  ; !local_state.Data.next_epoch_snapshot ]
                in
                List.find_map candidate_snapshots ~f:(fun snapshot ->
                    if
                      Ledger_hash.equal ledger_hash
                        (Sparse_ledger.merkle_root snapshot.ledger)
                    then Some snapshot.ledger
                    else None )
                |> Result.of_option ~error:"epoch ledger not found"
            in
            Result.iter_error response ~f:(fun err ->
                Logger.info logger ~module_:__MODULE__ ~location:__LOC__
                  ~metadata:
                    [ ("peer", `String (sprintf "%s:%d" conn.host conn.port))
                    ; ("error", `String err)
                    ; ( "ledger_hash"
                      , Coda_base.Ledger_hash.to_yojson ledger_hash ) ]
                  "failed to serve epoch ledger query with hash $ledger_hash \
                   from $peer: $error" ) ;
            Ivar.fill ivar response )
    end

    let implementations ~logger ~local_state =
      Get_epoch_ledger.(implement_multi (implementation ~logger ~local_state))
  end

  let is_genesis time = Epoch.(equal (of_time_exn time) zero)

  (* Select the correct epoch data to use from a consensus state for a given epoch.
   * The rule for selecting the correct epoch data changes based on whether or not
   * the consensus state we are selecting from is in the epoch we want to select.
   * There is also a special case for when the consensus state we are selecting
   * from is in the genesis epoch.
  *)
  let select_epoch_data ~(consensus_state : Consensus_state.Value.t) ~epoch =
    (* are we in the same epoch as the consensus state? *)
    let in_same_epoch = Epoch.equal epoch consensus_state.curr_epoch in
    (* are we in the next epoch after the consensus state? *)
    let in_next_epoch =
      Epoch.equal epoch (Epoch.succ consensus_state.curr_epoch)
    in
    (* is the consensus state from the genesis epoch? *)
    let from_genesis_epoch =
      Length.equal consensus_state.epoch_count Length.zero
    in
    if in_next_epoch then
      Ok (Epoch_data.next_to_staking consensus_state.next_epoch_data)
    else if in_same_epoch || from_genesis_epoch then
      Ok consensus_state.staking_epoch_data
    else Error ()

  let epoch_snapshot_name = function
    | `Genesis ->
        "genesis"
    | `Curr ->
        "curr"
    | `Last ->
        "last"

  (* Select the correct epoch snapshot to use from local state for an epoch.
   * The rule for selecting the correct epoch snapshot is predicated off of
   * whether or not the first transition in the epoch in question has been
   * finalized yet, as the local state epoch snapshot pointers are not
   * updated until the consensus state reaches the root of the transition frontier.
   * This function does not guarantee that the selected epoch snapshot is valid
   * (i.e. it does not check that the epoch snapshot's ledger hash is the same
   * as the ledger hash specified by the epoch data).
  *)
  let select_epoch_snapshot ~(consensus_state : Consensus_state.Value.t)
      ~local_state ~epoch =
    let open Local_state in
    let open Epoch_data.Poly in
    (* are we in the next epoch after the consensus state? *)
    let in_next_epoch =
      Epoch.equal epoch (Epoch.succ consensus_state.curr_epoch)
    in
    (* has the first transition in the epoch reached finalization? *)
    let epoch_is_finalized =
      consensus_state.next_epoch_data.epoch_length > Length.of_int Constants.k
    in
    if in_next_epoch || not epoch_is_finalized then
      (`Curr, !local_state.Data.next_epoch_snapshot)
    else (`Last, !local_state.staking_epoch_snapshot)

  type local_state_sync =
    { snapshot_id: Local_state.snapshot_identifier
    ; expected_root: Coda_base.Frozen_ledger_hash.t }
  [@@deriving to_yojson]

  let required_local_state_sync ~(consensus_state : Consensus_state.Value.t)
      ~local_state =
    let open Coda_base in
    let epoch = consensus_state.curr_epoch in
    let source, _snapshot =
      select_epoch_snapshot ~consensus_state ~local_state ~epoch
    in
    let required_snapshot_sync snapshot_id expected_root =
      Option.some_if
        (not
           (Ledger_hash.equal
              (Frozen_ledger_hash.to_ledger_hash expected_root)
              (Sparse_ledger.merkle_root
                 (Local_state.get_snapshot local_state snapshot_id).ledger)))
        {snapshot_id; expected_root}
    in
    match source with
    | `Curr ->
        Option.map
          (required_snapshot_sync Next_epoch_snapshot
             consensus_state.staking_epoch_data.ledger.hash)
          ~f:Non_empty_list.singleton
    | `Last -> (
      match
        Core.List.filter_map
          [ required_snapshot_sync Next_epoch_snapshot
              consensus_state.next_epoch_data.ledger.hash
          ; required_snapshot_sync Staking_epoch_snapshot
              consensus_state.staking_epoch_data.ledger.hash ]
          ~f:Fn.id
      with
      | [] ->
          None
      | ls ->
          Non_empty_list.of_list_opt ls )

  let sync_local_state ~logger ~trust_system ~local_state ~random_peers
      ~(query_peer : Network_peer.query_peer) requested_syncs =
    let open Local_state in
    let open Snapshot in
    let open Deferred.Let_syntax in
    let requested_syncs = Non_empty_list.to_list requested_syncs in
    Logger.info logger "syncing local state, %d jobs"
      (List.length requested_syncs)
      ~location:__LOC__ ~module_:__MODULE__
      ~metadata:
        [ ( "requested_syncs"
          , `List (List.map requested_syncs ~f:local_state_sync_to_yojson) )
        ; ("local_state", Local_state.to_yojson local_state) ] ;
    let sync {snapshot_id; expected_root= target_ledger_hash} =
      (* if requested last epoch ledger is equal to the current epoch ledger
         then we don't need make a rpc call to the peers. *)
      if
        snapshot_id = Staking_epoch_snapshot
        && Coda_base.(
             Ledger_hash.equal
               (Frozen_ledger_hash.to_ledger_hash target_ledger_hash)
               (Sparse_ledger.merkle_root
                  !local_state.next_epoch_snapshot.ledger))
      then (
        set_snapshot local_state Staking_epoch_snapshot
          { ledger= !local_state.next_epoch_snapshot.ledger
          ; delegatee_table= !local_state.next_epoch_snapshot.delegatee_table
          } ;
        return true )
      else
        Deferred.List.exists (random_peers 3) ~f:(fun peer ->
            match%bind
              query_peer.query peer Rpcs.Get_epoch_ledger.dispatch_multi
                (Coda_base.Frozen_ledger_hash.to_ledger_hash target_ledger_hash)
            with
            | Ok (Ok snapshot_ledger) ->
                let%bind () =
                  Trust_system.(
                    record trust_system logger peer.host
                      Actions.(Epoch_ledger_provided, None))
                in
                let delegatee_table =
                  compute_delegatee_table_sparse_ledger
                    (Local_state.current_proposers local_state)
                    snapshot_ledger
                in
                set_snapshot local_state snapshot_id
                  {ledger= snapshot_ledger; delegatee_table} ;
                return true
            | Ok (Error err) ->
                Logger.faulty_peer_without_punishment logger
                  ~module_:__MODULE__ ~location:__LOC__
                  ~metadata:
                    [ ("peer", Network_peer.Peer.to_yojson peer)
                    ; ("error", `String err) ]
                  "peer $peer failed to serve requested epoch ledger: $error" ;
                return false
            | Error err ->
                Logger.faulty_peer_without_punishment logger
                  ~module_:__MODULE__ ~location:__LOC__
                  ~metadata:
                    [ ("peer", Network_peer.Peer.to_yojson peer)
                    ; ("error", `String (Error.to_string_hum err)) ]
                  "error querying peer $peer: $error" ;
                return false )
    in
    if%map Deferred.List.for_all requested_syncs ~f:sync then Ok ()
    else Error (Error.of_string "failed to synchronize epoch ledger")

  let received_within_window (epoch, slot) ~time_received =
    let open Time in
    let open Int64 in
    let ( < ) x y = Pervasives.(compare x y < 0) in
    let ( >= ) x y = Pervasives.(compare x y >= 0) in
    let time_received =
      of_span_since_epoch (Span.of_ms (Unix_timestamp.to_int64 time_received))
    in
    let slot_diff =
      Epoch.diff_in_slots
        (Epoch_and_slot.of_time_exn time_received)
        (epoch, slot)
    in
    if slot_diff < 0L then Error `Too_early
    else if slot_diff >= of_int Constants.delta then
      Error (`Too_late slot_diff)
    else Ok ()

  let received_at_valid_time (consensus_state : Consensus_state.Value.t)
      ~time_received =
    received_within_window
      (consensus_state.curr_epoch, consensus_state.curr_slot)
      ~time_received

  let select ~existing ~candidate ~logger =
    let string_of_choice = function `Take -> "Take" | `Keep -> "Keep" in
    let log_result choice msg =
      Logger.debug logger ~module_:__MODULE__ ~location:__LOC__
        "RESULT: %s -- %s" (string_of_choice choice) msg
    in
    let log_choice ~precondition_msg ~choice_msg choice =
      let choice_msg =
        match choice with
        | `Take ->
            choice_msg
        | `Keep ->
            Printf.sprintf "not (%s)" choice_msg
      in
      let msg = Printf.sprintf "(%s) && (%s)" precondition_msg choice_msg in
      log_result choice msg
    in
    Logger.info logger ~module_:__MODULE__ ~location:__LOC__
      "selecting best consensus state"
      ~metadata:
        [ ("existing", Consensus_state.Value.to_yojson existing)
        ; ("candidate", Consensus_state.Value.to_yojson candidate) ] ;
    (* TODO: add fork_before_checkpoint check *)
    (* Each branch contains a precondition predicate and a choice predicate,
     * which takes the new state when true. Each predicate is also decorated
     * with a string description, used for debugging messages *)
    let candidate_vrf_is_bigger =
      let d = Fn.compose Random_oracle.digest_string Vrf.Output.to_string in
      Random_oracle.Digest.( > )
        (d candidate.last_vrf_output)
        (d existing.last_vrf_output)
    in
    let ( << ) a b =
      let c = Length.compare a b in
      c < 0 || (c = 0 && candidate_vrf_is_bigger)
    in
    let ( = ) = Coda_base.State_hash.equal in
    let branches =
      [ ( ( lazy
              ( existing.staking_epoch_data.lock_checkpoint
              = candidate.staking_epoch_data.lock_checkpoint )
          , "last epoch lock checkpoints are equal" )
        , ( lazy (existing.blockchain_length << candidate.blockchain_length)
          , "candidate is longer than existing" ) )
      ; ( ( lazy
              ( existing.staking_epoch_data.start_checkpoint
              = candidate.staking_epoch_data.start_checkpoint )
          , "last epoch start checkpoints are equal" )
        , ( lazy
              ( existing.staking_epoch_data.epoch_length
              << candidate.staking_epoch_data.epoch_length )
          , "candidate last epoch is longer than existing last epoch" ) )
        (* these two could be condensed into one entry *)
      ; ( ( lazy
              (Option.fold existing.next_epoch_data.lock_checkpoint ~init:false
                 ~f:(fun _ existing_curr_lock_checkpoint ->
                   existing_curr_lock_checkpoint
                   = candidate.staking_epoch_data.lock_checkpoint ))
          , "candidate last epoch lock checkpoint is equal to existing \
             current epoch lock checkpoint" )
        , ( lazy (existing.blockchain_length << candidate.blockchain_length)
          , "candidate is longer than existing" ) )
      ; ( ( lazy
              (Option.fold candidate.next_epoch_data.lock_checkpoint
                 ~init:false ~f:(fun _ candidate_curr_lock_checkpoint ->
                   existing.staking_epoch_data.lock_checkpoint
                   = candidate_curr_lock_checkpoint ))
          , "candidate current epoch lock checkpoint is equal to existing \
             last epoch lock checkpoint" )
        , ( lazy (existing.blockchain_length << candidate.blockchain_length)
          , "candidate is longer than existing" ) )
      ; ( ( lazy
              ( existing.next_epoch_data.start_checkpoint
              = candidate.staking_epoch_data.start_checkpoint )
          , "candidate last epoch start checkpoint is equal to existing \
             current epoch start checkpoint" )
        , ( lazy
              ( existing.next_epoch_data.epoch_length
              << candidate.staking_epoch_data.epoch_length )
          , "candidate last epoch is longer than existing current epoch" ) )
      ; ( ( lazy
              ( existing.staking_epoch_data.start_checkpoint
              = candidate.next_epoch_data.start_checkpoint )
          , "candidate current epoch start checkpoint is equal to existing \
             last epoch start checkpoint" )
        , ( lazy
              ( existing.staking_epoch_data.epoch_length
              << candidate.next_epoch_data.epoch_length )
          , "candidate current epoch is longer than existing last epoch" ) ) ]
    in
    let precondition_msg, choice_msg, should_take =
      List.find_map branches
        ~f:(fun ((precondition, precondition_msg), (choice, choice_msg)) ->
          Option.some_if (Lazy.force precondition)
            (precondition_msg, choice_msg, choice) )
      |> Option.value
           ~default:
             ( "default case"
             , "candidate virtual min-length is longer than existing virtual \
                min-length"
             , lazy
                 (let newest_epoch =
                    Epoch.max existing.curr_epoch candidate.curr_epoch
                  in
                  let virtual_min_length (s : Consensus_state.Value.t) =
                    if Epoch.(succ s.curr_epoch < newest_epoch) then
                      Length.zero (* There is a gap of an entire epoch *)
                    else if Epoch.(succ s.curr_epoch = newest_epoch) then
                      Length.(
                        min s.min_epoch_length s.next_epoch_data.epoch_length)
                      (* Imagine the latest epoch was padded out with zeros to reach the newest_epoch *)
                    else s.min_epoch_length
                  in
                  Length.(
                    virtual_min_length existing < virtual_min_length candidate))
             )
    in
    let choice = if Lazy.force should_take then `Take else `Keep in
    log_choice ~precondition_msg ~choice_msg choice ;
    choice

  let next_proposal now (state : Consensus_state.Value.t) ~local_state
      ~keypairs ~logger =
    Logger.info logger ~module_:__MODULE__ ~location:__LOC__
      "Checking for next proposal..." ;
    let curr_epoch, curr_slot =
<<<<<<< HEAD
      Epoch_and_slot.of_time_exn
        (Time.of_span_since_epoch (Time.Span.of_ms now))
=======
      Epoch.epoch_and_slot_of_time_exn
        (Coda_base.Block_time.of_span_since_epoch
           (Coda_base.Block_time.Span.of_ms now))
>>>>>>> 4b2ce70f
    in
    let epoch, slot =
      if
        Epoch.equal curr_epoch state.curr_epoch
        && Epoch.Slot.equal curr_slot state.curr_slot
      then Epoch.incr (curr_epoch, curr_slot)
      else (curr_epoch, curr_slot)
    in
    Logger.info logger ~module_:__MODULE__ ~location:__LOC__
      "systime: %d, epoch-slot@systime: %08d-%04d, starttime@epoch@systime: %d"
      (Int64.to_int now) (Epoch.to_int epoch) (Epoch.Slot.to_int slot)
      ( Int64.to_int @@ Time.Span.to_ms @@ Time.to_span_since_epoch
      @@ Epoch.start_time epoch ) ;
    let next_slot =
      Logger.info logger ~module_:__MODULE__ ~location:__LOC__
        !"Selecting correct epoch data from state -- epoch by time: %d, state \
          epoch: %d, state epoch count: %d"
        (Epoch.to_int epoch)
        (Epoch.to_int state.curr_epoch)
        (Length.to_int state.epoch_count) ;
      let epoch_data =
        match select_epoch_data ~consensus_state:state ~epoch with
        | Ok epoch_data ->
            epoch_data
        | Error () ->
            Logger.error logger ~module_:__MODULE__ ~location:__LOC__
              "system time is out of sync with protocol state time" ;
            failwith
              "System time is out of sync. (hint: setup NTP if you haven't)"
      in
      let total_stake = epoch_data.ledger.total_currency in
      let epoch_snapshot =
        let source, snapshot =
          select_epoch_snapshot ~consensus_state:state ~local_state ~epoch
        in
        Logger.info logger ~module_:__MODULE__ ~location:__LOC__
          !"using %s_epoch_snapshot root hash %{sexp:Coda_base.Ledger_hash.t}"
          (epoch_snapshot_name source)
          (Coda_base.Sparse_ledger.merkle_root snapshot.ledger) ;
        snapshot
      in
      let proposal_data unseen_pks slot =
        (* Try vrfs for all keypairs that are unseen within this slot until one wins or all lose *)
        (* TODO: Don't do this, and instead pick the one that has the highest
         * chance of winning. See #2573 *)
        Keypair.And_compressed_pk.Set.fold_until keypairs ~init:()
          ~f:(fun () (keypair, public_key_compressed) ->
            if
              not
              @@ Public_key.Compressed.Set.mem unseen_pks public_key_compressed
            then Continue_or_stop.Continue ()
            else
              match
                Vrf.check ~epoch ~slot ~seed:epoch_data.seed ~epoch_snapshot
                  ~private_key:keypair.private_key
                  ~public_key:keypair.public_key ~public_key_compressed
                  ~total_stake ~logger
              with
              | None ->
                  Continue_or_stop.Continue ()
              | Some data ->
                  Continue_or_stop.Stop (Some (keypair, data)) )
          ~finish:(fun () -> None)
      in
      let rec find_winning_slot (slot : Epoch.Slot.t) =
        if UInt32.of_int (Epoch.Slot.to_int slot) >= Constants.Epoch.size then
          None
        else
          match Local_state.seen_slot local_state epoch slot with
          | `All_seen ->
              find_winning_slot (Epoch.Slot.succ slot)
          | `Unseen pks -> (
            match proposal_data pks slot with
            | None ->
                find_winning_slot (Epoch.Slot.succ slot)
            | Some (keypair, data) ->
                Some (slot, keypair, data) )
      in
      find_winning_slot slot
    in
    let ms_since_epoch = Fn.compose Time.Span.to_ms Time.to_span_since_epoch in
    match next_slot with
    | Some (next_slot, keypair, data) ->
        Logger.info logger ~module_:__MODULE__ ~location:__LOC__
          "Proposing in %d slots"
          (Epoch.Slot.to_int next_slot - Epoch.Slot.to_int slot) ;
        if Epoch.Slot.equal curr_slot next_slot then
          `Propose_now (keypair, data)
        else
          `Propose
            ( Epoch.slot_start_time epoch next_slot
              |> Time.to_span_since_epoch |> Time.Span.to_ms
            , keypair
            , data )
    | None ->
        let epoch_end_time = Epoch.end_time epoch |> ms_since_epoch in
        Logger.info logger ~module_:__MODULE__ ~location:__LOC__
          "No slots won in this epoch. Waiting for next epoch, @%d"
          (Int64.to_int epoch_end_time) ;
        `Check_again epoch_end_time

  let frontier_root_transition (prev : Consensus_state.Value.t)
      (next : Consensus_state.Value.t) ~local_state ~snarked_ledger =
    if not (Epoch.equal prev.curr_epoch next.curr_epoch) then (
      let delegatee_table =
        compute_delegatee_table (Local_state.current_proposers local_state)
          ~iter_accounts:(fun f ->
            Coda_base.Ledger.Any_ledger.M.iteri snarked_ledger ~f )
      in
      let ledger = Coda_base.Sparse_ledger.of_any_ledger snarked_ledger in
      let epoch_snapshot = {Local_state.Snapshot.delegatee_table; ledger} in
      !local_state.staking_epoch_snapshot <- !local_state.next_epoch_snapshot ;
      !local_state.next_epoch_snapshot <- epoch_snapshot )

  let should_bootstrap_len ~existing ~candidate =
    let length = Length.to_int in
    length candidate - length existing > (2 * Constants.k) + Constants.delta

  let should_bootstrap ~existing ~candidate ~logger =
    match select ~existing ~candidate ~logger with
    | `Keep ->
        false
    | `Take ->
        should_bootstrap_len
          ~existing:(Consensus_state.blockchain_length existing)
          ~candidate:(Consensus_state.blockchain_length candidate)

  let%test "should_bootstrap is sane" =
    (* Even when consensus constants are of prod sizes, candidate should still trigger a bootstrap *)
    should_bootstrap_len ~existing:Length.zero
      ~candidate:(Length.of_int 100_000_000)

  let to_unix_timestamp recieved_time =
    recieved_time |> Time.to_span_since_epoch |> Time.Span.to_ms
    |> Unix_timestamp.of_int64

  let%test "Receive a valid consensus_state with a bit of delay" =
    let ({curr_epoch; curr_slot; _} : Consensus_state.Value.t) =
      Consensus_state.negative_one
    in
    let delay = Constants.delta / 2 |> UInt32.of_int in
    let new_slot = UInt32.Infix.(curr_slot + delay) in
    let time_received = Epoch.slot_start_time curr_epoch new_slot in
    received_at_valid_time Consensus_state.negative_one
      ~time_received:(to_unix_timestamp time_received)
    |> Result.is_ok

  let%test "Receive an invalid consensus_state" =
    let epoch = Epoch.of_int 5 in
    let start_time = Epoch.start_time epoch in
    let curr_epoch, curr_slot = Epoch_and_slot.of_time_exn start_time in
    let consensus_state =
      {Consensus_state.negative_one with curr_epoch; curr_slot}
    in
    let too_early = Epoch.start_time Consensus_state.negative_one.curr_slot in
    let too_late =
      let delay = Constants.delta * 2 |> UInt32.of_int in
      let delayed_slot = UInt32.Infix.(curr_slot + delay) in
      Epoch.slot_start_time curr_epoch delayed_slot
    in
    let times = [too_late; too_early] in
    List.for_all times ~f:(fun time ->
        not
          ( received_at_valid_time consensus_state
              ~time_received:(to_unix_timestamp time)
          |> Result.is_ok ) )

  module type State_hooks_intf =
    Intf.State_hooks_intf
    with type consensus_state := Consensus_state.Value.t
     and type consensus_state_var := Consensus_state.var
     and type consensus_transition := Consensus_transition.Value.t
     and type proposal_data := Proposal_data.t

  module Make_state_hooks
      (Blockchain_state : Intf.Blockchain_state_intf)
      (Protocol_state : Intf.Protocol_state_intf
                        with type blockchain_state := Blockchain_state.Value.t
                         and type blockchain_state_var := Blockchain_state.var
                         and type consensus_state := Consensus_state.Value.t
                         and type consensus_state_var := Consensus_state.var)
      (Snark_transition : Intf.Snark_transition_intf
                          with type blockchain_state_var :=
                                      Blockchain_state.var
                           and type consensus_transition_var :=
                                      Consensus_transition.var) :
    State_hooks_intf
    with type blockchain_state := Blockchain_state.Value.t
     and type protocol_state := Protocol_state.Value.t
     and type protocol_state_var := Protocol_state.var
     and type snark_transition_var := Snark_transition.var = struct
    (* TODO: only track total currency from accounts > 1% of the currency using transactions *)

    let check_proposal_data ~logger (proposal_data : Proposal_data.t)
        epoch_and_slot =
      if not (Epoch_and_slot.equal epoch_and_slot proposal_data.epoch_and_slot)
      then
        Logger.error ~module_:__MODULE__ ~location:__LOC__ logger
          !"VRF was evaluated at (epoch, slot) %{sexp:Epoch_and_slot.t} but \
            the corresponding proposal happened at a time corresponding to \
            %{sexp:Epoch_and_slot.t}. This means that generating the proposal \
            took more time than expected."
          proposal_data.epoch_and_slot epoch_and_slot

    let generate_transition ~(previous_protocol_state : Protocol_state.Value.t)
        ~blockchain_state ~current_time ~(proposal_data : Proposal_data.t)
        ~transactions:_ ~snarked_ledger_hash ~supply_increase ~logger =
      let previous_consensus_state =
        Protocol_state.consensus_state previous_protocol_state
      in
      (let actual_epoch_and_slot =
         let time = Time.of_span_since_epoch (Time.Span.of_ms current_time) in
         Epoch_and_slot.of_time_exn time
       in
       check_proposal_data ~logger proposal_data actual_epoch_and_slot) ;
      let consensus_transition =
        let epoch, slot = proposal_data.epoch_and_slot in
        Consensus_transition.Poly.{epoch; slot}
      in
      let consensus_state =
        Or_error.ok_exn
          (Consensus_state.update ~previous_consensus_state
             ~consensus_transition
             ~proposer_vrf_result:proposal_data.Proposal_data.vrf_result
             ~previous_protocol_state_hash:
               (Protocol_state.hash previous_protocol_state)
             ~supply_increase ~snarked_ledger_hash)
      in
      let protocol_state =
        Protocol_state.create_value
          ~previous_state_hash:(Protocol_state.hash previous_protocol_state)
          ~blockchain_state ~consensus_state
      in
      (protocol_state, consensus_transition)

    include struct
      let%snarkydef next_state_checked ~(prev_state : Protocol_state.var)
          ~(prev_state_hash : Coda_base.State_hash.var) transition
          supply_increase =
        Consensus_state.update_var
          (Protocol_state.consensus_state prev_state)
          (Snark_transition.consensus_transition transition)
          prev_state_hash ~supply_increase
          ~previous_blockchain_state_ledger_hash:
            ( Protocol_state.blockchain_state prev_state
            |> Blockchain_state.snarked_ledger_hash )
    end

    module For_tests = struct
      let gen_consensus_state
          ~(gen_slot_advancement : int Quickcheck.Generator.t) :
          (   previous_protocol_state:( Protocol_state.Value.t
                                      , Coda_base.State_hash.t )
                                      With_hash.t
           -> snarked_ledger_hash:Coda_base.Frozen_ledger_hash.t
           -> Consensus_state.Value.t)
          Quickcheck.Generator.t =
        let open Consensus_state in
        let open Quickcheck.Let_syntax in
        let open UInt32.Infix in
        let%bind slot_advancement = gen_slot_advancement in
        let%map proposer_vrf_result = Vrf.Output.gen in
        fun ~(previous_protocol_state :
               (Protocol_state.Value.t, Coda_base.State_hash.t) With_hash.t)
            ~(snarked_ledger_hash : Coda_base.Frozen_ledger_hash.t) ->
          let prev =
            Protocol_state.consensus_state
              (With_hash.data previous_protocol_state)
          in
          let blockchain_length = Length.succ prev.blockchain_length in
          let curr_epoch, curr_slot =
            let slot = prev.curr_slot + UInt32.of_int slot_advancement in
            let epoch_advancement = slot / Constants.Epoch.size in
            (prev.curr_epoch + epoch_advancement, slot mod Constants.Epoch.size)
          in
          let total_currency =
            Option.value_exn
              (Amount.add prev.total_currency Constants.coinbase)
          in
          let staking_epoch_data, next_epoch_data, epoch_count =
            Epoch_data.update_pair
              (prev.staking_epoch_data, prev.next_epoch_data)
              prev.epoch_count ~prev_epoch:prev.curr_epoch
              ~next_epoch:curr_epoch ~prev_slot:prev.curr_slot
              ~prev_protocol_state_hash:
                (With_hash.hash previous_protocol_state)
              ~proposer_vrf_result ~snarked_ledger_hash ~total_currency
          in
          let checkpoints =
            if prev.has_ancestor_in_same_checkpoint_window then
              prev.checkpoints
            else Checkpoints.cons previous_protocol_state.hash prev.checkpoints
          in
          { Poly.blockchain_length
          ; epoch_count
          ; min_epoch_length=
              ( if Epoch.equal prev.curr_epoch curr_epoch then
                prev.min_epoch_length
              else if Epoch.(equal curr_epoch (succ prev.curr_epoch)) then
                Length.min prev.min_epoch_length
                  prev.next_epoch_data.epoch_length
              else Length.zero )
          ; last_vrf_output= proposer_vrf_result
          ; total_currency
          ; curr_epoch
          ; curr_slot
          ; staking_epoch_data
          ; next_epoch_data
          ; has_ancestor_in_same_checkpoint_window=
              same_checkpoint_window_unchecked
                (Global_slot.create ~epoch:prev.curr_epoch ~slot:prev.curr_slot)
                (Global_slot.create ~epoch:curr_epoch ~slot:curr_slot)
          ; checkpoints }
    end
  end
end

<<<<<<< HEAD
let time_hum (now : Core_kernel.Time.t) =
  let epoch, slot = Data.Epoch_and_slot.of_time_exn (Time.of_time now) in
=======
let time_hum (now : Coda_base.Block_time.t) =
  let epoch, slot = Data.Epoch.epoch_and_slot_of_time_exn now in
>>>>>>> 4b2ce70f
  Printf.sprintf "%d:%d" (Data.Epoch.to_int epoch)
    (Data.Epoch.Slot.to_int slot)

let%test_module "Proof of stake tests" =
  ( module struct
    open Coda_base
    open Data
    open Consensus_state

    let%test_unit "update, update_var agree starting from same genesis state" =
      (* build pieces needed to apply "update" *)
      let snarked_ledger_hash =
        Frozen_ledger_hash.of_ledger_hash (Ledger.merkle_root Genesis_ledger.t)
      in
      let previous_protocol_state_hash = State_hash.(of_hash zero) in
      let previous_consensus_state =
        Consensus_state.create_genesis
          ~negative_one_protocol_state_hash:previous_protocol_state_hash
      in
      let epoch, slot =
        Epoch_and_slot.of_time_exn (Time.of_time (Core_kernel.Time.now ()))
      in
      let consensus_transition : Consensus_transition.Value.t =
        {Consensus_transition.Poly.epoch; slot}
      in
      let supply_increase = Currency.Amount.of_int 42 in
      (* setup ledger, needed to compute proposer_vrf_result here and handler below *)
      let open Coda_base in
      (* choose largest account as most likely to propose *)
      let ledger_data = Genesis_ledger.t in
      let ledger = Ledger.Any_ledger.cast (module Ledger) ledger_data in
      let pending_coinbases = Pending_coinbase.create () |> Or_error.ok_exn in
      let maybe_sk, account = Genesis_ledger.largest_account_exn () in
      let private_key = Option.value_exn maybe_sk in
      let public_key_compressed = Account.public_key account in
      let location =
        Ledger.Any_ledger.M.location_of_key ledger public_key_compressed
      in
      let delegator =
        Option.value_exn location |> Ledger.Any_ledger.M.Location.to_path_exn
        |> Ledger.Addr.to_int
      in
      let proposer_vrf_result =
        Vrf.eval ~private_key {epoch; slot; seed= Epoch_seed.initial; delegator}
      in
      let next_consensus_state =
        update ~previous_consensus_state ~consensus_transition
          ~previous_protocol_state_hash ~supply_increase ~snarked_ledger_hash
          ~proposer_vrf_result
        |> Or_error.ok_exn
      in
      (* build pieces needed to apply "update_var" *)
      let checked_computation =
        let open Snark_params.Tick in
        (* work in Checked monad *)
        let%bind previous_state =
          exists typ ~compute:(As_prover.return previous_consensus_state)
        in
        let%bind transition_data =
          exists Consensus_transition.typ
            ~compute:(As_prover.return consensus_transition)
        in
        let%bind previous_protocol_state_hash =
          exists State_hash.typ
            ~compute:(As_prover.return previous_protocol_state_hash)
        in
        let%bind supply_increase =
          exists Amount.typ ~compute:(As_prover.return supply_increase)
        in
        let%bind previous_blockchain_state_ledger_hash =
          exists Coda_base.Frozen_ledger_hash.typ
            ~compute:(As_prover.return snarked_ledger_hash)
        in
        let result =
          update_var previous_state transition_data
            previous_protocol_state_hash ~supply_increase
            ~previous_blockchain_state_ledger_hash
        in
        (* setup handler *)
        let indices =
          Ledger.Any_ledger.M.foldi ~init:[] ledger ~f:(fun i accum _acct ->
              Ledger.Any_ledger.M.Addr.to_int i :: accum )
        in
        let sparse_ledger =
          Sparse_ledger.of_ledger_index_subset_exn ledger indices
        in
        let public_key = Public_key.decompress_exn public_key_compressed in
        let handler =
          Prover_state.handler
            {delegator; ledger= sparse_ledger; private_key; public_key}
            ~pending_coinbase:
              {Pending_coinbase_witness.pending_coinbases; is_new_stack= true}
        in
        let%map `Success _, var = Snark_params.Tick.handle result handler in
        As_prover.read typ var
      in
      let (), checked_value =
        Or_error.ok_exn
        @@ Snark_params.Tick.run_and_check checked_computation ()
      in
      assert (Value.equal checked_value next_consensus_state) ;
      ()
  end )<|MERGE_RESOLUTION|>--- conflicted
+++ resolved
@@ -229,8 +229,6 @@
         (Coda_base.Block_time.Span.of_ms
            Int64.Infix.(int64_of_uint32 slot * Constants.Slot.duration_ms))
 
-<<<<<<< HEAD
-=======
     (*
     let slot_end_time (epoch : t) (slot : Slot.t) =
       Time.add (slot_start_time epoch slot) Constants.Slot.duration
@@ -246,7 +244,6 @@
       in
       (epoch, slot)
 
->>>>>>> 4b2ce70f
     let diff_in_slots ((epoch, slot) : t * Slot.t)
         ((epoch', slot') : t * Slot.t) : int64 =
       let ( < ) x y = Pervasives.(Int64.compare x y < 0) in
@@ -2575,14 +2572,9 @@
     Logger.info logger ~module_:__MODULE__ ~location:__LOC__
       "Checking for next proposal..." ;
     let curr_epoch, curr_slot =
-<<<<<<< HEAD
-      Epoch_and_slot.of_time_exn
-        (Time.of_span_since_epoch (Time.Span.of_ms now))
-=======
       Epoch.epoch_and_slot_of_time_exn
         (Coda_base.Block_time.of_span_since_epoch
            (Coda_base.Block_time.Span.of_ms now))
->>>>>>> 4b2ce70f
     in
     let epoch, slot =
       if
@@ -2900,13 +2892,8 @@
   end
 end
 
-<<<<<<< HEAD
-let time_hum (now : Core_kernel.Time.t) =
-  let epoch, slot = Data.Epoch_and_slot.of_time_exn (Time.of_time now) in
-=======
 let time_hum (now : Coda_base.Block_time.t) =
   let epoch, slot = Data.Epoch.epoch_and_slot_of_time_exn now in
->>>>>>> 4b2ce70f
   Printf.sprintf "%d:%d" (Data.Epoch.to_int epoch)
     (Data.Epoch.Slot.to_int slot)
 
