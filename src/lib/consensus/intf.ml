--- conflicted
+++ resolved
@@ -117,22 +117,13 @@
       [%%versioned:
       module Stable : sig
         module V1 : sig
-<<<<<<< HEAD
           type ('state_hash, 'blockchain_state, 'consensus_state) t
-          [@@deriving bin_io, sexp]
-=======
-          type ('blockchain_state, 'consensus_state) t [@@deriving sexp]
->>>>>>> c43a6688
+          [@@deriving sexp]
         end
       end]
 
-<<<<<<< HEAD
       type ('state_hash, 'blockchain_state, 'consensus_state) t =
-        ('state_hash, 'blockchain_state, 'consensus_state) Stable.V1.t
-=======
-      type ('blockchain_state, 'consensus_state) t =
-        ('blockchain_state, 'consensus_state) Stable.Latest.t
->>>>>>> c43a6688
+        ('state_hash, 'blockchain_state, 'consensus_state) Stable.Latest.t
       [@@deriving sexp]
     end
 
@@ -140,27 +131,18 @@
       [%%versioned:
       module Stable : sig
         module V1 : sig
-<<<<<<< HEAD
           type t =
             (State_hash.t, blockchain_state, consensus_state) Poly.Stable.V1.t
-          [@@deriving bin_io, sexp, to_yojson]
-=======
-          type t = (blockchain_state, consensus_state) Poly.Stable.V1.t
           [@@deriving sexp, to_yojson]
->>>>>>> c43a6688
         end
       end]
     end
 
-<<<<<<< HEAD
     type var =
       ( State_hash.var
       , blockchain_state_var
       , consensus_state_var )
-      Poly.Stable.V1.t
-=======
-    type var = (blockchain_state_var, consensus_state_var) Poly.Stable.Latest.t
->>>>>>> c43a6688
+      Poly.Stable.Latest.t
   end
 
   module Value : sig
@@ -210,13 +192,8 @@
          , 'consensus_transition
          , 'sok_digest
          , 'amount
-<<<<<<< HEAD
-         , 'state_body_hash
          , 'public_key
          , 'state_hash )
-=======
-         , 'public_key )
->>>>>>> c43a6688
          t
     [@@deriving sexp]
   end
@@ -230,21 +207,12 @@
     , consensus_transition_var
     , Sok_message.Digest.Checked.t
     , Amount.var
-<<<<<<< HEAD
-    , State_body_hash.var
     , Public_key.Compressed.var
     , State_hash.var )
     Poly.t
 
   val consensus_transition :
-    (_, 'consensus_transition, _, _, _, _, _) Poly.t -> 'consensus_transition
-=======
-    , Public_key.Compressed.var )
-    Poly.t
-
-  val consensus_transition :
-    (_, 'consensus_transition, _, _, _) Poly.t -> 'consensus_transition
->>>>>>> c43a6688
+    (_, 'consensus_transition, _, _, _, _) Poly.t -> 'consensus_transition
 end
 
 module type State_hooks_intf = sig
@@ -441,24 +409,20 @@
 
       val network_delay : Configuration.t -> int
 
-      val curr_slot : Value.t -> Slot.t
-
       val curr_epoch : Value.t -> Epoch.t
 
       val global_slot : Value.t -> Unsigned.uint32
 
       val blockchain_length : Value.t -> Length.t
 
-<<<<<<< HEAD
-      val curr_slot : Value.t -> Slot.t
-
-      val is_genesis_state : Value.t -> bool
-
-      val is_genesis_state_var : var -> (Boolean.var, _) Checked.t
-=======
       val graphql_type :
         unit -> ('ctx, Value.t option) Graphql_async.Schema.typ
->>>>>>> c43a6688
+
+      val curr_slot : Value.t -> Slot.t
+
+      val is_genesis_state : Value.t -> bool
+
+      val is_genesis_state_var : var -> (Boolean.var, _) Checked.t
     end
 
     module Proposal_data : sig
