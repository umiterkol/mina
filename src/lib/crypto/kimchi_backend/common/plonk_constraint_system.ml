--- conflicted
+++ resolved
@@ -1060,39 +1060,6 @@
           , state.(n - 1) )
         in
         (* add_round_state adds a row that contains 5 rounds of permutation *)
-<<<<<<< HEAD
-        let add_round_state state_i ind =
-          let row = Array.map state_i ~f:(fun x -> Some x) in
-          let coeffs =
-            Array.concat
-              (List.init 5 ~f:(fun i ->
-                   Params.params.round_constants.((5 * ind) + i)))
-          in
-          add_row sys row Poseidon coeffs
-        in
-        (* [s1, s2, s3, s1', s2', s3', s1'', s2'', s3'', ...] *)
-        (* iterate through the state *)
-        Array.iteri state ~f:(fun i state_i -> add_round_state state_i i) ;
-        (* last row is zero gate, only the first three columns matter *)
-        let vars =
-          [| Some remaining_state.(0)
-           ; Some remaining_state.(1)
-           ; Some remaining_state.(2)
-           ; None
-           ; None
-           ; None
-           ; None
-           ; None
-           ; None
-           ; None
-           ; None
-           ; None
-           ; None
-           ; None
-          |]
-        in
-        add_row sys vars Zero [||]
-=======
         let add_round_state ~round (s1, s2, s3, s4, s5) =
           let vars =
             [| Some s1.(0)
@@ -1165,7 +1132,6 @@
               failwith "incorrect number of states given"
         in
         process_5_states_at_a_time ~round:0 (Array.to_list state)
->>>>>>> 3fe46452
     | Plonk_constraint.T
         (EC_add_complete { p1; p2; p3; inf; same_x; slope; inf_z; x21_inv }) ->
         let reduce_curve_point (x, y) = (reduce_to_v x, reduce_to_v y) in
