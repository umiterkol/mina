open Core

module Make (Account : sig
  type t
end)
(Hash : Merkle_ledger.Intf.Hash with type account := Account.t) (Depth : sig
    val depth : int
end) =
struct
  type t = Node of {hash: Hash.t; left: t; right: t} | Leaf of Hash.t
  [@@deriving sexp]

  let max_depth = Depth.depth

  let get_hash = function Leaf hash -> hash | Node {hash; _} -> hash

  let set_accounts (list : Account.t list) =
    let rec go (list : Hash.t list) num_nodes =
      if num_nodes = 1 then
        match list with
        | head :: next_nodes ->
            (Leaf head, next_nodes, 0)
        | [] ->
            failwith "Expected to recurse on a non-empty list"
      else
        let left_tree, right_list, left_height = go list (num_nodes / 2) in
        let right_tree, remaining_nodes, right_height =
          go right_list (num_nodes / 2)
        in
        assert (left_height = right_height) ;
        let hash =
          Hash.merge ~height:left_height (get_hash left_tree)
            (get_hash right_tree)
        in
        ( Node {hash; left= left_tree; right= right_tree}
        , remaining_nodes
        , left_height + 1 )
    in
    let max_num_accts = 1 lsl Depth.depth in
    let num_empty_hashes = max_num_accts - List.length list in
    let empty_hashes =
      List.init num_empty_hashes ~f:(fun _ -> Hash.empty_account)
    in
    let tree, remaining_nodes, _ =
      go (List.map ~f:Hash.hash_account list @ empty_hashes) max_num_accts
    in
<<<<<<< HEAD
    assert (List.is_empty remaining_nodes);
=======
    assert (List.is_empty remaining_nodes) ;
>>>>>>> 7ed00a76
    tree

  let rec get_inner_hash_at_addr_exn = function
    | Leaf hash -> (
        function
        | [] -> hash | _ :: _ -> failwith "Could not traverse beyond a leaf" )
    | Node {hash; left; right} -> (
        function
        | [] ->
            hash
        | Direction.Left :: xs ->
            get_inner_hash_at_addr_exn left xs
        | Direction.Right :: xs ->
            get_inner_hash_at_addr_exn right xs )
end<|MERGE_RESOLUTION|>--- conflicted
+++ resolved
@@ -44,11 +44,7 @@
     let tree, remaining_nodes, _ =
       go (List.map ~f:Hash.hash_account list @ empty_hashes) max_num_accts
     in
-<<<<<<< HEAD
-    assert (List.is_empty remaining_nodes);
-=======
     assert (List.is_empty remaining_nodes) ;
->>>>>>> 7ed00a76
     tree
 
   let rec get_inner_hash_at_addr_exn = function
