(* user_command_memo.ml *)

[%%import "/src/config.mlh"]

open Core_kernel

[%%ifdef consensus_mechanism]

module Tick = Snark_params.Tick
open Tick

[%%else]

module Tick = Snark_params_nonconsensus

[%%endif]

exception Too_long_user_memo_input

exception Too_long_digestible_string

type t [@@deriving sexp, equal, compare, hash, yojson]

module Stable : sig
  module V1 : sig
    type nonrec t = t
    [@@deriving bin_io, sexp, equal, compare, hash, yojson, version]
  end

  module Latest = V1
end

[%%ifdef consensus_mechanism]

module Checked : sig
  type unchecked = t

  type t = private Boolean.var array

  val constant : unchecked -> t
end

(** typ representation *)
val typ : (Checked.t, t) Typ.t

[%%endif]

val dummy : t

val empty : t

val to_string : t -> string

val of_string : string -> t

(** is the memo a digest *)
val is_digest : t -> bool

(** is the memo well-formed *)
val is_valid : t -> bool

(** bound on length of strings to digest *)
val max_digestible_string_length : int

(** bound on length of strings or bytes in memo *)
val max_input_length : int

(** create a memo by digesting a string; raises [Too_long_digestible_string] if
    length exceeds [max_digestible_string_length]
 *)
val create_by_digesting_string_exn : string -> t

(** create a memo by digesting a string; returns error if
    length exceeds [max_digestible_string_length]
 *)
val create_by_digesting_string : string -> t Or_error.t

(** create a memo from bytes of length up to max_input_length;
    raise [Too_long_user_memo_input] if length is greater
 *)
val create_from_bytes_exn : bytes -> t

(** create a memo from bytes of length up to max_input_length; returns
    error is length is greater
 *)
val create_from_bytes : bytes -> t Or_error.t

(** create a memo from a string of length up to max_input_length;
    raise [Too_long_user_memo_input] if length is greater
 *)
val create_from_string_exn : string -> t

(** create a memo from a string of length up to max_input_length;
    returns error if length is greater
 *)
val create_from_string : string -> t Or_error.t

(** convert a memo to a list of bools
 *)
val to_bits : t -> bool list

(** Quickcheck generator for memos. *)
val gen : t Quickcheck.Generator.t

(** Compute a standalone hash of the current memo. *)
<<<<<<< HEAD
val hash : t -> Snark_params.Tick.Field.t
=======
val hash : t -> Tick.Field.t
>>>>>>> d5f36f4c
<|MERGE_RESOLUTION|>--- conflicted
+++ resolved
@@ -103,8 +103,4 @@
 val gen : t Quickcheck.Generator.t
 
 (** Compute a standalone hash of the current memo. *)
-<<<<<<< HEAD
-val hash : t -> Snark_params.Tick.Field.t
-=======
-val hash : t -> Tick.Field.t
->>>>>>> d5f36f4c
+val hash : t -> Tick.Field.t