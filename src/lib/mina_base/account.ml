--- conflicted
+++ resolved
@@ -313,53 +313,6 @@
       ; Typ.transport Public_key.Compressed.typ ~there:delegate_opt
           ~back:(fun delegate ->
             if Public_key.Compressed.(equal empty) delegate then None
-            else Some delegate )
-      ; State_hash.typ
-      ; Timing.typ
-      ; Permissions.typ
-      ; snapp ]
-  in
-  Typ.of_hlistable spec ~var_to_hlist:Poly.to_hlist ~var_of_hlist:Poly.of_hlist
-    ~value_to_hlist:Poly.to_hlist ~value_of_hlist:Poly.of_hlist
-
-let typ : (var, value) Typ.t =
-  let snapp :
-      ( Field.Var.t * Snapp_account.t option As_prover.Ref.t
-      , Snapp_account.t option )
-      Typ.t =
-    let account :
-        (Snapp_account.t option As_prover.Ref.t, Snapp_account.t option) Typ.t =
-      Typ.Internal.ref ()
-    in
-    let alloc =
-      let open Typ.Alloc in
-      let%map x = Typ.field.alloc and y = account.alloc in
-      (x, y)
-    in
-    let read (_, y) = account.read y in
-    let store y =
-      let open Typ.Store in
-      let x = hash_snapp_account_opt y in
-      let%map x = Typ.field.store x and y = account.store y in
-      (x, y)
-    in
-    let check (x, _) = Typ.field.check x in
-    { alloc; read; store; check }
-  in
-<<<<<<< HEAD
-  typ' snapp
-=======
-  let spec =
-    Data_spec.
-      [ Public_key.Compressed.typ
-      ; Token_id.typ
-      ; Token_permissions.typ
-      ; Balance.typ
-      ; Nonce.typ
-      ; Receipt.Chain_hash.typ
-      ; Typ.transport Public_key.Compressed.typ ~there:delegate_opt
-          ~back:(fun delegate ->
-            if Public_key.Compressed.(equal empty) delegate then None
             else Some delegate)
       ; State_hash.typ
       ; Timing.typ
@@ -369,7 +322,32 @@
   in
   Typ.of_hlistable spec ~var_to_hlist:Poly.to_hlist ~var_of_hlist:Poly.of_hlist
     ~value_to_hlist:Poly.to_hlist ~value_of_hlist:Poly.of_hlist
->>>>>>> 5f12ad48
+
+let typ : (var, value) Typ.t =
+  let snapp :
+      ( Field.Var.t * Snapp_account.t option As_prover.Ref.t
+      , Snapp_account.t option )
+      Typ.t =
+    let account :
+        (Snapp_account.t option As_prover.Ref.t, Snapp_account.t option) Typ.t =
+      Typ.Internal.ref ()
+    in
+    let alloc =
+      let open Typ.Alloc in
+      let%map x = Typ.field.alloc and y = account.alloc in
+      (x, y)
+    in
+    let read (_, y) = account.read y in
+    let store y =
+      let open Typ.Store in
+      let x = hash_snapp_account_opt y in
+      let%map x = Typ.field.store x and y = account.store y in
+      (x, y)
+    in
+    let check (x, _) = Typ.field.check x in
+    { alloc; read; store; check }
+  in
+  typ' snapp
 
 let var_of_t
     ({ public_key
