--- conflicted
+++ resolved
@@ -1,17 +1,7 @@
 open Core
 open Snark_params.Tick
 
-<<<<<<< HEAD
-[%%versioned:
-module Stable : sig
-  module V1 : sig
-    type t
-    [@@deriving sexp, eq, compare, hash, yojson]
-  end
-end]
-=======
 type t [@@deriving sexp, equal, compare, hash, yojson]
->>>>>>> 7ed00a76
 
 include Hashable with type t := t
 
@@ -32,8 +22,6 @@
   -> genesis_ledger_hash:Ledger_hash.t
   -> t
 
-<<<<<<< HEAD
-=======
 module Stable : sig
   module V1 : sig
     type nonrec t = t
@@ -43,7 +31,6 @@
   module Latest : module type of V1
 end
 
->>>>>>> 7ed00a76
 module Aux_hash : sig
   type t
 
