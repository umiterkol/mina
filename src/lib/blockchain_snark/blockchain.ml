open Core_kernel
open Mina_base
open Mina_state

(* do not expose refer to types in here directly; use allocation functor version instead *)
module Raw_versioned__ = struct
  let id = "blockchain_snark"

  [%%versioned
  module Stable = struct
    module V2 = struct
      type t =
<<<<<<< HEAD
        { state : Protocol_state.Value.Stable.V1.t; proof : Proof.Stable.V2.t }
=======
        { state : Protocol_state.Value.Stable.V2.t; proof : Proof.Stable.V1.t }
>>>>>>> 8c1dc0c9
      [@@deriving fields, sexp, yojson]

      let to_latest = Fn.id

      type 'a creator = state:Protocol_state.Value.t -> proof:Proof.t -> 'a

      let map_creator c ~f ~state ~proof = f (c ~state ~proof)

      let create ~state ~proof = { state; proof }
    end
  end]
end

include Allocation_functor.Make.Versioned_v2.Full (Raw_versioned__)

[%%define_locally Raw_versioned__.(state, proof)]

include (
  Stable.Latest :
    sig
      type t [@@deriving sexp, yojson]
    end
    with type t := t )

[%%define_locally Stable.Latest.(create)]<|MERGE_RESOLUTION|>--- conflicted
+++ resolved
@@ -10,11 +10,7 @@
   module Stable = struct
     module V2 = struct
       type t =
-<<<<<<< HEAD
-        { state : Protocol_state.Value.Stable.V1.t; proof : Proof.Stable.V2.t }
-=======
-        { state : Protocol_state.Value.Stable.V2.t; proof : Proof.Stable.V1.t }
->>>>>>> 8c1dc0c9
+        { state : Protocol_state.Value.Stable.V2.t; proof : Proof.Stable.V2.t }
       [@@deriving fields, sexp, yojson]
 
       let to_latest = Fn.id
