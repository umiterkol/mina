--- conflicted
+++ resolved
@@ -18,7 +18,6 @@
     {prev_state: Protocol_state.Value.t; transition: Snark_transition.Value.t}
 end
 
-<<<<<<< HEAD
 let blockchain_handler on_unhandled {Witness.prev_state; transition} =
   let open Snarky.Request in
   fun (With {request; respond} as r) ->
@@ -138,47 +137,6 @@
       in
       (*new stack or update one*)
       let%map new_root =
-=======
-module Make_update (T : Transaction_snark.Verification.S) = struct
-  module Checked = struct
-    (* Blockchain_snark ~old ~nonce ~ledger_snark ~ledger_hash ~timestamp ~new_hash
-          Input:
-            old : Blockchain.t
-            old_snark : proof
-            nonce : int
-            work_snark : proof
-            ledger_hash : Ledger_hash.t
-            timestamp : Time.t
-            new_hash : State_hash.t
-          Witness:
-            transition : Transition.t
-          such that
-            the old_snark verifies against old
-            new = update_with_asserts(old, nonce, timestamp, ledger_hash)
-            hash(new) = new_hash
-            the work_snark verifies against the old.ledger_hash and new_ledger_hash
-            new.timestamp > old.timestamp
-            transition consensus data is valid
-            new consensus state is a function of the old consensus state
-    *)
-    let verify_complete_merge ~proof_level =
-      match proof_level with
-      | Genesis_constants.Proof_level.Full ->
-          T.verify_complete_merge
-      | _ ->
-          fun _ _ _ _ _ _ _ _ _ -> Checked.return Boolean.true_
-
-    let%snarkydef update ~(logger : Logger.t) ~proof_level
-        ~constraint_constants
-        ((previous_state_hash, previous_state_body_hash, previous_state) :
-          State_hash.var * State_body_hash.var * Protocol_state.var)
-        (transition : Snark_transition.var) :
-        ( State_hash.var * Protocol_state.var * [`Success of Boolean.var]
-        , _ )
-        Tick.Checked.t =
-      let supply_increase = Snark_transition.supply_increase transition in
-      let%bind `Success updated_consensus_state, consensus_state =
->>>>>>> ccf55f17
         with_label __LOC__
           (Pending_coinbase.Checked.add_coinbase ~constraint_constants
              root_after_delete
@@ -208,14 +166,29 @@
             txn_snark.pending_coinbase_stack_state.source
             pending_coinbase_source_stack
         ; Pending_coinbase.Stack.equal_var
-            txn_snark.pending_coinbase_stack_state.target deleted_stack ]
+            txn_snark.pending_coinbase_stack_state.target deleted_stack 
+        ; Token_id.Checked.equal
+            txn_snark.next_available_token_before
+            ( previous_state |> Protocol_state.blockchain_state
+            |> Blockchain_state.snarked_next_available_token )
+        ; Token_id.Checked.equal
+            txn_snark.next_available_token_after
+               ( transition |> Snark_transition.blockchain_state
+               |> Blockchain_state.snarked_next_available_token )
+        ]
       >>= Boolean.all
     in
     let%bind nothing_changed =
+      let%bind next_available_token_didn't_change =
+        Token_id.Checked.equal
+          txn_snark.next_available_token_after
+          txn_snark.next_available_token_before
+      in
       Boolean.all
         [ ledger_hash_didn't_change
         ; supply_increase_is_zero
-        ; no_coinbases_popped ]
+        ; no_coinbases_popped 
+        ; next_available_token_didn't_change ]
     in
     let%bind correct_coinbase_status =
       let new_root =
@@ -223,7 +196,6 @@
         |> Blockchain_state.staged_ledger_hash
         |> Staged_ledger_hash.pending_coinbase_hash_var
       in
-<<<<<<< HEAD
       Pending_coinbase.Hash.equal_var new_pending_coinbase_hash new_root
     in
     let%bind () =
@@ -299,78 +271,6 @@
         and txn_snark =
           exists Transaction_snark.Statement.With_sok.typ
             ~compute:(As_prover.return txn_snark)
-=======
-      let%bind success =
-        let%bind ledger_hash_didn't_change =
-          Frozen_ledger_hash.equal_var
-            ( previous_state |> Protocol_state.blockchain_state
-            |> Blockchain_state.snarked_ledger_hash )
-            ( transition |> Snark_transition.blockchain_state
-            |> Blockchain_state.snarked_ledger_hash )
-        and supply_increase_is_zero =
-          Currency.Amount.(equal_var supply_increase (var_of_t zero))
-        in
-        let%bind new_pending_coinbase_hash, deleted_stack, no_coinbases_popped
-            =
-          let%bind root_after_delete, deleted_stack =
-            Pending_coinbase.Checked.pop_coinbases ~constraint_constants
-              prev_pending_coinbase_root
-              ~proof_emitted:(Boolean.not ledger_hash_didn't_change)
-          in
-          (*If snarked ledger hash did not change (no new ledger proof) then pop_coinbases should be a no-op*)
-          let%bind no_coinbases_popped =
-            Pending_coinbase.Hash.equal_var root_after_delete
-              prev_pending_coinbase_root
-          in
-          (*new stack or update one*)
-          let%map new_root =
-            with_label __LOC__
-              (Pending_coinbase.Checked.add_coinbase ~constraint_constants
-                 root_after_delete
-                 ( Snark_transition.pending_coinbase_action transition
-                 , ( Snark_transition.coinbase_receiver transition
-                   , Snark_transition.coinbase_amount transition )
-                 , previous_state_body_hash ))
-          in
-          (new_root, deleted_stack, no_coinbases_popped)
-        in
-        let%bind nothing_changed =
-          Boolean.all
-            [ ledger_hash_didn't_change
-            ; supply_increase_is_zero
-            ; no_coinbases_popped ]
-        in
-        let%bind correct_coinbase_status =
-          let new_root =
-            transition |> Snark_transition.blockchain_state
-            |> Blockchain_state.staged_ledger_hash
-            |> Staged_ledger_hash.pending_coinbase_hash_var
-          in
-          Pending_coinbase.Hash.equal_var new_pending_coinbase_hash new_root
-        in
-        let pending_coinbase_source_stack =
-          Pending_coinbase.Stack.Checked.create_with deleted_stack
-        in
-        let%bind correct_transaction_snark =
-          with_label __LOC__
-            (verify_complete_merge ~proof_level
-               (Snark_transition.sok_digest transition)
-               ( previous_state |> Protocol_state.blockchain_state
-               |> Blockchain_state.snarked_ledger_hash )
-               ( transition |> Snark_transition.blockchain_state
-               |> Blockchain_state.snarked_ledger_hash )
-               pending_coinbase_source_stack deleted_stack supply_increase
-               ( previous_state |> Protocol_state.blockchain_state
-               |> Blockchain_state.snarked_next_available_token )
-               ( transition |> Snark_transition.blockchain_state
-               |> Blockchain_state.snarked_next_available_token )
-               (As_prover.return
-                  (Option.value ~default:Tock.Proof.dummy
-                     (Snark_transition.ledger_proof transition))))
-        in
-        let%bind correct_snark =
-          Boolean.(correct_transaction_snark || nothing_changed)
->>>>>>> ccf55f17
         in
         step ~proof_level ~constraint_constants ~logger:(Logger.create ())
           [prev; txn_snark] curr))
