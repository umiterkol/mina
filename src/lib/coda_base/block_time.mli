open Core_kernel
open Snark_params
open Snark_bits
open Tuple_lib
open Fold_lib

module Time : sig
<<<<<<< HEAD
  type t [@@deriving sexp, compare, yojson]
=======
  type t [@@deriving sexp, yojson, compare]
>>>>>>> b7dbf3c5

  include Comparable.S with type t := t

  module Controller : sig
    type t

    val create : t -> t

    val basic : logger:Logger.t -> t
  end

  module Stable : sig
    module V1 : sig
      type nonrec t = t
      [@@deriving sexp, bin_io, compare, eq, hash, yojson, version]
    end
  end

  val length_in_triples : int

  module Bits : Bits_intf.Convertable_bits with type t := t

  val fold : t -> bool Triple.t Fold.t

  include
    Tick.Snarkable.Bits.Faithful
    with type Unpacked.value = t
     and type Packed.value = t
     and type Packed.var = private Tick.Field.Var.t

  module Span : sig
    type t [@@deriving sexp, compare]

    module Stable : sig
      module V1 : sig
        type nonrec t = t [@@deriving bin_io, sexp, compare]
      end
    end

    val of_time_span : Time.Span.t -> t

    include
      Tick.Snarkable.Bits.Faithful
      with type Unpacked.value = t
       and type Packed.value = t

    val to_time_ns_span : t -> Core.Time_ns.Span.t

    val to_ms : t -> Int64.t

    val of_ms : Int64.t -> t

    val ( + ) : t -> t -> t

    val ( - ) : t -> t -> t

    val ( * ) : t -> t -> t

    val ( < ) : t -> t -> bool

    val ( > ) : t -> t -> bool

    val ( = ) : t -> t -> bool

    val ( <= ) : t -> t -> bool

    val ( >= ) : t -> t -> bool

    val min : t -> t -> t
  end

  include Comparable.S with type t := t

  val field_var_to_unpacked :
    Tick.Field.Var.t -> (Unpacked.var, _) Tick.Checked.t

  val diff_checked :
    Unpacked.var -> Unpacked.var -> (Span.Unpacked.var, _) Tick.Checked.t

  val unpacked_to_number : Span.Unpacked.var -> Tick.Number.t

  val add : t -> Span.t -> t

  val diff : t -> t -> Span.t

  val sub : t -> Span.t -> t

  val to_span_since_epoch : t -> Span.t

  val of_span_since_epoch : Span.t -> t

  val modulus : t -> Span.t -> Span.t

  val of_time : Time.t -> t

  val to_time : t -> Time.t

  val now : Controller.t -> t

  val to_int64 : t -> Int64.t

  val of_int64 : Int64.t -> t

  val to_string : t -> string

  val of_string_exn : string -> t

  val gen_incl : t -> t -> t Quickcheck.Generator.t

  val gen : t Quickcheck.Generator.t
end

include module type of Time

module Timeout :
  sig
    type 'a t

    type time

    val create : Controller.t -> Span.t -> f:(time -> 'a) -> 'a t

    val to_deferred : 'a t -> 'a Async_kernel.Deferred.t

    val peek : 'a t -> 'a option

    val cancel : Controller.t -> 'a t -> 'a -> unit

    val remaining_time : 'a t -> Span.t
  end
  with type time := t<|MERGE_RESOLUTION|>--- conflicted
+++ resolved
@@ -5,11 +5,7 @@
 open Fold_lib
 
 module Time : sig
-<<<<<<< HEAD
   type t [@@deriving sexp, compare, yojson]
-=======
-  type t [@@deriving sexp, yojson, compare]
->>>>>>> b7dbf3c5
 
   include Comparable.S with type t := t
 
