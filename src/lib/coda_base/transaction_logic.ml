--- conflicted
+++ resolved
@@ -235,16 +235,6 @@
         let to_latest = Fn.id
       end
     end]
-<<<<<<< HEAD
-
-    (* bin_io omitted *)
-    type t = Stable.Latest.t =
-      | Command of Command_undo.t
-      | Fee_transfer of Fee_transfer_undo.t
-      | Coinbase of Coinbase_undo.t
-    [@@deriving sexp]
-=======
->>>>>>> d5b6d4d9
   end
 
   [%%versioned
