--- conflicted
+++ resolved
@@ -142,13 +142,8 @@
 let send_user_command t (txn : User_command.t) =
   let fee_payer = User_command.fee_payer txn in
   let open Participating_state.Let_syntax in
-<<<<<<< HEAD
   let%map account_opt = get_account t fee_payer in
-  let open Or_error.Let_syntax in
-=======
-  let%map account_opt = get_account t public_key in
   let open Deferred.Or_error.Let_syntax in
->>>>>>> a924d634
   let%map () = schedule_user_command t txn account_opt in
   record_payment t txn (Option.value_exn account_opt)
 
