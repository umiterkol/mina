--- conflicted
+++ resolved
@@ -401,24 +401,11 @@
                          ())
               | Some _ ->
                   () ) ;
-<<<<<<< HEAD
-              if match first_connection with
-                | `Empty -> true
-                | _ -> false
-              then (
-                [%str_log info] Connecting ;
-                `Connecting )
-              else if
-                match first_message with
-                | `Empty -> true
-                            | _ -> false then (
-=======
               let is_empty = function `Empty -> true | _ -> false in
               if is_empty first_connection then (
                 [%str_log info] Connecting ;
                 `Connecting )
               else if is_empty first_message then (
->>>>>>> 7ed00a76
                 [%str_log info] Listening ;
                 `Listening )
               else `Offline
@@ -478,15 +465,8 @@
           ()
     in
     let handle_status_change status =
-<<<<<<< HEAD
-      if match status with
-        | `Offline -> true
-        | _ -> false
-      then start_offline_timeout ()
-=======
       if match status with `Offline -> true | _ -> false then
         start_offline_timeout ()
->>>>>>> 7ed00a76
       else stop_offline_timeout ()
     in
     Observer.on_update_exn observer ~f:(function
@@ -844,7 +824,7 @@
      * If not then the work should have already been in the pool with a lower fee or the statement isn't referenced anymore or any other error. In any case remove it from the seen jobs so that it can be picked up if needed *)
     Work_selection_method.remove t.snark_job_state spec
   in
-  ignore (Or_error.try_with (fun () -> update_metrics ()) : unit Or_error.t);
+  ignore (Or_error.try_with (fun () -> update_metrics ()) : unit Or_error.t) ;
   Strict_pipe.Writer.write t.pipes.local_snark_work_writer
     (Network_pool.Snark_pool.Resource_pool.Diff.of_result work, cb)
   |> Deferred.don't_wait_for
@@ -1010,11 +990,7 @@
             | `Producing ->
                 perform (span slot_duration_ms)
             | `Producing_in_ms ms ->
-<<<<<<< HEAD
-                if Float.(<) ms expected_time_for_compaction then
-=======
                 if Float.(ms < expected_time_for_compaction) then
->>>>>>> 7ed00a76
                   (*too close to block production; perform compaction after block production*)
                   perform (span slot_duration_ms ~incr:ms)
                 else (
@@ -1587,19 +1563,13 @@
                               Mina_net2.Validation_callback.await_exn
                                 validation_callback
                             in
-<<<<<<< HEAD
-                            match v with
-                            | `Accept ->
-=======
                             if
                               Mina_net2.Validation_callback
                               .equal_validation_result v `Accept
                             then
->>>>>>> 7ed00a76
                               Mina_networking.broadcast_state net
                                 (External_transition.Validation
-                                 .forget_validation_with_hash et)
-                            | _ -> ());
+                                 .forget_validation_with_hash et)) ;
                          breadcrumb ))
                   ~most_recent_valid_block
                   ~precomputed_values:config.precomputed_values )
@@ -1644,17 +1614,6 @@
                   with
                   | Ok () ->
                       (*Don't log rebroadcast message if it is internally generated; There is a broadcast log for it*)
-<<<<<<< HEAD
-                    (match source with
-                      `Internal -> ()
-                    | _ ->
-                      [%str_log' info config.logger]
-                        ~metadata:
-                          [ ( "external_transition"
-                            , External_transition.Validated.to_yojson
-                                transition ) ]
-                        (Rebroadcast_transition {state_hash= hash})) ;
-=======
                       if
                         not
                           ([%equal: [`Catchup | `Gossip | `Internal]] source
@@ -1666,7 +1625,6 @@
                               , External_transition.Validated.to_yojson
                                   transition ) ]
                           (Rebroadcast_transition {state_hash= hash}) ;
->>>>>>> 7ed00a76
                       External_transition.Validated.broadcast transition
                   | Error reason -> (
                       let timing_error_json =
