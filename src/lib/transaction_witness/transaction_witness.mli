open Core_kernel

[%%versioned:
module Stable : sig
  module V1 : sig
    type t =
      { ledger: Coda_base.Sparse_ledger.Stable.V1.t
      ; protocol_state_body: Coda_state.Protocol_state.Body.Value.Stable.V1.t
      ; init_stack: Coda_base.Pending_coinbase.Stack_versioned.Stable.V1.t }
    [@@deriving sexp, to_yojson]
  end
end]

type t = Stable.Latest.t =
<<<<<<< HEAD
  { ledger: Coda_base.Sparse_ledger.Stable.V1.t
  ; protocol_state_body: Coda_state.Protocol_state.Body.Value.Stable.V1.t
  ; init_stack: Coda_base.Pending_coinbase.Stack_versioned.t }
=======
  { ledger: Coda_base.Sparse_ledger.t
  ; protocol_state_body: Coda_state.Protocol_state.Body.Value.t
  ; init_stack: Coda_base.Pending_coinbase.Stack.t }
>>>>>>> 7b3c9cf6
[@@deriving sexp, to_yojson]<|MERGE_RESOLUTION|>--- conflicted
+++ resolved
@@ -12,13 +12,7 @@
 end]
 
 type t = Stable.Latest.t =
-<<<<<<< HEAD
-  { ledger: Coda_base.Sparse_ledger.Stable.V1.t
-  ; protocol_state_body: Coda_state.Protocol_state.Body.Value.Stable.V1.t
-  ; init_stack: Coda_base.Pending_coinbase.Stack_versioned.t }
-=======
   { ledger: Coda_base.Sparse_ledger.t
   ; protocol_state_body: Coda_state.Protocol_state.Body.Value.t
   ; init_stack: Coda_base.Pending_coinbase.Stack.t }
->>>>>>> 7b3c9cf6
 [@@deriving sexp, to_yojson]