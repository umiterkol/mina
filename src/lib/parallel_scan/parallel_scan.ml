open Core_kernel
open Async_kernel
open Pipe_lib

(*Glossary of type variables used in this file:
  1. 'base: polymorphic type for jobs in the leaves of the scan state tree
  2. 'merge: polymorphic type for jobs in the intermediate nodes of the scan state tree
  3. 'base_t: 'base Base.t
  4. 'merge_t: 'merge Merge.t
  5. 'base_job: Base.Job.t
  6. 'merge_job: Merge.Job.t
  *)

(*Note:  Prefixing some of the general purpose functions that could be used in the future with an "_" to not cause "unused function" error*)

(**Sequence number for jobs in the scan state that corresponds to the order in
which they were added*)
module Sequence_number = struct
  [%%versioned
  module Stable = struct
    module V1 = struct
      type t = int [@@deriving sexp]

      let to_latest = Fn.id
    end
  end]
end

(**Each node on the tree is viewed as a job that needs to be completed. When a
job is completed, it creates a new "Todo" job and marks the old job as "Done"*)
module Job_status = struct
  [%%versioned
  module Stable = struct
    module V1 = struct
      type t = Todo | Done [@@deriving sexp]

      let to_latest = Fn.id
    end
  end]

  let to_string = function Todo -> "Todo" | Done -> "Done"
end

(**The number of new jobs- base and merge that can be added to this tree.
 * Each node has a weight associated to it and the
 * new jobs received are distributed across the tree based on this number. *)
module Weight = struct
  [%%versioned
  module Stable = struct
    [@@@no_toplevel_latest_type]

    module V1 = struct
      type t = {base: int; merge: int} [@@deriving sexp]

      let to_latest = Fn.id
    end
  end]

  type t = Stable.Latest.t = {base: int; merge: int} [@@deriving sexp, lens]
end

(**For base proofs (Proving new transactions)*)
module Base = struct
  module Record = struct
    [%%versioned
    module Stable = struct
      module V1 = struct
        type 'base t =
          { job: 'base
          ; seq_no: Sequence_number.Stable.V1.t
          ; status: Job_status.Stable.V1.t }
        [@@deriving sexp]
      end
    end]
  end

  module Job = struct
    [%%versioned
    module Stable = struct
      module V1 = struct
        type 'base t = Empty | Full of 'base Record.Stable.V1.t
        [@@deriving sexp]
      end
    end]

    let job_str = function Empty -> "Base.Empty" | Full _ -> "Base.Full"
  end

  [%%versioned
  module Stable = struct
    module V1 = struct
      type 'base t = Weight.Stable.V1.t * 'base Job.Stable.V1.t
      [@@deriving sexp]
    end
  end]
end

(** For merge proofs: Merging two base proofs or two merge proofs*)
module Merge = struct
  module Record = struct
    [%%versioned
    module Stable = struct
      module V1 = struct
        type 'merge t =
          { left: 'merge
          ; right: 'merge
          ; seq_no: Sequence_number.Stable.V1.t
          ; status: Job_status.Stable.V1.t }
        [@@deriving sexp]
      end
    end]
  end

  module Job = struct
    [%%versioned
    module Stable = struct
      module V1 = struct
        type 'merge t =
          | Empty
          | Part of 'merge (*When only the left component of the job is available since we always complete the jobs from left to right*)
          | Full of 'merge Record.Stable.V1.t
        [@@deriving sexp]
      end
    end]

    let job_str = function
      | Empty ->
          "Merge.Empty"
      | Full _ ->
          "Merge.Full"
      | Part _ ->
          "Merge.Part"
  end

  [%%versioned
  module Stable = struct
    module V1 = struct
      type 'merge t =
        (Weight.Stable.V1.t * Weight.Stable.V1.t) * 'merge Job.Stable.V1.t
      [@@deriving sexp]
    end
  end]
end

(**All the jobs on a tree that can be done. Base.Full and Merge.Full*)
module Available_job = struct
  type ('merge, 'base) t = Base of 'base | Merge of 'merge * 'merge
  [@@deriving sexp]
end

(**New jobs to be added (including new transactions or new merge jobs)*)
module Job = struct
  type ('merge, 'base) t = Base of 'base | Merge of 'merge [@@deriving sexp]
end

(**Space available and number of jobs required to enqueue data.
 first = space on the current tree and number of jobs required
 to be completed
 second = If the current-tree space is less than <max_base_jobs>
 then remaining number of slots on a new tree and the corresponding
 job count.*)
module Space_partition = struct
  [%%versioned
  module Stable = struct
    module V1 = struct
      type t = {first: int * int; second: (int * int) option} [@@deriving sexp]

      let to_latest = Fn.id
    end
  end]
end

(**View of a job for json output*)
module Job_view = struct
  module Extra = struct
    [%%versioned
    module Stable = struct
      module V1 = struct
        type t =
          {seq_no: Sequence_number.Stable.V1.t; status: Job_status.Stable.V1.t}
        [@@deriving sexp]

        let to_latest = Fn.id
      end
    end]
  end

  module Node = struct
    [%%versioned
    module Stable = struct
      module V1 = struct
        type 'a t =
          | BEmpty
          | BFull of ('a * Extra.Stable.V1.t)
          | MEmpty
          | MPart of 'a
          | MFull of ('a * 'a * Extra.Stable.V1.t)
        [@@deriving sexp]
      end
    end]
  end

  [%%versioned
  module Stable = struct
    module V1 = struct
      type 'a t = {position: int; value: 'a Node.Stable.V1.t} [@@deriving sexp]
    end
  end]
end

module Hash = struct
  type t = Digestif.SHA256.t [@@deriving equal]
end

(**A single tree with number of leaves = max_base_jobs = 2**transaction_capacity_log_2 *)
module Tree = struct
  [%%versioned
  module Stable = struct
    module V1 = struct
      type ('merge_t, 'base_t) t =
        | Leaf of 'base_t
        | Node of
            { depth: int
            ; value: 'merge_t
            ; sub_tree: ('merge_t * 'merge_t, 'base_t * 'base_t) t }
      [@@deriving sexp]
    end
  end]

  (*Eg: Tree depth = 3

    Node M
    |
    Node (M,M)
    |
    Node ((M,M),(M,M))
    |
    Leaf (((B,B),(B,B)),((B,B),(B,B)))
   *)

  (*mapi where i is the level of the tree*)
  let rec map_depth : type a_merge b_merge c_base d_base.
         f_merge:(int -> a_merge -> b_merge)
      -> f_base:(c_base -> d_base)
      -> (a_merge, c_base) t
      -> (b_merge, d_base) t =
   fun ~f_merge ~f_base tree ->
    match tree with
    | Leaf d ->
        Leaf (f_base d)
    | Node {depth; value; sub_tree} ->
        Node
          { depth
          ; value= f_merge depth value
          ; sub_tree=
              map_depth
                ~f_merge:(fun i (x, y) -> (f_merge i x, f_merge i y))
                ~f_base:(fun (x, y) -> (f_base x, f_base y))
                sub_tree }

  let map : type a_merge b_merge c_base d_base.
         f_merge:(a_merge -> b_merge)
      -> f_base:(c_base -> d_base)
      -> (a_merge, c_base) t
      -> (b_merge, d_base) t =
   fun ~f_merge ~f_base tree ->
    map_depth tree ~f_base ~f_merge:(fun _ -> f_merge)

  (* foldi where i is the cur_level*)
  module Make_foldable (M : Monad.S) = struct
    let rec fold_depth_until' : type merge_t accum base_t final.
           f_merge:(   int
                    -> accum
                    -> merge_t
                    -> (accum, final) Continue_or_stop.t M.t)
        -> f_base:(accum -> base_t -> (accum, final) Continue_or_stop.t M.t)
        -> init:accum
        -> (merge_t, base_t) t
        -> (accum, final) Continue_or_stop.t M.t =
     fun ~f_merge ~f_base ~init:acc t ->
      let open Container.Continue_or_stop in
      let open M.Let_syntax in
      match t with
      | Leaf d ->
          f_base acc d
      | Node {depth; value; sub_tree} -> (
          match%bind f_merge depth acc value with
          | Continue acc' ->
              fold_depth_until'
                ~f_merge:(fun i acc (x, y) ->
                  match%bind f_merge i acc x with
                  | Continue r ->
                      f_merge i r y
                  | x ->
                      M.return x )
                ~f_base:(fun acc (x, y) ->
                  match%bind f_base acc x with
                  | Continue r ->
                      f_base r y
                  | x ->
                      M.return x )
                ~init:acc' sub_tree
          | x ->
              M.return x )

    let fold_depth_until : type merge_t base_t accum final.
           f_merge:(   int
                    -> accum
                    -> merge_t
                    -> (accum, final) Continue_or_stop.t M.t)
        -> f_base:(accum -> base_t -> (accum, final) Continue_or_stop.t M.t)
        -> init:accum
        -> finish:(accum -> final M.t)
        -> (merge_t, base_t) t
        -> final M.t =
     fun ~f_merge ~f_base ~init ~finish t ->
      let open M.Let_syntax in
      match%bind fold_depth_until' ~f_merge ~f_base ~init t with
      | Continue result ->
          finish result
      | Stop e ->
          M.return e
  end

  module Foldable_ident = Make_foldable (Monad.Ident)

  let fold_depth : type merge_t base_t accum.
         f_merge:(int -> accum -> merge_t -> accum)
      -> f_base:(accum -> base_t -> accum)
      -> init:accum
      -> (merge_t, base_t) t
      -> accum =
   fun ~f_merge ~f_base ~init t ->
    Foldable_ident.fold_depth_until
      ~f_merge:(fun i acc a -> Continue (f_merge i acc a))
      ~f_base:(fun acc d -> Continue (f_base acc d))
      ~init ~finish:Fn.id t

  let fold : type merge_t base_t accum.
         f_merge:(accum -> merge_t -> accum)
      -> f_base:(accum -> base_t -> accum)
      -> init:accum
      -> (merge_t, base_t) t
      -> accum =
   fun ~f_merge ~f_base ~init t ->
    fold_depth t ~init ~f_merge:(fun _ -> f_merge) ~f_base

  let _fold_until : type merge_t base_t accum final.
         f_merge:(accum -> merge_t -> (accum, final) Continue_or_stop.t)
      -> f_base:(accum -> base_t -> (accum, final) Continue_or_stop.t)
      -> init:accum
      -> finish:(accum -> final)
      -> (merge_t, base_t) t
      -> final =
   fun ~f_merge ~f_base ~init ~finish t ->
    Foldable_ident.fold_depth_until
      ~f_merge:(fun _ -> f_merge)
      ~f_base ~init ~finish t

  (*
    result -> final proof
    f_merge, f_base are to update the nodes with new jobs and mark old jobs as "Done"*)
  let rec update_split : type merge_t base_t data weight result.
         f_merge:(data -> int -> merge_t -> (merge_t * result option) Or_error.t)
      -> f_base:(data -> base_t -> base_t Or_error.t)
      -> weight_merge:(merge_t -> weight * weight)
      -> jobs:data
      -> update_level:int
      -> jobs_split:(weight * weight -> data -> data * data)
      -> (merge_t, base_t) t
      -> ((merge_t, base_t) t * result option) Or_error.t =
   fun ~f_merge ~f_base ~weight_merge ~jobs ~update_level ~jobs_split t ->
    let open Or_error.Let_syntax in
    match t with
    | Leaf d ->
        let%map updated = f_base jobs d in
        (Leaf updated, None)
    | Node {depth; value; sub_tree} ->
        let weight_left_subtree, weight_right_subtree = weight_merge value in
        (*update the jobs at the current level*)
        let%bind value', scan_result = f_merge jobs depth value in
        (*get the updated subtree*)
        let%map sub, _ =
          if update_level = depth then Ok (sub_tree, None)
          else
            (*split the jobs for the next level*)
            let new_jobs_list =
              jobs_split (weight_left_subtree, weight_right_subtree) jobs
            in
            update_split
              ~f_merge:(fun (b, b') i (x, y) ->
                let%bind left = f_merge b i x in
                let%map right = f_merge b' i y in
                ((fst left, fst right), Option.both (snd left) (snd right)) )
              ~f_base:(fun (b, b') (x, x') ->
                let%bind left = f_base b x in
                let%map right = f_base b' x' in
                (left, right) )
              ~weight_merge:(fun (a, b) -> (weight_merge a, weight_merge b))
              ~update_level
              ~jobs_split:(fun (x, y) (a, b) ->
                (jobs_split x a, jobs_split y b) )
              ~jobs:new_jobs_list sub_tree
        in
        (Node {depth; value= value'; sub_tree= sub}, scan_result)

  let rec update_accumulate : type merge_t base_t data.
         f_merge:(data * data -> merge_t -> merge_t * data)
      -> f_base:(base_t -> base_t * data)
      -> (merge_t, base_t) t
      -> (merge_t, base_t) t * data =
   fun ~f_merge ~f_base t ->
    let transpose ((x1, y1), (x2, y2)) = ((x1, x2), (y1, y2)) in
    match t with
    | Leaf d ->
        let new_base, count_list = f_base d in
        (Leaf new_base, count_list)
    | Node {depth; value; sub_tree} ->
        (*get the updated subtree*)
        let sub, counts =
          update_accumulate
            ~f_merge:(fun (b1, b2) (x, y) ->
              transpose (f_merge b1 x, f_merge b2 y) )
            ~f_base:(fun (x, y) -> transpose (f_base x, f_base y))
            sub_tree
        in
        let value', count_list = f_merge counts value in
        (Node {depth; value= value'; sub_tree= sub}, count_list)

  let update :
         ('merge_job, 'base_job) Job.t list
      -> update_level:int
      -> sequence_no:int
      -> weight_lens:(Weight.t, int) Lens.t
      -> ('merge_t, 'base_t) t
      -> (('merge_t, 'base_t) t * 'b option) Or_error.t =
   fun completed_jobs ~update_level ~sequence_no:seq_no ~weight_lens tree ->
    let open Or_error.Let_syntax in
    let add_merges (jobs : ('b, 'c) Job.t list) cur_level
        (((w1, w2) as weight), m) =
      let left, right = (weight_lens.get w1, weight_lens.get w2) in
      if cur_level = update_level - 1 then
        (*Create new jobs from the completed ones*)
        let%map new_weight, m' =
          match (jobs, m) with
          | [], _ ->
              Ok (weight, m)
          | [Job.Merge a; Merge b], Merge.Job.Empty ->
              Ok
                ( ( weight_lens.set (left - 1) w1
                  , weight_lens.set (right - 1) w2 )
                , Full {left= a; right= b; seq_no; status= Job_status.Todo} )
          | [Merge a], Empty ->
              Ok
                ( (weight_lens.set (left - 1) w1, weight_lens.set right w2)
                , Part a )
          | [Merge b], Part a ->
              Ok
                ( (weight_lens.set left w1, weight_lens.set (right - 1) w2)
                , Full {left= a; right= b; seq_no; status= Job_status.Todo} )
          | [Base _], Empty ->
              (*Depending on whether this is the first or second of the two base jobs*)
              let weight =
                if left = 0 then
                  (weight_lens.set left w1, weight_lens.set (right - 1) w2)
                else (weight_lens.set (left - 1) w1, weight_lens.set right w2)
              in
              Ok (weight, m)
          | [Base _; Base _], Empty ->
              Ok
                ( ( weight_lens.set (left - 1) w1
                  , weight_lens.set (right - 1) w2 )
                , m )
          | xs, m ->
              Or_error.errorf
                "Got %d jobs when updating level %d and when one of the merge \
                 nodes at level %d is %s"
                (List.length xs) update_level cur_level (Merge.Job.job_str m)
        in
        ((new_weight, m'), None)
      else if cur_level = update_level then
        (*Mark completed jobs as Done*)
        match (jobs, m) with
        | [Merge a], Full ({status= Job_status.Todo; _} as x) ->
            let new_job = Merge.Job.Full {x with status= Job_status.Done} in
            let scan_result, weight' =
              if cur_level = 0 then
                (Some a, (weight_lens.set 0 w1, weight_lens.set 0 w2))
              else (None, weight)
            in
            Ok ((weight', new_job), scan_result)
        | [], m ->
            Ok ((weight, m), None)
        | xs, m ->
            Or_error.errorf
              "Got %d jobs when updating level %d and when one of the merge \
               nodes at level %d is %s"
              (List.length xs) update_level cur_level (Merge.Job.job_str m)
      else if cur_level < update_level - 1 then
        (*Update the job count for all the level above*)
        match jobs with
        | [] ->
            Ok ((weight, m), None)
        | _ ->
            let jobs_sent_left = min (List.length jobs) left in
            let jobs_sent_right =
              min (List.length jobs - jobs_sent_left) right
            in
            let new_weight =
              ( weight_lens.set (left - jobs_sent_left) w1
              , weight_lens.set (right - jobs_sent_right) w2 )
            in
            Ok ((new_weight, m), None)
      else Ok ((weight, m), None)
    in
    let add_bases jobs (w, d) =
      let weight = weight_lens.get w in
      match (jobs, d) with
      | [], _ ->
          Ok (w, d)
      | [Job.Base d], Base.Job.Empty ->
          Ok
            ( weight_lens.set (weight - 1) w
            , Base.Job.Full {job= d; seq_no; status= Job_status.Todo} )
      | [Job.Merge _], Full b ->
          Ok (w, Full {b with status= Job_status.Done})
      | xs, _ ->
          Or_error.errorf
            "Got %d jobs when updating level %d and when one of the base \
             nodes is %s"
            (List.length xs) update_level (Base.Job.job_str d)
    in
    let jobs = completed_jobs in
    update_split ~f_merge:add_merges ~f_base:add_bases tree ~weight_merge:fst
      ~jobs ~update_level ~jobs_split:(fun (w1, w2) a ->
        let l = weight_lens.get w1 in
        let r = weight_lens.get w2 in
        (List.take a l, List.take (List.drop a l) r) )

  let reset_weights :
         [`Base | `Merge | `Both]
      -> ('merge_t, 'base_t) t
      -> ('merge_t, 'base_t) t =
   fun weight_type tree ->
    let set_all_zero weight = Weight.base.set 0 (Weight.merge.set 0 weight) in
    let f_base base =
      let set_one (lens : (Weight.t, int) Lens.t) weight = lens.set 1 weight in
      let set_zero (lens : (Weight.t, int) Lens.t) weight =
        lens.set 0 weight
      in
      let update_merge_weight weight =
        (*When updating the merge-weight of base nodes, only the nodes with
        "Todo" status needs to be included*)
        match snd base with
        | Base.Job.Full {status= Job_status.Todo; _} ->
            set_one Weight.merge weight
        | _ ->
            set_zero Weight.merge weight
      in
      let update_base_weight weight =
        (*When updating the base-weight of base nodes, only the Empty nodes
        need to be included*)
        match snd base with
        | Base.Job.Empty ->
            set_one Weight.base weight
        | _ ->
            set_zero Weight.base weight
      in
      let new_weight, dummy_right_for_base_nodes =
        match weight_type with
        | `Merge ->
            (update_merge_weight (fst base), set_zero Weight.merge (fst base))
        | `Base ->
            (update_base_weight (fst base), set_zero Weight.base (fst base))
        | `Both ->
            let w' = update_base_weight (fst base) in
            (update_merge_weight w', set_all_zero w')
      in
      ((new_weight, snd base), (new_weight, dummy_right_for_base_nodes))
    in
    let f_merge lst m =
      let (w1, w2), (w3, w4) = lst in
      let reset (lens : (Weight.t, int) Lens.t) (w, w') =
        (* Weights of all other jobs is sum of weights of its children*)
        ( lens.set (lens.get w1 + lens.get w2) w
        , lens.set (lens.get w3 + lens.get w4) w' )
      in
      let w' =
        match weight_type with
        | `Merge -> (
            (*When updating the merge-weight of merge nodes, only the nodes
            with "Todo" status needs to be included*)
            let lens = Weight.merge in
            match m with
            | (w1', w2'), Merge.Job.Full {status= Job_status.Todo; _} ->
                (lens.set 1 w1', lens.set 0 w2')
            | w, _ ->
                reset lens w )
        | `Base ->
            (* The base-weight of merge nodes is the sum of weights of its
            children*)
            reset Weight.base (fst m)
        | `Both ->
            reset Weight.merge (reset Weight.base (fst m))
      in
      ((w', snd m), w')
    in
    fst (update_accumulate ~f_merge ~f_base tree)

  let jobs_on_level :
         depth:int
      -> level:int
      -> ('merge_t, 'base_t) t
      -> ('merge_job, 'base_job) Available_job.t list =
   fun ~depth ~level tree ->
    fold_depth ~init:[]
      ~f_merge:(fun i acc a ->
        match (i = level, a) with
        | true, (_weight, Merge.Job.Full {left; right; status= Todo; _}) ->
            Available_job.Merge (left, right) :: acc
        | _ ->
            acc )
      ~f_base:(fun acc d ->
        match (level = depth, d) with
        | true, (_weight, Base.Job.Full {job; status= Todo; _}) ->
            Available_job.Base job :: acc
        | _ ->
            acc )
      tree
    |> List.rev

  let to_hashable_jobs :
      ('merge_t, 'base_t) t -> ('merge_job, 'base_job) Job.t list =
   fun tree ->
    fold ~init:[]
      ~f_merge:(fun acc a ->
        match a with
        | _, Merge.Job.Full {status= Job_status.Done; _} ->
            acc
        | _ ->
            Job.Merge a :: acc )
      ~f_base:(fun acc d ->
        match d with
        | _, Base.Job.Full {status= Job_status.Done; _} ->
            acc
        | _ ->
            Job.Base d :: acc )
      tree
    |> List.rev

  let jobs_records :
      ('merge_t, 'base_t) t -> ('merge_job, 'base_job) Job.t list =
   fun tree ->
    fold ~init:[]
      ~f_merge:(fun acc a ->
        match a with
        | _weight, Merge.Job.Full x ->
            Job.Merge x :: acc
        | _ ->
            acc )
      ~f_base:(fun acc d ->
        match d with _weight, Base.Job.Full j -> Job.Base j :: acc | _ -> acc
        )
      tree
    |> List.rev

  let base_jobs : ('merge_t, _ * 'base_job Base.Job.t) t -> 'base_job list =
   fun tree ->
    fold_depth ~init:[]
      ~f_merge:(fun _ _ _ -> [])
      ~f_base:(fun acc d ->
        match d with _, Base.Job.Full {job; _} -> job :: acc | _ -> acc )
      tree
    |> List.rev

  (*calculates the number of base and merge jobs that is currently with the Todo status*)
  let todo_job_count :
      (_ * 'merge_job Merge.Job.t, _ * 'base_job Base.Job.t) t -> int * int =
   fun tree ->
    fold_depth ~init:(0, 0)
      ~f_merge:(fun _ (b, m) (_, j) ->
        match j with
        | Merge.Job.Full {status= Job_status.Todo; _} ->
            (b, m + 1)
        | _ ->
            (b, m) )
      ~f_base:(fun (b, m) (_, d) ->
        match d with
        | Base.Job.Full {status= Job_status.Todo; _} ->
            (b + 1, m)
        | _ ->
            (b, m) )
      tree

  let leaves : ('merge_t, 'base_t) t -> 'base_t list =
   fun tree ->
    fold_depth ~init:[]
      ~f_merge:(fun _ _ _ -> [])
      ~f_base:(fun acc d ->
        match d with _, Base.Job.Full _ -> d :: acc | _ -> acc )
      tree
    |> List.rev

  let rec _view_tree : type merge_t base_t.
         (merge_t, base_t) t
      -> show_merge:(merge_t -> string)
      -> show_base:(base_t -> string)
      -> string =
   fun tree ~show_merge ~show_base ->
    match tree with
    | Leaf d ->
        sprintf !"Leaf %s\n" (show_base d)
    | Node {value; sub_tree; _} ->
        let curr = sprintf !"Node %s\n" (show_merge value) in
        let subtree =
          _view_tree sub_tree
            ~show_merge:(fun (x, y) ->
              sprintf !"%s  %s" (show_merge x) (show_merge y) )
            ~show_base:(fun (x, y) ->
              sprintf !"%s  %s" (show_base x) (show_base y) )
        in
        curr ^ subtree

  let required_job_count = function
    | Node {value= (w1, w2), _; _} ->
        Weight.merge.get w1 + Weight.merge.get w2
    | Leaf (w, _) ->
        Weight.merge.get w

  let available_space = function
    | Node {value= (w1, w2), _; _} ->
        Weight.base.get w1 + Weight.base.get w2
    | Leaf (w, _) ->
        Weight.base.get w

  let view_jobs_with_position (tree : ('a, 'd) t) fa fd : 'c Job_view.t list =
    let f_merge acc a =
      let view =
        match snd a with
        | Merge.Job.Empty ->
            Job_view.Node.MEmpty
        | Part a ->
            MPart (fa a)
        | Full {left; right; seq_no; status} ->
            MFull (fa left, fa right, {Job_view.Extra.status; seq_no})
      in
      view :: acc
    in
    let f_base acc a =
      let view =
        match snd a with
        | Base.Job.Empty ->
            Job_view.Node.BEmpty
        | Full {seq_no; status; job} ->
            BFull (fd job, {seq_no; status})
      in
      view :: acc
    in
    let lst = fold ~f_merge ~f_base ~init:[] tree in
    let len = List.length lst - 1 in
    List.rev_mapi lst ~f:(fun i value -> {Job_view.position= len - i; value})
end

(*This struture works well because we always complete all the nodes on a specific level before proceeding to the next level*)
module T = struct
  module Binable_arg = struct
    [%%versioned
    module Stable = struct
      [@@@no_toplevel_latest_type]

      module V1 = struct
        type ('merge, 'base) t =
          { trees:
              ( 'merge Merge.Stable.V1.t
              , 'base Base.Stable.V1.t )
              Tree.Stable.V1.t
              Non_empty_list.Stable.V1.t
          ; acc: ('merge * 'base list) option
          ; curr_job_seq_no: int
          ; max_base_jobs: int
          ; delay: int }
      end
    end]
  end

  [%%versioned_binable
  module Stable = struct
    module V1 = struct
      type ('merge, 'base) t = ('merge, 'base) Binable_arg.Stable.V1.t =
        { trees:
            ('merge Merge.Stable.V1.t, 'base Base.Stable.V1.t) Tree.Stable.V1.t
            Non_empty_list.Stable.V1.t
              (*use non empty list*)
        ; acc: ('merge * 'base list) option
              (*last emitted proof and the corresponding transactions*)
        ; curr_job_seq_no: int
              (*Sequence number for the jobs added every block*)
        ; max_base_jobs: int (*transaction_capacity_log_2*)
        ; delay: int }
      [@@deriving sexp]

      (* Delete all the completed jobs because
         1. They are completed
         2. They are not required to create new jobs anymore
         3. We are not exposing these jobs for any sort of computation as of now
       *)
      let with_leaner_trees ({trees; _} as t) =
        let trees =
          Non_empty_list.map trees ~f:(fun tree ->
              Tree.map tree
                ~f_merge:(fun merge_node ->
                  match snd merge_node with
                  | Merge.Job.Full {status= Job_status.Done; _} ->
                      (fst merge_node, Merge.Job.Empty)
                  | _ ->
                      merge_node )
                ~f_base:Fn.id )
        in
        {t with trees}

      include Binable.Of_binable2
                (Binable_arg.Stable.V1)
                (struct
                  type nonrec ('merge, 'base) t = ('merge, 'base) t

                  let to_binable = with_leaner_trees

                  let of_binable = Fn.id
                end)
    end
  end]

  [%%define_locally
  Stable.Latest.(with_leaner_trees)]

  let create_tree_for_level ~level ~depth ~merge_job ~base_job =
    let rec go : type merge_t base_t.
        int -> (int -> merge_t) -> base_t -> (merge_t, base_t) Tree.t =
     fun d fmerge base ->
      if d >= depth then Tree.Leaf base
      else
        let sub_tree =
          go (d + 1) (fun i -> (fmerge i, fmerge i)) (base, base)
        in
        Node {depth= d; value= fmerge d; sub_tree}
    in
    let weight base merge = {Weight.base; merge} in
    let base_weight = if level = -1 then weight 0 0 else weight 1 0 in
    go 0
      (fun d ->
        let weight =
          if level = -1 then (weight 0 0, weight 0 0)
          else
            let x = Int.pow 2 level / Int.pow 2 (d + 1) in
            (weight x 0, weight x 0)
        in
        (weight, merge_job) )
      (base_weight, base_job)

  let create_tree ~depth =
    create_tree_for_level ~level:depth ~depth ~merge_job:Merge.Job.Empty
      ~base_job:Base.Job.Empty

  let empty : type merge base.
      max_base_jobs:int -> delay:int -> (merge, base) t =
   fun ~max_base_jobs ~delay ->
    let depth = Int.ceil_log2 max_base_jobs in
    let first_tree :
        ( (Weight.t * Weight.t) * merge Merge.Job.t
        , Weight.t * base Base.Job.t )
        Tree.t =
      create_tree ~depth
    in
    { trees= Non_empty_list.singleton first_tree
    ; acc= None
    ; curr_job_seq_no= 0
    ; max_base_jobs
    ; delay }
end

module State = struct
  include T
  module Hash = Hash

  let hash t f_merge f_base =
    let {trees; acc; max_base_jobs; curr_job_seq_no; delay; _} =
      with_leaner_trees t
    in
    let h = ref (Digestif.SHA256.init ()) in
    let add_string s = h := Digestif.SHA256.feed_string !h s in
    let () =
      let tree_hash tree f_merge f_base =
        List.iter (Tree.to_hashable_jobs tree) ~f:(fun job ->
            match job with Job.Merge a -> f_merge a | Base d -> f_base d )
      in
      Non_empty_list.iter trees ~f:(fun tree ->
          let w_to_string {Weight.base= b; merge= m} =
            Int.to_string b ^ Int.to_string m
          in
          let w_to_string' (w1, w2) = w_to_string w1 ^ w_to_string w2 in
          let f_merge = function
            | w, Merge.Job.Empty ->
                add_string (w_to_string' w ^ "Empty")
            | w, Merge.Job.Full {left; right; status; seq_no} ->
                add_string
                  ( w_to_string' w ^ "Full" ^ Int.to_string seq_no
                  ^ Job_status.to_string status ) ;
                add_string (f_merge left) ;
                add_string (f_merge right)
            | w, Merge.Job.Part j ->
                add_string (w_to_string' w ^ "Part") ;
                add_string (f_merge j)
          in
          let f_base = function
            | w, Base.Job.Empty ->
                add_string (w_to_string w ^ "Empty")
            | w, Base.Job.Full {job; status; seq_no} ->
                add_string
                  ( w_to_string w ^ "Full" ^ Int.to_string seq_no
                  ^ Job_status.to_string status ) ;
                add_string (f_base job)
          in
          tree_hash tree f_merge f_base )
    in
    let acc_string =
      Option.value_map acc ~default:"None" ~f:(fun (a, d_lst) ->
          f_merge a ^ List.fold ~init:"" d_lst ~f:(fun acc d -> acc ^ f_base d)
      )
    in
    add_string acc_string ;
    add_string (Int.to_string curr_job_seq_no) ;
    add_string (Int.to_string max_base_jobs) ;
    add_string (Int.to_string delay) ;
    Digestif.SHA256.get !h

  module Make_foldable (M : Monad.S) = struct
    module Tree_foldable = Tree.Make_foldable (M)

    let fold_chronological_until :
           ('merge, 'base) t
        -> init:'acc
        -> f_merge:(   'acc
                    -> 'merge Merge.t
                    -> ('acc, 'final) Continue_or_stop.t M.t)
        -> f_base:(   'acc
                   -> 'base Base.t
                   -> ('acc, 'final) Continue_or_stop.t M.t)
        -> finish:('acc -> 'final M.t)
        -> 'final M.t =
     fun t ~init ~f_merge ~f_base ~finish ->
      let open M.Let_syntax in
      let open Container.Continue_or_stop in
      let work_trees = Non_empty_list.rev t.trees |> Non_empty_list.to_list in
      let rec go acc = function
        | [] ->
            M.return (Continue acc)
        | tree :: trees -> (
            match%bind
              Tree_foldable.fold_depth_until'
                ~f_merge:(fun _ -> f_merge)
                ~f_base ~init:acc tree
            with
            | Continue r ->
                go r trees
            | Stop e ->
                M.return (Stop e) )
      in
      match%bind go init work_trees with
      | Continue r ->
          finish r
      | Stop e ->
          M.return e
  end

  module Foldable_ident = Make_foldable (Monad.Ident)

  let fold_chronological t ~init ~f_merge ~f_base =
    let open Container.Continue_or_stop in
    Foldable_ident.fold_chronological_until t ~init
      ~f_merge:(fun acc a -> Continue (f_merge acc a))
      ~f_base:(fun acc d -> Continue (f_base acc d))
      ~finish:Fn.id
end

include T
module State_or_error = State_or_error.Make3 (T)

let check b ~message = State_or_error.error_if b ~message ~value:()

let return_error e a =
  State_or_error.error_if true ~message:(Error.to_string_hum e) ~value:a

let max_trees : ('merge, 'base) t -> int =
 fun t -> ((Int.ceil_log2 t.max_base_jobs + 1) * (t.delay + 1)) + 1

let work_to_do : type merge base.
       (merge Merge.t, base Base.t) Tree.t list
    -> max_base_jobs:int
    -> (merge, base) Available_job.t list =
 fun trees ~max_base_jobs ->
  let depth = Int.ceil_log2 max_base_jobs in
  List.concat_mapi trees ~f:(fun i tree ->
      Tree.jobs_on_level ~depth ~level:(depth - i) tree )

let work : type merge base.
       (merge Merge.t, base Base.t) Tree.t list
    -> delay:int
    -> max_base_jobs:int
    -> (merge, base) Available_job.t list =
 fun trees ~delay ~max_base_jobs ->
  let depth = Int.ceil_log2 max_base_jobs in
  let work_trees =
    List.take
      (List.filteri trees ~f:(fun i _ -> i % delay = delay - 1))
      (depth + 1)
  in
  work_to_do work_trees ~max_base_jobs

let work_for_tree t ~data_tree =
  let delay = t.delay + 1 in
  let trees =
    match data_tree with
    | `Current ->
        Non_empty_list.tail t.trees
    | `Next ->
        Non_empty_list.to_list t.trees
  in
  work trees ~max_base_jobs:t.max_base_jobs ~delay

(*work on all the level and all the trees*)
let all_work : type merge base.
    (merge, base) t -> (merge, base) Available_job.t list list =
 fun t ->
  let depth = Int.ceil_log2 t.max_base_jobs in
  let set1 = work_for_tree t ~data_tree:`Current in
  let _, other_sets =
    List.fold ~init:(t, [])
      (List.init ~f:Fn.id (t.delay + 1))
      ~f:(fun (t, work_list) _ ->
        let trees' = Non_empty_list.cons (create_tree ~depth) t.trees in
        let t' = {t with trees= trees'} in
        match work_for_tree t' ~data_tree:`Current with
        | [] ->
            (t', work_list)
        | work ->
            (t', work :: work_list) )
  in
  if List.is_empty set1 then List.rev other_sets
  else set1 :: List.rev other_sets

let work_for_next_update : type merge base.
       (merge, base) t
    -> data_count:int
    -> (merge, base) Available_job.t list list =
 fun t ~data_count ->
  let delay = t.delay + 1 in
  let current_tree_space =
    Tree.available_space (Non_empty_list.head t.trees)
  in
  let set1 =
    work (Non_empty_list.tail t.trees) ~max_base_jobs:t.max_base_jobs ~delay
  in
  let count = min data_count t.max_base_jobs in
  if current_tree_space < count then
    let set2 =
      List.take
        (work
           (Non_empty_list.to_list t.trees)
           ~max_base_jobs:t.max_base_jobs ~delay)
        ((count - current_tree_space) * 2)
    in
    List.filter ~f:(Fn.compose not List.is_empty) [set1; set2]
  else
    let set = List.take set1 (2 * count) in
    if List.is_empty set then [] else [set]

let free_space_on_current_tree t =
  let tree = Non_empty_list.head t.trees in
  Tree.available_space tree

let cons b bs =
  Option.value_map (Non_empty_list.of_list_opt bs)
    ~default:(Non_empty_list.singleton b) ~f:(fun bs ->
      Non_empty_list.cons b bs )

let append bs bs' =
  Option.value_map (Non_empty_list.of_list_opt bs') ~default:bs ~f:(fun bs' ->
      Non_empty_list.append bs bs' )

let add_merge_jobs :
    completed_jobs:'merge list -> ('base, 'merge, _) State_or_error.t =
 fun ~completed_jobs ->
  let open State_or_error.Let_syntax in
  if List.length completed_jobs = 0 then return None
  else
    let%bind state = State_or_error.get in
    let delay = state.delay + 1 in
    let depth = Int.ceil_log2 state.max_base_jobs in
    let merge_jobs = List.map completed_jobs ~f:(fun j -> Job.Merge j) in
    let jobs_required = work_for_tree state ~data_tree:`Current in
    let%bind () =
      check
        (List.length merge_jobs > List.length jobs_required)
        ~message:
          (sprintf
             !"More work than required: Required- %d got- %d"
             (List.length jobs_required)
             (List.length merge_jobs))
    in
    let curr_tree, to_be_updated_trees =
      (Non_empty_list.head state.trees, Non_empty_list.tail state.trees)
    in
    let%bind updated_trees, result_opt, _ =
      let res =
        List.foldi to_be_updated_trees
          ~init:(Ok ([], None, merge_jobs))
          ~f:(fun i acc tree ->
            let open Or_error.Let_syntax in
            let%bind trees, scan_result, jobs = acc in
            if i % delay = delay - 1 && not (List.is_empty jobs) then
              (*Every nth (n=delay) tree*)
              match
                Tree.update
                  (List.take jobs (Tree.required_job_count tree))
                  ~update_level:(depth - (i / delay))
                  ~sequence_no:state.curr_job_seq_no ~weight_lens:Weight.merge
                  tree
              with
              | Ok (tree', scan_result') ->
                  Ok
                    ( tree' :: trees
                    , scan_result'
                    , List.drop jobs (Tree.required_job_count tree) )
              | Error e ->
                  Error
                    (Error.tag_arg e "Error while adding merge jobs to tree"
                       ("tree_number", i) [%sexp_of: string * int])
            else Ok (tree :: trees, scan_result, jobs) )
      in
      match res with
      | Ok res ->
          State_or_error.return res
      | Error e ->
          return_error e ([], None, [])
    in
    let updated_trees, result_opt =
      let updated_trees, result_opt =
        Option.value_map result_opt
          ~default:(List.rev updated_trees, None)
          ~f:(fun res ->
            match updated_trees with
            | [] ->
                ([], None)
            | t :: ts ->
                let tree_data = Tree.base_jobs t in
                (List.rev ts, Some (res, tree_data)) )
      in
      if
        Option.is_some result_opt
        || List.length (curr_tree :: updated_trees) < max_trees state
           && List.length completed_jobs = List.length jobs_required
        (*exact number of jobs*)
      then (List.map updated_trees ~f:(Tree.reset_weights `Merge), result_opt)
      else (updated_trees, result_opt)
    in
    let all_trees = cons curr_tree updated_trees in
    let%map _ = State_or_error.put {state with trees= all_trees} in
    result_opt

let add_data : data:'base list -> (_, _, 'base) State_or_error.t =
 fun ~data ->
  let open State_or_error.Let_syntax in
  if List.length data = 0 then return ()
  else
    let%bind state = State_or_error.get in
    let depth = Int.ceil_log2 state.max_base_jobs in
    let tree = Non_empty_list.head state.trees in
    let base_jobs = List.map data ~f:(fun j -> Job.Base j) in
    let available_space = Tree.available_space tree in
    let%bind () =
      check
        (List.length data > available_space)
        ~message:
          (sprintf
             !"Data count (%d) exceeded available space (%d)"
             (List.length data) available_space)
    in
    let%bind tree, _ =
      match
        Tree.update base_jobs ~update_level:depth
          ~sequence_no:state.curr_job_seq_no ~weight_lens:Weight.base tree
      with
      | Ok res ->
          State_or_error.return res
      | Error e ->
          return_error
            (Error.tag ~tag:"Error while adding base jobs to the tree" e)
            (tree, None)
    in
    let updated_trees =
      if List.length base_jobs = available_space then
        cons (create_tree ~depth) [Tree.reset_weights `Both tree]
      else Non_empty_list.singleton (Tree.reset_weights `Merge tree)
    in
    let%map _ =
      State_or_error.put
        { state with
          trees= append updated_trees (Non_empty_list.tail state.trees) }
    in
    ()

let reset_seq_no : type a b. (a, b) t -> (a, b) t =
 fun state ->
  let oldest_seq_no =
    match List.hd @@ Tree.leaves (Non_empty_list.last state.trees) with
    | Some (_, Base.Job.Full {seq_no; _}) ->
        seq_no
    | _ ->
        0
  in
  let new_seq seq = seq - oldest_seq_no + 1 in
  let f_merge (a : a Merge.t) : a Merge.t =
    match a with
    | w, Merge.Job.Full ({seq_no; _} as x) ->
        (w, Merge.Job.Full {x with seq_no= new_seq seq_no})
    | m ->
        m
  in
  let f_base (b : b Base.t) : b Base.t =
    match b with
    | w, Base.Job.Full ({seq_no; _} as x) ->
        (w, Base.Job.Full {x with seq_no= new_seq seq_no})
    | b ->
        b
  in
  let next_seq_no, updated_trees =
    List.fold ~init:(0, []) (Non_empty_list.to_list state.trees)
      ~f:(fun (max_seq, updated_trees) tree ->
        let tree' = Tree.map ~f_base ~f_merge tree in
        let seq_no =
          match List.last @@ Tree.leaves tree' with
          | Some (_, Base.Job.Full {seq_no; _}) ->
              max seq_no max_seq
          | _ ->
              max_seq
        in
        (seq_no, tree' :: updated_trees) )
  in
  { state with
    curr_job_seq_no= next_seq_no
  ; trees=
      Option.value_exn (Non_empty_list.of_list_opt (List.rev updated_trees)) }

let incr_sequence_no : type a b. (a, b) t -> (unit, a, b) State_or_error.t =
 fun state ->
  let open State_or_error in
  if state.curr_job_seq_no + 1 = Int.max_value then
    let state = reset_seq_no state in
    put state
  else put {state with curr_job_seq_no= state.curr_job_seq_no + 1}

let update_metrics t =
  Or_error.try_with (fun () ->
      List.rev (Non_empty_list.to_list t.trees)
      |> List.iteri ~f:(fun i t ->
             let name = sprintf "tree%d" i in
             Mina_metrics.(
               Gauge.set (Scan_state_metrics.scan_state_available_space ~name))
               (Int.to_float @@ Tree.available_space t) ;
             let base_job_count, merge_job_count = Tree.todo_job_count t in
             Mina_metrics.(
               Gauge.set (Scan_state_metrics.scan_state_base_snarks ~name))
               (Int.to_float @@ base_job_count) ;
             Mina_metrics.(
               Gauge.set (Scan_state_metrics.scan_state_merge_snarks ~name))
               (Int.to_float @@ merge_job_count) ) )

let update_helper :
       data:'base list
    -> completed_jobs:'merge list
    -> ('a, 'merge, 'base) State_or_error.t =
 fun ~data ~completed_jobs ->
  let open State_or_error in
  let open State_or_error.Let_syntax in
  let%bind t = get in
  let data_count = List.length data in
  let%bind () =
    check
      (data_count > t.max_base_jobs)
      ~message:
        (sprintf
           !"Data count (%d) exceeded maximum (%d)"
           data_count t.max_base_jobs)
  in
  let required_jobs = List.concat @@ work_for_next_update t ~data_count in
  let%bind () =
    let required = (List.length required_jobs + 1) / 2 in
    let got = (List.length completed_jobs + 1) / 2 in
    check
      (got < required && List.length data > t.max_base_jobs - required + got)
      ~message:
        (sprintf
           !"Insufficient jobs (Data count %d): Required- %d got- %d"
           data_count required got)
  in
  let delay = t.delay + 1 in
  (*Increment the sequence number*)
  let%bind () = incr_sequence_no t in
  let latest_tree = Non_empty_list.head t.trees in
  let available_space = Tree.available_space latest_tree in
  (*Possible that new base jobs is added to a new tree within an update i.e., part of it is added to the first tree and the rest of it to a new tree. This happens when the throughput is not max. This also requires merge jobs to be done on two different set of trees*)
  let data1, data2 = List.split_n data available_space in
  let required_jobs_for_current_tree =
    work (Non_empty_list.tail t.trees) ~max_base_jobs:t.max_base_jobs ~delay
    |> List.length
  in
  let jobs1, jobs2 =
    List.split_n completed_jobs required_jobs_for_current_tree
  in
  (*update first set of jobs and data*)
  let%bind result_opt = add_merge_jobs ~completed_jobs:jobs1 in
  let%bind () = add_data ~data:data1 in
  (*update second set of jobs and data. This will be empty if all the data fit in the current tree*)
  let%bind _ = add_merge_jobs ~completed_jobs:jobs2 in
  let%bind () = add_data ~data:data2 in
  let%bind state = State_or_error.get in
  (*update the latest emitted value *)
  let%bind () =
    State_or_error.put
      {state with acc= Option.merge result_opt state.acc ~f:Fn.const}
  in
  (*Check the tree-list length is under max*)
  let%map () =
    check
      (Non_empty_list.length state.trees > max_trees state)
      ~message:
        (sprintf
           !"Tree list length (%d) exceeded maximum (%d)"
           (Non_empty_list.length state.trees)
           (max_trees state))
  in
  result_opt

let update :
       data:'base list
    -> completed_jobs:'merge list
    -> ('merge, 'base) t
    -> (('merge * 'base list) option * ('merge, 'base) t) Or_error.t =
 fun ~data ~completed_jobs state ->
  State_or_error.run_state (update_helper ~data ~completed_jobs) ~state

let all_jobs t = all_work t

let jobs_for_next_update t = work_for_next_update t ~data_count:t.max_base_jobs

let jobs_for_slots t ~slots = work_for_next_update t ~data_count:slots

let free_space t = t.max_base_jobs

let last_emitted_value t = t.acc

let current_job_sequence_number t = t.curr_job_seq_no

let base_jobs_on_latest_tree t =
  let depth = Int.ceil_log2 t.max_base_jobs in
  List.filter_map
    (Tree.jobs_on_level ~depth ~level:depth (Non_empty_list.head t.trees))
    ~f:(fun job -> match job with Base d -> Some d | Merge _ -> None)

let partition_if_overflowing : ('merge, 'base) t -> Space_partition.t =
 fun t ->
  let cur_tree_space = free_space_on_current_tree t in
  (*Check actual work count because it would be zero initially*)
  let work_count = work_for_tree t ~data_tree:`Current |> List.length in
  let work_count_new_tree = work_for_tree t ~data_tree:`Next |> List.length in
  { first= (cur_tree_space, work_count)
  ; second=
      ( if cur_tree_space < t.max_base_jobs then
        let slots = t.max_base_jobs - cur_tree_space in
        Some (slots, min work_count_new_tree (2 * slots))
      else None ) }

let next_on_new_tree t =
  let curr_tree_space = free_space_on_current_tree t in
  curr_tree_space = t.max_base_jobs

let pending_data t =
  List.concat_map Non_empty_list.(to_list @@ rev t.trees) ~f:Tree.base_jobs

let view_jobs_with_position (state : ('merge, 'base) State.t) fa fd =
  List.fold ~init:[] (Non_empty_list.to_list state.trees) ~f:(fun acc tree ->
      Tree.view_jobs_with_position tree fa fd :: acc )

let job_count t =
  State.fold_chronological t ~init:(0., 0.)
    ~f_merge:(fun (c, c') merge_node ->
      let count_todo, count_done =
        match snd merge_node with
        | Merge.Job.Part _ ->
            (0.5, 0.)
        | Full {status= Job_status.Todo; _} ->
            (1., 0.)
        | Full {status= Job_status.Done; _} ->
            (0., 1.)
        | Empty ->
            (0., 0.)
      in
      (c +. count_todo, c' +. count_done) )
    ~f_base:(fun (c, c') base_node ->
      let count_todo, count_done =
        match snd base_node with
        | Base.Job.Empty ->
            (0., 0.)
        | Full {status= Job_status.Todo; _} ->
            (1., 0.)
        | Full {status= Job_status.Done; _} ->
            (0., 1.)
      in
      (c +. count_todo, c' +. count_done) )

let assert_job_count t t' ~completed_job_count ~base_job_count ~value_emitted =
  let todo_before, done_before = job_count t in
  let todo_after, done_after = job_count t' in
  (*ordered list of jobs that is actually called when distributing work*)
  let all_jobs = List.concat (all_jobs t') in
  (*list of jobs*)
  let all_jobs_expected =
    List.fold ~init:[] (Non_empty_list.to_list t'.trees) ~f:(fun acc tree ->
        Tree.jobs_records tree @ acc )
    |> List.filter ~f:(fun job ->
           match job with
           | Job.Base {status= Job_status.Todo; _} | Job.Merge {status= Todo; _}
             ->
               true
           | _ ->
               false )
  in
  assert (List.length all_jobs = List.length all_jobs_expected) ;
  let expected_todo_after =
    let new_jobs =
      if value_emitted then (completed_job_count -. 1.) /. 2.
      else completed_job_count /. 2.
    in
    todo_before +. base_job_count -. completed_job_count +. new_jobs
  in
  let expected_done_after =
    let jobs_from_delete_tree =
      if value_emitted then Float.of_int @@ ((2 * t.max_base_jobs) - 1) else 0.
    in
    done_before +. completed_job_count -. jobs_from_delete_tree
  in
  assert (
<<<<<<< HEAD
    Float.equal todo_after expected_todo_after && Float.equal done_after expected_done_after )
=======
    Float.equal todo_after expected_todo_after
    && Float.equal done_after expected_done_after )
>>>>>>> 7ed00a76

let test_update t ~data ~completed_jobs =
  let result_opt, t' = update ~data ~completed_jobs t |> Or_error.ok_exn in
  assert_job_count t t'
    ~base_job_count:(Float.of_int @@ List.length data)
    ~completed_job_count:(Float.of_int @@ List.length completed_jobs)
    ~value_emitted:(Option.is_some result_opt) ;
  (result_opt, t')

let%test_module "test" =
  ( module struct
    let%test_unit "always max base jobs" =
      let max_base_jobs = 512 in
      let state = empty ~max_base_jobs ~delay:3 in
      let _t' =
        List.foldi ~init:([], state) (List.init 100 ~f:Fn.id)
          ~f:(fun i (expected_results, t) _ ->
            let data = List.init max_base_jobs ~f:(fun j -> i + j) in
            let expected_results = data :: expected_results in
            let work =
              work_for_next_update t ~data_count:(List.length data)
              |> List.concat
            in
            let new_merges =
              List.map work ~f:(fun job ->
                  match job with Base i -> i | Merge (i, j) -> i + j )
            in
            let result_opt, t' =
              test_update ~data ~completed_jobs:new_merges t
            in
            let expected_result, remaining_expected_results =
              Option.value_map result_opt
                ~default:((0, []), expected_results)
                ~f:(fun _ ->
                  match List.rev expected_results with
                  | [] ->
                      ((0, []), [])
                  | x :: xs ->
                      ((List.sum (module Int) x ~f:Fn.id, x), List.rev xs) )
            in
            assert (
              [%equal: int * int list]
<<<<<<< HEAD
              (Option.value ~default:expected_result result_opt)
              expected_result ) ;
=======
                (Option.value ~default:expected_result result_opt)
                expected_result ) ;
>>>>>>> 7ed00a76
            (remaining_expected_results, t') )
      in
      ()

    let%test_unit "Random base jobs" =
      let max_base_jobs = 512 in
      let t = empty ~max_base_jobs ~delay:3 in
      let state = ref t in
      Quickcheck.test
        (Quickcheck.Generator.list (Int.gen_incl 1 1))
        ~f:(fun list ->
          let t = !state in
          let data = List.take list max_base_jobs in
          let work =
            List.take
              ( work_for_next_update t ~data_count:(List.length data)
              |> List.concat )
              (List.length data * 2)
          in
          let new_merges =
            List.map work ~f:(fun job ->
                match job with Base i -> i | Merge (i, j) -> i + j )
          in
          let result_opt, t' =
            test_update ~data ~completed_jobs:new_merges t
          in
          let expected_result =
            (max_base_jobs, List.init max_base_jobs ~f:(fun _ -> 1))
          in
          assert (
<<<<<<< HEAD
            [%equal: int * int list] (Option.value ~default:expected_result result_opt) expected_result
          ) ;
=======
            [%equal: int * int list]
              (Option.value ~default:expected_result result_opt)
              expected_result ) ;
>>>>>>> 7ed00a76
          state := t' )
  end )

let gen :
       gen_data:'d Quickcheck.Generator.t
    -> f_job_done:(('a, 'd) Available_job.t -> 'a)
    -> f_acc:(('a * 'd list) option -> 'a * 'd list -> ('a * 'd list) option)
    -> ('a, 'd) State.t Quickcheck.Generator.t =
 fun ~gen_data ~f_job_done ~f_acc ->
  let open Quickcheck.Generator.Let_syntax in
  let%bind depth, delay =
    Quickcheck.Generator.tuple2 (Int.gen_incl 2 5) (Int.gen_incl 0 3)
  in
  let max_base_jobs = Int.pow 2 depth in
  let s = State.empty ~max_base_jobs ~delay in
  let%map datas =
    Quickcheck.Generator.(
      list_non_empty (list_with_length max_base_jobs gen_data))
  in
  List.fold datas ~init:s ~f:(fun s chunk ->
      let jobs =
        List.concat (work_for_next_update s ~data_count:(List.length chunk))
      in
      let jobs_done = List.map jobs ~f:f_job_done in
      let old_tuple = s.acc in
      let res_opt, s =
        Or_error.ok_exn @@ update ~data:chunk s ~completed_jobs:jobs_done
      in
      Option.value_map ~default:s res_opt ~f:(fun x ->
          let tuple = if Option.is_some old_tuple then old_tuple else s.acc in
          {s with acc= f_acc tuple x} ) )

let%test_module "scans" =
  ( module struct
    module Queue = Queue

    let rec step_on_free_space state w ds f f_acc =
      let data = List.take ds state.max_base_jobs in
      let jobs =
        List.concat (work_for_next_update state ~data_count:(List.length data))
      in
      let jobs_done = List.map jobs ~f in
      let old_tuple = state.acc in
      let res_opt, state = test_update ~data state ~completed_jobs:jobs_done in
      let state =
        Option.value_map ~default:state res_opt ~f:(fun x ->
            let tuple =
              if Option.is_some old_tuple then f_acc old_tuple x else state.acc
            in
            {state with acc= tuple} )
      in
      let%bind () = Linear_pipe.write w state.acc in
      let rem_ds = List.drop ds state.max_base_jobs in
      if List.length rem_ds > 0 then step_on_free_space state w rem_ds f f_acc
      else return state

    let do_steps ~state ~data ~f ~f_acc w =
      let rec go () =
        match%bind Linear_pipe.read' data with
        | `Eof ->
            return ()
        | `Ok q ->
            let ds = Queue.to_list q in
            let%bind s = step_on_free_space !state w ds f f_acc in
            state := s ;
            go ()
      in
      go ()

    let scan ~data ~depth ~f ~f_acc =
      Linear_pipe.create_reader ~close_on_exception:true (fun w ->
          let s = ref (empty ~max_base_jobs:(Int.pow 2 depth) ~delay:1) in
          do_steps ~state:s ~data ~f w ~f_acc )

    let step_repeatedly ~state ~data ~f ~f_acc =
      Linear_pipe.create_reader ~close_on_exception:true (fun w ->
          do_steps ~state ~data ~f w ~f_acc )

    let%test_module "scan (+) over ints" =
      ( module struct
        let f_merge_up (state : (int64 * int64 list) option) x =
          let open Option.Let_syntax in
          let%map acc = state in
          (Int64.( + ) (fst acc) (fst x), snd acc @ snd x)

        let job_done (job : (Int64.t, Int64.t) Available_job.t) : Int64.t =
          match job with Base x -> x | Merge (x, y) -> Int64.( + ) x y

        let%test_unit "Split only if enqueuing onto the next queue" =
          let p = 4 in
          let max_base_jobs = Int.pow 2 p in
          let g = Int.gen_incl 0 max_base_jobs in
          let state = State.empty ~max_base_jobs ~delay:1 in
          Quickcheck.test g ~trials:1000 ~f:(fun i ->
              let data = List.init i ~f:Int64.of_int in
              let partition = partition_if_overflowing state in
              let jobs =
                List.concat
                @@ work_for_next_update state ~data_count:(List.length data)
              in
              let jobs_done = List.map jobs ~f:job_done in
              let tree_count_before = Non_empty_list.length state.trees in
              let _, state =
                test_update ~data state ~completed_jobs:jobs_done
              in
              match partition.second with
              | None ->
                  let tree_count_after = Non_empty_list.length state.trees in
                  let expected_tree_count =
                    if i = fst partition.first then tree_count_before + 1
                    else tree_count_before
                  in
                  assert (tree_count_after = expected_tree_count)
              | Some _ ->
                  let tree_count_after = Non_empty_list.length state.trees in
                  let expected_tree_count =
                    if i > fst partition.first then tree_count_before + 1
                    else tree_count_before
                  in
                  assert (tree_count_after = expected_tree_count) )

        let%test_unit "sequence number reset" =
          (*create jobs with unique sequence numbers starting from 1. At any
          point, after reset, the jobs should be labelled starting from 1.
          *)
          Backtrace.elide := false ;
          let p = 3 in
          let g = Int.gen_incl 0 (Int.pow 2 p) in
          let max_base_jobs = Int.pow 2 p in
          let jobs state =
            List.fold ~init:[] (Non_empty_list.to_list state.trees)
              ~f:(fun acc tree -> Tree.jobs_records tree :: acc)
          in
          let verify_sequence_number state =
            let state = reset_seq_no state in
            let jobs_list = jobs state in
            let depth = Int.ceil_log2 max_base_jobs + 1 in
            List.iteri jobs_list ~f:(fun i jobs ->
                (*each tree has jobs up till a level below the older tree*)
                (* and have the following sequence numbers after reset
                *         4
                *     3       3
                *   2   2   2   2
                *  1 1 1 1 1 1 1 1
                *)
                let cur_levels = depth - i in
                let seq_sum =
                  List.fold (List.init cur_levels ~f:Fn.id) ~init:0
                    ~f:(fun acc j ->
                      let j = j + i in
                      acc + (Int.pow 2 j * (depth - j)) )
                in
                let offset = i in
                let sum_of_all_seq_numbers =
                  List.sum
                    (module Int)
                    ~f:
                      (fun (job :
                             (int64 Merge.Record.t, int64 Base.Record.t) Job.t) ->
                      match job with
                      | Job.Merge {seq_no; _} ->
                          seq_no - offset
                      | Base {seq_no; _} ->
                          seq_no - offset )
                    jobs
                in
                assert (sum_of_all_seq_numbers = seq_sum) )
          in
          let state = ref (State.empty ~max_base_jobs ~delay:0) in
          let counter = ref 0 in
          Quickcheck.test g ~trials:50 ~f:(fun _ ->
              let jobs = List.concat (jobs_for_next_update !state) in
              let jobs_done = List.map jobs ~f:job_done in
              let data = List.init max_base_jobs ~f:Int64.of_int in
              let res_opt, s =
                test_update ~data !state ~completed_jobs:jobs_done
              in
              state := s ;
              if Option.is_some res_opt then
                (*start the rest after enough jobs are created*)
                if !counter >= p + 1 then verify_sequence_number !state
                else counter := !counter + 1
              else () )

        let%test_unit "serialize, deserialize scan state" =
          Backtrace.elide := false ;
          let g =
            gen
              ~gen_data:
                Quickcheck.Generator.Let_syntax.(
                  Int.quickcheck_generator >>| Int64.of_int)
              ~f_job_done:job_done ~f_acc:f_merge_up
          in
          Quickcheck.test g ~sexp_of:[%sexp_of: (int64, int64) State.t]
            ~trials:50 ~f:(fun s ->
              let hash_s = State.hash s Int64.to_string Int64.to_string in
              let sz =
                State.Stable.Latest.bin_size_t Int64.bin_size_t
                  Int64.bin_size_t s
              in
              let buf = Bin_prot.Common.create_buf sz in
              ignore
                (State.Stable.Latest.bin_write_t Int64.bin_write_t
                   Int64.bin_write_t buf ~pos:0 s : int) ;
              let deserialized =
                State.Stable.Latest.bin_read_t Int64.bin_read_t
                  Int64.bin_read_t ~pos_ref:(ref 0) buf
              in
              let new_hash =
                State.hash deserialized Int64.to_string Int64.to_string
              in
              assert (Hash.equal hash_s new_hash) )

        let%test_unit "scan can be initialized from intermediate state" =
          Backtrace.elide := false ;
          let g =
            gen
              ~gen_data:
                Quickcheck.Generator.Let_syntax.(
                  Int.quickcheck_generator >>| Int64.of_int)
              ~f_job_done:job_done ~f_acc:f_merge_up
          in
          Quickcheck.test g ~sexp_of:[%sexp_of: (int64, int64) State.t]
            ~trials:10 ~f:(fun s ->
              let s = ref s in
              Async.Thread_safe.block_on_async_exn (fun () ->
                  let do_one_next = ref false in
                  (* For any arbitrary intermediate state *)
                  (* if we then add 1 and a bunch of zeros *)
                  let one_then_zeros =
                    Linear_pipe.create_reader ~close_on_exception:true
                      (fun w ->
                        let rec go () =
                          let next =
                            if !do_one_next then (
                              do_one_next := false ;
                              Int64.one )
                            else Int64.zero
                          in
                          let%bind () = Pipe.write w next in
                          go ()
                        in
                        go () )
                  in
                  let pipe s =
                    step_repeatedly ~state:s ~data:one_then_zeros ~f:job_done
                      ~f_acc:f_merge_up
                  in
                  let parallelism =
                    !s.max_base_jobs * Int.ceil_log2 !s.max_base_jobs
                  in
                  let fill_some_zeros v s =
                    List.init (parallelism * parallelism) ~f:(fun _ -> ())
                    |> Deferred.List.fold ~init:v ~f:(fun v _ ->
                           match%map Linear_pipe.read (pipe s) with
                           | `Eof ->
                               v
                           | `Ok (Some (v', _)) ->
                               v'
                           | `Ok None ->
                               v )
                  in
                  (* after we flush intermediate work *)
                  let old_acc =
                    !s.acc |> Option.value ~default:Int64.(zero, [])
                  in
                  let%bind v = fill_some_zeros Int64.zero s in
                  do_one_next := true ;
                  let acc = !s.acc |> Option.value_exn in
<<<<<<< HEAD
                  assert (not ([%eq: int64] (fst acc) (fst old_acc))) ;
=======
                  assert (not ([%equal: int64] (fst acc) (fst old_acc))) ;
>>>>>>> 7ed00a76
                  (* eventually we'll emit the acc+1 element *)
                  let%map _ = fill_some_zeros v s in
                  let acc_plus_one = !s.acc |> Option.value_exn in
                  assert (Int64.(equal (fst acc_plus_one) (fst acc + one))) )
          )
      end )

    let%test_module "scan (+) over ints, map from string" =
      ( module struct
        let f_merge_up (tuple : (int64 * string list) option) x =
          let open Option.Let_syntax in
          let%map acc = tuple in
          (Int64.( + ) (fst acc) (fst x), snd acc @ snd x)

        let job_done (job : (Int64.t, string) Available_job.t) : Int64.t =
          match job with
          | Base x ->
              Int64.of_string x
          | Merge (x, y) ->
              Int64.( + ) x y

        let%test_unit "scan behaves like a fold long-term" =
          let a_bunch_of_ones_then_zeros x =
            { Linear_pipe.Reader.pipe=
                Pipe.unfold ~init:x ~f:(fun count ->
                    let next =
                      if count <= 0 then "0" else Int.to_string (x - count)
                    in
                    return (Some (next, count - 1)) )
            ; has_reader= false }
          in
          let depth = 7 in
          let n = 1000 in
          let result =
            scan
              ~data:(a_bunch_of_ones_then_zeros n)
              ~depth ~f:job_done ~f_acc:f_merge_up
          in
          Async.Thread_safe.block_on_async_exn (fun () ->
              let%map after_3n =
                List.init (4 * n) ~f:(fun _ -> ())
                |> Deferred.List.fold ~init:Int64.zero ~f:(fun acc _ ->
                       match%map Linear_pipe.read result with
                       | `Eof ->
                           acc
                       | `Ok (Some (v, _)) ->
                           v
                       | `Ok None ->
                           acc )
              in
              let expected =
                List.fold
                  (List.init n ~f:(fun i -> Int64.of_int i))
                  ~init:Int64.zero ~f:Int64.( + )
              in
<<<<<<< HEAD
              assert ([%eq: int64] after_3n expected))
=======
              assert ([%equal: int64] after_3n expected) )
>>>>>>> 7ed00a76
      end )

    let%test_module "scan (concat) over strings" =
      ( module struct
        let f_merge_up (tuple : (string * string list) option) x =
          let open Option.Let_syntax in
          let%map acc = tuple in
          (String.( ^ ) (fst acc) (fst x), snd acc @ snd x)

        let job_done (job : (string, string) Available_job.t) : string =
          match job with Base x -> x | Merge (x, y) -> String.( ^ ) x y

        let%test_unit "scan performs operation in correct order with \
                       non-commutative semigroup" =
          Backtrace.elide := false ;
          let a_bunch_of_nums_then_empties x =
            { Linear_pipe.Reader.pipe=
                Pipe.unfold ~init:x ~f:(fun count ->
                    let next =
                      if count <= 0 then ""
                      else Int.to_string (x - count) ^ ","
                    in
                    return (Some (next, count - 1)) )
            ; has_reader= false }
          in
          let n = 100 in
          let result =
            scan
              ~data:(a_bunch_of_nums_then_empties n)
              ~depth:7 ~f:job_done ~f_acc:f_merge_up
          in
          Async.Thread_safe.block_on_async_exn (fun () ->
              let%map after_42n =
                List.init (42 * n) ~f:(fun _ -> ())
                |> Deferred.List.fold ~init:"" ~f:(fun acc _ ->
                       match%map Linear_pipe.read result with
                       | `Eof ->
                           acc
                       | `Ok (Some (v, _)) ->
                           v
                       | `Ok None ->
                           acc )
              in
              let expected =
                List.fold
                  (List.init n ~f:(fun i -> Int.to_string i ^ ","))
                  ~init:"" ~f:String.( ^ )
              in
              assert (String.equal after_42n expected) )
      end )
  end )<|MERGE_RESOLUTION|>--- conflicted
+++ resolved
@@ -1450,12 +1450,8 @@
     done_before +. completed_job_count -. jobs_from_delete_tree
   in
   assert (
-<<<<<<< HEAD
-    Float.equal todo_after expected_todo_after && Float.equal done_after expected_done_after )
-=======
     Float.equal todo_after expected_todo_after
     && Float.equal done_after expected_done_after )
->>>>>>> 7ed00a76
 
 let test_update t ~data ~completed_jobs =
   let result_opt, t' = update ~data ~completed_jobs t |> Or_error.ok_exn in
@@ -1498,13 +1494,8 @@
             in
             assert (
               [%equal: int * int list]
-<<<<<<< HEAD
-              (Option.value ~default:expected_result result_opt)
-              expected_result ) ;
-=======
                 (Option.value ~default:expected_result result_opt)
                 expected_result ) ;
->>>>>>> 7ed00a76
             (remaining_expected_results, t') )
       in
       ()
@@ -1535,14 +1526,9 @@
             (max_base_jobs, List.init max_base_jobs ~f:(fun _ -> 1))
           in
           assert (
-<<<<<<< HEAD
-            [%equal: int * int list] (Option.value ~default:expected_result result_opt) expected_result
-          ) ;
-=======
             [%equal: int * int list]
               (Option.value ~default:expected_result result_opt)
               expected_result ) ;
->>>>>>> 7ed00a76
           state := t' )
   end )
 
@@ -1745,8 +1731,9 @@
               in
               let buf = Bin_prot.Common.create_buf sz in
               ignore
-                (State.Stable.Latest.bin_write_t Int64.bin_write_t
-                   Int64.bin_write_t buf ~pos:0 s : int) ;
+                ( State.Stable.Latest.bin_write_t Int64.bin_write_t
+                    Int64.bin_write_t buf ~pos:0 s
+                  : int ) ;
               let deserialized =
                 State.Stable.Latest.bin_read_t Int64.bin_read_t
                   Int64.bin_read_t ~pos_ref:(ref 0) buf
@@ -1812,11 +1799,7 @@
                   let%bind v = fill_some_zeros Int64.zero s in
                   do_one_next := true ;
                   let acc = !s.acc |> Option.value_exn in
-<<<<<<< HEAD
-                  assert (not ([%eq: int64] (fst acc) (fst old_acc))) ;
-=======
                   assert (not ([%equal: int64] (fst acc) (fst old_acc))) ;
->>>>>>> 7ed00a76
                   (* eventually we'll emit the acc+1 element *)
                   let%map _ = fill_some_zeros v s in
                   let acc_plus_one = !s.acc |> Option.value_exn in
@@ -1872,11 +1855,7 @@
                   (List.init n ~f:(fun i -> Int64.of_int i))
                   ~init:Int64.zero ~f:Int64.( + )
               in
-<<<<<<< HEAD
-              assert ([%eq: int64] after_3n expected))
-=======
               assert ([%equal: int64] after_3n expected) )
->>>>>>> 7ed00a76
       end )
 
     let%test_module "scan (concat) over strings" =
