--- conflicted
+++ resolved
@@ -18,12 +18,8 @@
 
   let add_entry t ~ledger_hash ~ledger =
     (* add ledger, increment ref count *)
-<<<<<<< HEAD
-    ignore (Hashtbl.add t.ledgers ~key:ledger_hash ~data:ledger : [`Duplicate | `Ok]);
-=======
     ignore
       (Hashtbl.add t.ledgers ~key:ledger_hash ~data:ledger : [`Duplicate | `Ok]) ;
->>>>>>> 1591df37
     ignore (Hashtbl.incr t.counts ledger_hash : view)
 
   let remove_entry t ~ledger_hash =
