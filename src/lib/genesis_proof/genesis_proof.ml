--- conflicted
+++ resolved
@@ -62,50 +62,14 @@
 
 include T
 
-<<<<<<< HEAD
 let base_proof ~proof_level:(_ : Genesis_constants.Proof_level.t)
-    ~constraint_constants
     (module B : Blockchain_snark.Blockchain_snark_state.S) (t : Inputs.t) =
-  let genesis_ledger = Genesis_ledger.Packed.t t.genesis_ledger in
-  let protocol_constants = t.genesis_constants.protocol in
-  let prev_state =
-    Protocol_state.negative_one ~constraint_constants ~genesis_ledger
-      ~protocol_constants
-=======
-let wrap ~keys:(module Keys : Keys_lib.Keys.S) hash proof =
-  let open Snark_params in
-  let module Wrap = Keys.Wrap in
-  let input = Wrap_input.of_tick_field hash in
-  let proof =
-    Tock.prove
-      (Tock.Keypair.pk Wrap.keys)
-      Wrap.input {Wrap.Prover_state.proof} Wrap.main input
-  in
-  assert (Tock.verify proof (Tock.Keypair.vk Wrap.keys) Wrap.input input) ;
-  proof
-
-let base_proof ?(logger = Logger.create ()) ~proof_level
-    ~keys:((module Keys : Keys_lib.Keys.S) as keys) (t : Inputs.t) =
   let genesis_ledger = Genesis_ledger.Packed.t t.genesis_ledger in
   let constraint_constants = t.constraint_constants in
   let consensus_constants = t.consensus_constants in
-  let open Snark_params in
-  let prover_state =
-    { Keys.Step.Prover_state.prev_proof= Tock.Proof.dummy
-    ; wrap_vk= Tock.Keypair.vk Keys.Wrap.keys
-    ; prev_state=
-        Protocol_state.negative_one ~genesis_ledger ~constraint_constants
-          ~consensus_constants
-    ; genesis_state_hash= t.protocol_state_with_hash.hash
-    ; expected_next_state= None
-    ; update= Snark_transition.genesis ~constraint_constants ~genesis_ledger }
-  in
-  let main x =
-    Tick.handle
-      (Keys.Step.main ~logger ~proof_level ~constraint_constants x)
-      (Consensus.Data.Prover_state.precomputed_handler ~constraint_constants
-         ~genesis_ledger)
->>>>>>> c43c25bd
+  let prev_state =
+      Protocol_state.negative_one ~genesis_ledger ~constraint_constants
+        ~consensus_constants
   in
   let curr = t.protocol_state_with_hash.data in
   let dummy_txn_stmt : Transaction_snark.Statement.With_sok.t =
@@ -122,36 +86,21 @@
         { source= Coda_base.Pending_coinbase.Stack.empty
         ; target= Coda_base.Pending_coinbase.Stack.empty } }
   in
-<<<<<<< HEAD
   let dummy = Coda_base.Proof.dummy in
   B.step
     ~handler:
       (Consensus.Data.Prover_state.precomputed_handler
+         ~constraint_constants
          ~genesis_ledger:Test_genesis_ledger.t)
-    { transition= Snark_transition.genesis ~genesis_ledger:Test_genesis_ledger.t
+    { transition= Snark_transition.genesis ~constraint_constants ~genesis_ledger:Test_genesis_ledger.t
     ; prev_state }
     [(prev_state, dummy); (dummy_txn_stmt, dummy)]
     t.protocol_state_with_hash.data
 
 let create_values ~proof_level ~constraint_constants b (t : Inputs.t) =
-  { genesis_constants= t.genesis_constants
-=======
-  assert (
-    Tick.verify tick
-      (Tick.Keypair.vk Keys.Step.keys)
-      (Keys.Step.input ()) t.base_hash ) ;
-  wrap ~keys t.base_hash tick
-
-let create_values ?logger ~proof_level ~keys (t : Inputs.t) =
   { constraint_constants= t.constraint_constants
   ; genesis_constants= t.genesis_constants
->>>>>>> c43c25bd
   ; genesis_ledger= t.genesis_ledger
   ; consensus_constants= t.consensus_constants
   ; protocol_state_with_hash= t.protocol_state_with_hash
-<<<<<<< HEAD
-  ; genesis_proof= base_proof ~proof_level ~constraint_constants b t }
-=======
-  ; base_hash= t.base_hash
-  ; genesis_proof= base_proof ?logger ~proof_level ~keys t }
->>>>>>> c43c25bd
+  ; genesis_proof= base_proof ~proof_level b t }