--- conflicted
+++ resolved
@@ -4,12 +4,7 @@
  (libraries
    coda_base
    coda_state
-<<<<<<< HEAD
    blockchain_snark
-=======
-   consensus
-   keys_lib
->>>>>>> c43c25bd
    genesis_constants
    with_hash)
  (preprocess (pps ppx_version)))