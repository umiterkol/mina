open Core
open Async
open Signature_lib
open Mina_base

type exn += Genesis_state_initialization_error

let s3_bucket_prefix =
  "https://s3-us-west-2.amazonaws.com/snark-keys.o1test.net"

module Tar = struct
  let create ~root ~directory ~file () =
    match%map
      Process.run ~prog:"tar"
        ~args:
          [ (* Change directory to [root]. *)
            "-C"
          ; root
          ; (* Create gzipped tar file [file]. *)
            "-czf"
          ; file
          ; (* Add [directory] to tar file. *)
            directory ]
        ()
    with
    | Ok _ ->
        Ok ()
    | Error err ->
        Error (Error.tag err ~tag:"Error generating tar file")

  let extract ~root ~file () =
    match%map
      Process.run ~prog:"tar"
        ~args:
          [ (* Change directory to [root]. *)
            "-C"
          ; root
          ; (* Extract gzipped tar file [file]. *)
            "-xzf"
          ; file ]
        ()
    with
    | Ok _ ->
        Ok ()
    | Error err ->
        Error (Error.tag err ~tag:"Error extracting tar file")
end

let file_exists ?follow_symlinks filename =
  match%map Sys.file_exists ?follow_symlinks filename with
  | `Yes ->
      true
  | _ ->
      false

module Accounts = struct
  module Single = struct
    let to_account_with_pk :
        Runtime_config.Accounts.Single.t -> Mina_base.Account.t Or_error.t =
     fun t ->
      let open Or_error.Let_syntax in
      let%bind pk =
        match t.pk with
        | Some pk ->
            Ok (Signature_lib.Public_key.Compressed.of_base58_check_exn pk)
        | None ->
            Or_error.errorf
              !"No public key to create the account from runtime config \
                %{sexp: Runtime_config.Accounts.Single.t}"
              t
      in
      let delegate =
        Option.map ~f:Signature_lib.Public_key.Compressed.of_base58_check_exn
          t.delegate
      in
      let token_id =
        Option.value_map t.token ~default:Token_id.default
          ~f:Mina_base.Token_id.of_uint64
      in
      let account_id = Mina_base.Account_id.create pk token_id in
      let account =
        match t.timing with
        | Some
            { initial_minimum_balance
            ; cliff_time
            ; cliff_amount
            ; vesting_period
            ; vesting_increment } ->
<<<<<<< HEAD
            Coda_base.Account.create_timed account_id t.balance
=======
            Mina_base.Account.create_timed account_id t.balance
>>>>>>> 4bd89335
              ~initial_minimum_balance ~cliff_time ~cliff_amount
              ~vesting_period ~vesting_increment
            |> Or_error.ok_exn
        | None ->
            Mina_base.Account.create account_id t.balance
      in
      let permissions =
        match t.permissions with
        | None ->
            account.permissions
        | Some
            { stake
            ; edit_state
            ; send
            ; receive
            ; set_delegate
            ; set_permissions
            ; set_verification_key } ->
            let auth_required a =
              match a with
              | Runtime_config.Accounts.Single.Permissions.Auth_required.None
                ->
                  Mina_base.Permissions.Auth_required.None
              | Either ->
                  Either
              | Proof ->
                  Proof
              | Signature ->
                  Signature
              | Both ->
                  Both
              | Impossible ->
                  Impossible
            in
            { Mina_base.Permissions.Poly.stake
            ; edit_state= auth_required edit_state
            ; send= auth_required send
            ; receive= auth_required receive
            ; set_delegate= auth_required set_delegate
            ; set_permissions= auth_required set_permissions
            ; set_verification_key= auth_required set_verification_key }
      in
      let token_permissions =
        Option.value_map t.token_permissions ~default:account.token_permissions
          ~f:(fun {token_owned; disable_new_accounts; account_disabled} ->
            if token_owned then
              Mina_base.Token_permissions.Token_owned {disable_new_accounts}
            else Not_owned {account_disabled} )
      in
      let%map snapp =
        match t.snapp with
        | None ->
            Ok None
        | Some {state; verification_key} ->
            let%bind app_state =
              if
                Pickles_types.Vector.Nat.to_int Snapp_state.Max_state_size.n
                <> List.length state
              then
                Or_error.errorf
                  !"Snap account state has invalid length %{sexp: \
                    Runtime_config.Accounts.Single.t} length: %d"
                  t (List.length state)
              else Ok (Snapp_state.of_list_exn state)
            in
            let%map verification_key =
              (* Use a URI-safe alphabet to make life easier for maintaining json
                   We prefer this to base58-check here because users should not
                   be manually entering verification keys.
                *)
              Option.value_map ~default:(Ok None) verification_key
                ~f:(fun verification_key ->
                  let%map vk =
                    Base64.decode ~alphabet:Base64.uri_safe_alphabet
                      verification_key
                    |> Result.map_error ~f:(function `Msg s ->
                           Error.createf
                             !"Could not parse verification key account \
                               %{sexp:Runtime_config.Accounts.Single.t}: %s"
                             t s )
                    |> Result.map
                         ~f:
                           (Binable.of_string
                              ( module Pickles.Side_loaded.Verification_key
                                       .Stable
                                       .Latest ))
                  in
                  Some
                    (With_hash.of_data ~hash_data:Snapp_account.digest_vk vk)
              )
            in
            Some {Snapp_account.verification_key; app_state}
      in
      { account with
        delegate=
          (if Option.is_some delegate then delegate else account.delegate)
      ; token_id
      ; token_permissions
      ; nonce= Account.Nonce.of_uint32 t.nonce
      ; receipt_chain_hash=
          Option.value_map t.receipt_chain_hash
            ~default:account.receipt_chain_hash
            ~f:Mina_base.Receipt.Chain_hash.of_base58_check_exn
      ; voting_for=
          Option.value_map ~default:account.voting_for
            ~f:Mina_base.State_hash.of_base58_check_exn t.voting_for
      ; snapp
      ; permissions }

    let of_account :
           Mina_base.Account.t
        -> Signature_lib.Private_key.t option
        -> Runtime_config.Accounts.Single.t =
     fun account sk ->
      let timing =
        match account.timing with
        | Account.Timing.Untimed ->
            None
        | Timed t ->
            Some
              { Runtime_config.Accounts.Single.Timed.initial_minimum_balance=
                  t.initial_minimum_balance
              ; cliff_time= t.cliff_time
              ; cliff_amount= t.cliff_amount
              ; vesting_period= t.vesting_period
              ; vesting_increment= t.vesting_increment }
      in
      let token_permissions =
        match account.token_permissions with
        | Mina_base.Token_permissions.Token_owned {disable_new_accounts} ->
            Some
              { Runtime_config.Accounts.Single.Token_permissions.token_owned=
                  true
              ; disable_new_accounts
              ; account_disabled= false }
        | Not_owned {account_disabled} ->
            Some
              { token_owned= false
              ; disable_new_accounts= false
              ; account_disabled }
      in
      let permissions =
        let auth_required a =
          match a with
          | Mina_base.Permissions.Auth_required.None ->
              Runtime_config.Accounts.Single.Permissions.Auth_required.None
          | Either ->
              Either
          | Proof ->
              Proof
          | Signature ->
              Signature
          | Both ->
              Both
          | Impossible ->
              Impossible
        in
        let { Mina_base.Permissions.Poly.stake
            ; edit_state
            ; send
            ; receive
            ; set_delegate
            ; set_permissions
            ; set_verification_key } =
          account.permissions
        in
        Some
          { Runtime_config.Accounts.Single.Permissions.stake
          ; edit_state= auth_required edit_state
          ; send= auth_required send
          ; receive= auth_required receive
          ; set_delegate= auth_required set_delegate
          ; set_permissions= auth_required set_permissions
          ; set_verification_key= auth_required set_verification_key }
      in
      let snapp =
        Option.map account.snapp ~f:(fun {app_state; verification_key} ->
            let state = Snapp_state.to_list app_state in
            let verification_key =
              Option.map verification_key ~f:(fun vk ->
                  With_hash.data vk
                  |> Binable.to_string
                       ( module Pickles.Side_loaded.Verification_key.Stable
                                .Latest )
                  |> Base64.encode_exn ~alphabet:Base64.uri_safe_alphabet )
            in
            { Runtime_config.Accounts.Single.Snapp_account.state
            ; verification_key } )
      in
      { pk=
          Some
            (Signature_lib.Public_key.Compressed.to_base58_check
               account.public_key)
      ; sk= Option.map ~f:Signature_lib.Private_key.to_base58_check sk
      ; balance= account.balance
      ; delegate=
          Option.map ~f:Signature_lib.Public_key.Compressed.to_base58_check
            account.delegate
      ; timing
      ; token= Some (Mina_base.Token_id.to_uint64 account.token_id)
      ; token_permissions
      ; nonce= account.nonce
      ; receipt_chain_hash=
          Some
            (Mina_base.Receipt.Chain_hash.to_base58_check
               account.receipt_chain_hash)
      ; voting_for=
          Some (Mina_base.State_hash.to_base58_check account.voting_for)
      ; snapp
      ; permissions }
  end

  let to_full :
      Runtime_config.Accounts.t -> (Private_key.t option * Account.t) list =
    List.mapi
      ~f:(fun i ({Runtime_config.Accounts.pk; sk; _} as account_config) ->
        let sk =
          match sk with
          | Some sk -> (
            match Private_key.of_yojson (`String sk) with
            | Ok sk ->
                Some sk
            | Error err ->
                Error.(raise (of_string err)) )
          | None ->
              None
        in
        let pk =
          match pk with
          | Some pk ->
              pk
          | None ->
              Public_key.Compressed.to_base58_check
                (Quickcheck.random_value
                   ~seed:
                     (`Deterministic
                       ("fake pk for genesis ledger " ^ string_of_int i))
                   Public_key.Compressed.gen)
        in
        let account =
          Single.to_account_with_pk {account_config with pk= Some pk}
          |> Or_error.ok_exn
        in
        (sk, account) )

  let gen_with_balance balance :
      (Private_key.t option * Account.t) Quickcheck.Generator.t =
    let open Quickcheck.Generator.Let_syntax in
    let%map pk = Signature_lib.Public_key.Compressed.gen in
    (None, Account.create (Account_id.create pk Token_id.default) balance)

  let gen : (Private_key.t option * Account.t) Quickcheck.Generator.t =
    let open Quickcheck.Generator.Let_syntax in
    let%bind balance = Int.gen_incl 10 500 >>| Currency.Balance.of_int in
    gen_with_balance balance

  let generate n : (Private_key.t option * Account.t) list =
    let open Quickcheck in
    random_value ~seed:(`Deterministic "fake accounts for genesis ledger")
      (Generator.list_with_length n gen)

  (* This implements a tail-recursive generator using the low-level primitives
     so that we don't blow out the stack.
  *)
  let gen_balances_rev balances :
      (Private_key.t option * Account.t) list Quickcheck.Generator.t =
    match balances with
    | [] ->
        Quickcheck.Generator.return []
    | (n, balance) :: balances_tl ->
        Quickcheck.Generator.create (fun ~size ~random ->
            let rec gen_balances_rev n balance balances_tl accounts =
              if n > 0 then
                let new_random = Splittable_random.State.split random in
                let account =
                  (* Manually generate an account using the [generate] primitive. *)
                  Quickcheck.Generator.generate ~size ~random:new_random
                    (gen_with_balance balance)
                in
                gen_balances_rev (n - 1) balance balances_tl
                  (account :: accounts)
              else
                match balances_tl with
                | [] ->
                    accounts
                | (n, balance) :: balances_tl ->
                    gen_balances_rev n balance balances_tl accounts
            in
            gen_balances_rev n balance balances_tl [] )

  let pad_with_rev_balances balances accounts =
    let balances_accounts =
      Quickcheck.random_value
        ~seed:(`Deterministic "fake accounts with balances for genesis ledger")
        (gen_balances_rev balances)
    in
    List.append accounts balances_accounts

  (* NOTE: When modifying this function, be very careful to ensure that all
     operations are tail-recursive, otherwise a sufficiently large genesis
     ledger will blow the stack.
     In particular, do not use any functions that return values of the form
     [_ :: _], since this construction is NOT tail-recursive.
  *)
  let pad_to n accounts =
    if n <= 0 then accounts
    else
      let exception Stop in
      try
        (* Count accounts and reverse the list while we're doing so to avoid
           re-traversing the list.
        *)
        let rev_accounts, count =
          List.fold ~init:([], 0) accounts ~f:(fun (acc, count) account ->
              let count = count + 1 in
              if count >= n then raise Stop ;
              (account :: acc, count + 1) )
        in
        (* [rev_append] is tail-recursive, and we've already reversed the list,
           so we can avoid calling [append] which may internally reverse the
           list again where it is sufficiently long.
        *)
        List.rev_append rev_accounts (generate (n - count))
      with Stop -> accounts
end

module Ledger = struct
  let hash_filename hash ~ledger_name_prefix =
    let str =
      (* Consider the serialization of accounts as well as the hash. In
         particular, adding fields that are
         * hashed as a bit string
         * default to an all-zero bit representation
         may result in the same hash, but the accounts in the ledger will not
         match the account record format.
      *)
      hash
      ^ Bin_prot.Writer.to_string Mina_base.Account.Stable.Latest.bin_writer_t
          Mina_base.Account.empty
    in
    ledger_name_prefix ^ "_"
    ^ Blake2.to_hex (Blake2.digest_string str)
    ^ ".tar.gz"

  let named_filename
      ~(constraint_constants : Genesis_constants.Constraint_constants.t)
      ~num_accounts ~balances ~ledger_name_prefix name =
    let str =
      String.concat
        [ Int.to_string constraint_constants.ledger_depth
        ; Int.to_string (Option.value ~default:0 num_accounts)
        ; List.to_string balances ~f:(fun (i, balance) ->
              sprintf "%i %s" i (Currency.Balance.to_string balance) )
        ; (* Distinguish ledgers when the hash function is different. *)
          Snark_params.Tick.Field.to_string Mina_base.Account.empty_digest
        ; (* Distinguish ledgers when the account record layout has changed. *)
          Bin_prot.Writer.to_string
            Mina_base.Account.Stable.Latest.bin_writer_t
            Mina_base.Account.empty ]
    in
    ledger_name_prefix ^ "_" ^ name ^ "_"
    ^ Blake2.(to_hex (digest_string str))
    ^ ".tar.gz"

  let accounts_name accounts =
    let hash =
      Runtime_config.Accounts.to_yojson accounts
      |> Yojson.Safe.to_string |> Blake2.digest_string
    in
    "accounts_" ^ Blake2.to_hex hash

  let find_tar ~logger ~genesis_dir ~constraint_constants ~ledger_name_prefix
      (config : Runtime_config.Ledger.t) =
    let search_paths = Cache_dir.possible_paths "" @ [genesis_dir] in
    let file_exists filename path =
      let filename = path ^/ filename in
      if%map file_exists ~follow_symlinks:true filename then (
        [%log trace] "Found $ledger file at $path"
          ~metadata:
            [("ledger", `String ledger_name_prefix); ("path", `String filename)] ;
        Some filename )
      else (
        [%log trace] "Ledger file $path does not exist"
          ~metadata:[("path", `String filename)] ;
        None )
    in
    let load_from_s3 filename =
      let s3_path = s3_bucket_prefix ^/ filename in
      let local_path = Cache_dir.s3_install_path ^/ filename in
      match%bind Cache_dir.load_from_s3 [s3_path] [local_path] ~logger with
      | Ok () ->
          file_exists filename Cache_dir.s3_install_path
      | Error _ ->
          [%log trace] "Could not download $ledger from $uri"
            ~metadata:
              [("ledger", `String ledger_name_prefix); ("uri", `String s3_path)] ;
          return None
    in
    let%bind hash_filename =
      match config.hash with
      | Some hash -> (
          let hash_filename = hash_filename hash ~ledger_name_prefix in
          let%bind tar_path =
            Deferred.List.find_map ~f:(file_exists hash_filename) search_paths
          in
          match tar_path with
          | Some _ ->
              return tar_path
          | None ->
              load_from_s3 hash_filename )
      | None ->
          return None
    in
    let search_local_and_s3 name =
      let named_filename =
        named_filename ~constraint_constants ~num_accounts:config.num_accounts
          ~balances:config.balances ~ledger_name_prefix name
      in
      match%bind
        Deferred.List.find_map ~f:(file_exists named_filename) search_paths
      with
      | Some path ->
          return (Some path)
      | None ->
          load_from_s3 named_filename
    in
    match hash_filename with
    | Some filename ->
        return (Some filename)
    | None -> (
      match (config.base, config.name) with
      | Named name, _ ->
          let named_filename =
            named_filename ~constraint_constants
              ~num_accounts:config.num_accounts ~balances:config.balances
              ~ledger_name_prefix name
          in
          Deferred.List.find_map ~f:(file_exists named_filename) search_paths
      | Accounts accounts, _ ->
          search_local_and_s3 (accounts_name accounts)
      | Hash hash, None ->
          assert (Some hash = config.hash) ;
          return None
      | _, Some name ->
          search_local_and_s3 name )

  let load_from_tar ?(genesis_dir = Cache_dir.autogen_path) ~logger
      ~(constraint_constants : Genesis_constants.Constraint_constants.t)
      ?accounts ~ledger_name_prefix filename =
    [%log trace] "Loading $ledger from $path"
      ~metadata:
        [("ledger", `String ledger_name_prefix); ("path", `String filename)] ;
    let dirname = Uuid.to_string (Uuid_unix.create ()) in
    (* Unpack the ledger in the autogen directory, since we know that we have
       write permissions there.
    *)
    let dirname = genesis_dir ^/ dirname in
    let%bind () = Unix.mkdir ~p:() dirname in
    let open Deferred.Or_error.Let_syntax in
    let%map () = Tar.extract ~root:dirname ~file:filename () in
    let (packed : Genesis_ledger.Packed.t) =
      match accounts with
      | Some accounts ->
          ( module Genesis_ledger.Make (struct
            let accounts = accounts

            let directory = `Path dirname

            let depth = constraint_constants.ledger_depth
          end) )
      | None ->
          ( module Genesis_ledger.Of_ledger (struct
            let t =
              lazy
                (Ledger.create ~directory_name:dirname
                   ~depth:constraint_constants.ledger_depth ())

            let depth = constraint_constants.ledger_depth
          end) )
    in
    packed

  let generate_tar ~genesis_dir ~logger ~ledger_name_prefix ledger =
    Ledger.commit ledger ;
    let dirname = Option.value_exn (Ledger.get_directory ledger) in
    let root_hash = State_hash.to_string @@ Ledger.merkle_root ledger in
    let%bind () = Unix.mkdir ~p:() genesis_dir in
    let tar_path =
      genesis_dir ^/ hash_filename root_hash ~ledger_name_prefix
    in
    [%log trace]
      "Creating $ledger tar file for $root_hash at $path from database at $dir"
      ~metadata:
        [ ("ledger", `String ledger_name_prefix)
        ; ("root_hash", `String root_hash)
        ; ("path", `String tar_path)
        ; ("dir", `String dirname) ] ;
    let open Deferred.Or_error.Let_syntax in
    let%map () = Tar.create ~root:dirname ~file:tar_path ~directory:"." () in
    tar_path

  let padded_accounts_from_runtime_config_opt ~logger ~proof_level
      ~ledger_name_prefix (config : Runtime_config.Ledger.t) =
    let add_genesis_winner_account accounts =
      (* We allow configurations to explicitly override adding the genesis
         winner, so that we can guarantee a certain ledger layout for
         integration tests.
         If the configuration does not include this setting, we add the
         genesis winner when we have [proof_level = Full] so that we can
         create a genesis proof. For all other proof levels, we do not add
         the winner.
      *)
      let add_genesis_winner_account =
        match config.add_genesis_winner with
        | Some add_genesis_winner ->
            add_genesis_winner
        | None ->
            Genesis_constants.Proof_level.equal Full proof_level
      in
      if add_genesis_winner_account then
        let pk, _ = Coda_state.Consensus_state_hooks.genesis_winner in
        match accounts with
        | (_, account) :: _
          when Public_key.Compressed.equal (Account.public_key account) pk ->
            accounts
        | _ ->
            ( None
            , Account.create
                (Account_id.create pk Token_id.default)
                (Currency.Balance.of_int 1000) )
            :: accounts
      else accounts
    in
    let accounts_opt =
      match config.base with
      | Hash _ ->
          None
      | Accounts accounts ->
          Some (lazy (add_genesis_winner_account (Accounts.to_full accounts)))
      | Named name -> (
        match Genesis_ledger.fetch_ledger name with
        | Some (module M) ->
            [%log trace] "Found $ledger with name $ledger_name"
              ~metadata:
                [ ("ledger", `String ledger_name_prefix)
                ; ("ledger_name", `String name) ] ;
            Some (Lazy.map ~f:add_genesis_winner_account M.accounts)
        | None ->
            [%log trace] "Could not find a built-in $ledger named $ledger_name"
              ~metadata:
                [ ("ledger", `String ledger_name_prefix)
                ; ("ledger_name", `String name) ] ;
            None )
    in
    let padded_accounts_with_balances_opt =
      Option.map accounts_opt
        ~f:
          (Lazy.map
             ~f:(Accounts.pad_with_rev_balances (List.rev config.balances)))
    in
    Option.map padded_accounts_with_balances_opt
      ~f:
        (Lazy.map
           ~f:(Accounts.pad_to (Option.value ~default:0 config.num_accounts)))

  let packed_genesis_ledger_of_accounts ~depth accounts :
      Genesis_ledger.Packed.t =
    ( module Genesis_ledger.Make (struct
      let accounts = accounts

      let directory = `New

      let depth = depth
    end) )

  let load ~proof_level ~genesis_dir ~logger ~constraint_constants
      ?(ledger_name_prefix = "genesis_ledger")
      (config : Runtime_config.Ledger.t) =
    Monitor.try_with_join_or_error (fun () ->
        let padded_accounts_opt =
          padded_accounts_from_runtime_config_opt ~logger ~proof_level
            ~ledger_name_prefix config
        in
        let open Deferred.Let_syntax in
        let%bind tar_path =
          find_tar ~logger ~genesis_dir ~constraint_constants
            ~ledger_name_prefix config
        in
        match tar_path with
        | Some tar_path -> (
            match%map
              load_from_tar ~genesis_dir ~logger ~constraint_constants
                ?accounts:padded_accounts_opt ~ledger_name_prefix tar_path
            with
            | Ok ledger ->
                Ok (ledger, config, tar_path)
            | Error err ->
                [%log error] "Could not load ledger from $path: $error"
                  ~metadata:
                    [ ("path", `String tar_path)
                    ; ("error", Error_json.error_to_yojson err) ] ;
                Error err )
        | None -> (
          match padded_accounts_opt with
          | None -> (
            match config.base with
            | Accounts _ ->
                assert false
            | Hash hash ->
                [%log error]
                  "Could not find or generate a $ledger for $root_hash"
                  ~metadata:
                    [ ("ledger", `String ledger_name_prefix)
                    ; ("root_hash", `String hash) ] ;
                Deferred.Or_error.errorf
                  "Could not find a ledger tar file for hash '%s'" hash
            | Named ledger_name ->
                let ledger_filename =
                  named_filename ~constraint_constants
                    ~num_accounts:config.num_accounts ~balances:config.balances
                    ~ledger_name_prefix ledger_name
                in
                [%log error]
                  "Bad config $config: $ledger named $ledger_name is not \
                   built in, and no ledger file was found at $ledger_filename"
                  ~metadata:
                    [ ("ledger", `String ledger_name_prefix)
                    ; ("config", Runtime_config.Ledger.to_yojson config)
                    ; ("ledger_name", `String ledger_name)
                    ; ("ledger_filename", `String ledger_filename) ] ;
                Deferred.Or_error.errorf "ledger '%s' not found" ledger_name )
          | Some accounts -> (
              let packed =
                packed_genesis_ledger_of_accounts
                  ~depth:constraint_constants.ledger_depth accounts
              in
              let ledger = Lazy.force (Genesis_ledger.Packed.t packed) in
              let%bind tar_path =
                generate_tar ~genesis_dir ~logger ~ledger_name_prefix ledger
              in
              let config =
                { config with
                  hash= Some (State_hash.to_string @@ Ledger.merkle_root ledger)
                }
              in
              let name =
                match (config.base, config.name) with
                | Named name, _ ->
                    Some name
                | Accounts accounts, _ ->
                    Some (accounts_name accounts)
                | Hash _, None ->
                    None
                | _, Some name ->
                    Some name
              in
              match (tar_path, name) with
              | Ok tar_path, Some name ->
                  let link_name =
                    genesis_dir
                    ^/ named_filename ~constraint_constants
                         ~num_accounts:config.num_accounts
                         ~balances:config.balances ~ledger_name_prefix name
                  in
                  (* Delete the file if it already exists. *)
                  let%bind () =
                    Deferred.Or_error.try_with (fun () -> Sys.remove link_name)
                    |> Deferred.ignore
                  in
                  (* Add a symlink from the named path to the hash path. *)
                  let%map () = Unix.symlink ~target:tar_path ~link_name in
                  [%log trace]
                    "Linking ledger file $tar_path to $named_tar_path"
                    ~metadata:
                      [ ("tar_path", `String tar_path)
                      ; ("named_tar_path", `String link_name) ] ;
                  Ok (packed, config, link_name)
              | Ok tar_path, None ->
                  return (Ok (packed, config, tar_path))
              | Error err, _ ->
                  let root_hash =
                    State_hash.to_string @@ Ledger.merkle_root ledger
                  in
                  let tar_path =
                    genesis_dir ^/ hash_filename root_hash ~ledger_name_prefix
                  in
                  [%log error]
                    "Could not generate a $ledger file at $path: $error"
                    ~metadata:
                      [ ("ledger", `String ledger_name_prefix)
                      ; ("path", `String tar_path)
                      ; ("error", Error_json.error_to_yojson err) ] ;
                  return (Error err) ) ) )
end

module Epoch_data = struct
  let load ~proof_level ~genesis_dir ~logger ~constraint_constants
      (config : Runtime_config.Epoch_data.t option) =
    let open Deferred.Or_error.Let_syntax in
    match config with
    | None ->
        Deferred.Or_error.return (None, None)
    | Some config ->
        let ledger_name_prefix = "epoch_ledger" in
        let load_ledger ledger =
          Ledger.load ~proof_level ~genesis_dir ~logger ~constraint_constants
            ~ledger_name_prefix ledger
        in
        let%bind staking, config' =
          let%map staking_ledger, config', ledger_file =
            load_ledger config.staking.ledger
          in
          [%log trace] "Loaded staking epoch ledger from $ledger_file"
            ~metadata:[("ledger_file", `String ledger_file)] ;
          ( { Consensus.Genesis_epoch_data.Data.ledger=
                Genesis_ledger.Packed.t staking_ledger
            ; seed= Epoch_seed.of_string config.staking.seed }
          , {config.staking with ledger= config'} )
        in
        let%map next, config'' =
          match config.next with
          | None ->
              [%log trace]
                "Configured next epoch ledger to be the same as the staking \
                 epoch ledger" ;
              Deferred.Or_error.return (None, None)
          | Some {ledger; seed} ->
              let%map next_ledger, config'', ledger_file =
                load_ledger ledger
              in
              [%log trace] "Loaded next epoch ledger from $ledger_file"
                ~metadata:[("ledger_file", `String ledger_file)] ;
              ( Some
                  { Consensus.Genesis_epoch_data.Data.ledger=
                      Genesis_ledger.Packed.t next_ledger
                  ; seed= Epoch_seed.of_string seed }
              , Some {Runtime_config.Epoch_data.Data.ledger= config''; seed} )
        in
        ( Some {Consensus.Genesis_epoch_data.staking; next}
        , Some {Runtime_config.Epoch_data.staking= config'; next= config''} )
end

(* This hash encodes the data that determines a genesis proof:
   1. The blockchain snark constraint system
   2. The genesis protocol state (including the genesis ledger)

   It is used to determine whether we should make a new genesis proof, or use the
   one generated at compile-time.
*)
module Base_hash : sig
  type t [@@deriving eq, yojson]

  val create : id:Pickles.Verification_key.Id.t -> state_hash:State_hash.t -> t

  val to_string : t -> string
end = struct
  type t = string [@@deriving eq, yojson]

  let to_string = Fn.id

  let create ~id ~state_hash =
    Pickles.Verification_key.Id.to_string id
    |> ( ^ ) (State_hash.to_string state_hash)
    |> Blake2.digest_string |> Blake2.to_hex
end

module Genesis_proof = struct
  let filename ~base_hash = "genesis_proof_" ^ Base_hash.to_string base_hash

  let find_file ~logger ~base_hash ~genesis_dir =
    let search_paths = genesis_dir :: Cache_dir.possible_paths "" in
    let file_exists filename path =
      let filename = path ^/ filename in
      if%map file_exists ~follow_symlinks:true filename then (
        [%log info] "Found genesis proof file at $path"
          ~metadata:[("path", `String filename)] ;
        Some filename )
      else (
        [%log info] "Genesis proof file $path does not exist"
          ~metadata:[("path", `String filename)] ;
        None )
    in
    let filename = filename ~base_hash in
    match%bind
      Deferred.List.find_map ~f:(file_exists filename) search_paths
    with
    | Some filename ->
        return (Some filename)
    | None -> (
        let s3_path = s3_bucket_prefix ^/ filename in
        let local_path = Cache_dir.s3_install_path ^/ filename in
        match%bind Cache_dir.load_from_s3 [s3_path] [local_path] ~logger with
        | Ok () ->
            file_exists filename Cache_dir.s3_install_path
        | Error e ->
            [%log info]
              "Could not download genesis proof file from $uri: $error"
              ~metadata:
                [ ("uri", `String s3_path)
                ; ("error", Error_json.error_to_yojson e) ] ;
            return None )

  let generate_inputs ~runtime_config ~proof_level ~ledger ~genesis_epoch_data
      ~constraint_constants ~blockchain_proof_system_id
      ~(genesis_constants : Genesis_constants.t) =
    let consensus_constants =
      Consensus.Constants.create ~constraint_constants
        ~protocol_constants:genesis_constants.protocol
    in
    let protocol_state_with_hash =
      Coda_state.Genesis_protocol_state.t
        ~genesis_ledger:(Genesis_ledger.Packed.t ledger)
        ~genesis_epoch_data ~constraint_constants ~consensus_constants
    in
    { Genesis_proof.Inputs.runtime_config
    ; constraint_constants
    ; proof_level
    ; blockchain_proof_system_id
    ; genesis_ledger= ledger
    ; genesis_epoch_data
    ; consensus_constants
    ; protocol_state_with_hash
    ; genesis_constants }

  let blockchain_snark_state (inputs : Genesis_proof.Inputs.t) :
      (module Blockchain_snark.Blockchain_snark_state.S) =
    let module T = Transaction_snark.Make (struct
      let constraint_constants = inputs.constraint_constants
    end) in
    ( module Blockchain_snark.Blockchain_snark_state.Make (struct
      let tag = T.tag

      let constraint_constants = inputs.constraint_constants

      let proof_level = inputs.proof_level
    end) )

  let generate b (inputs : Genesis_proof.Inputs.t) =
    match inputs.proof_level with
    | Genesis_constants.Proof_level.Full ->
        let (module B) =
          match b with Some b -> b | None -> blockchain_snark_state inputs
        in
        let computed_values =
          Genesis_proof.create_values
            (module B)
            { genesis_ledger= inputs.genesis_ledger
            ; genesis_epoch_data= inputs.genesis_epoch_data
            ; runtime_config= inputs.runtime_config
            ; proof_level= inputs.proof_level
            ; blockchain_proof_system_id= Some (Lazy.force B.Proof.id)
            ; protocol_state_with_hash= inputs.protocol_state_with_hash
            ; genesis_constants= inputs.genesis_constants
            ; consensus_constants= inputs.consensus_constants
            ; constraint_constants= inputs.constraint_constants }
        in
        computed_values
    | _ ->
        Deferred.return
          { Genesis_proof.runtime_config= inputs.runtime_config
          ; constraint_constants= inputs.constraint_constants
          ; proof_level= inputs.proof_level
          ; genesis_constants= inputs.genesis_constants
          ; genesis_ledger= inputs.genesis_ledger
          ; genesis_epoch_data= inputs.genesis_epoch_data
          ; consensus_constants= inputs.consensus_constants
          ; protocol_state_with_hash= inputs.protocol_state_with_hash
          ; genesis_proof= Mina_base.Proof.blockchain_dummy }

  let store ~filename proof =
    (* TODO: Use [Writer.write_bin_prot]. *)
    Monitor.try_with_or_error ~extract_exn:true (fun () ->
        let%bind wr = Writer.open_file filename in
        Writer.write wr (Proof.Stable.V1.sexp_of_t proof |> Sexp.to_string) ;
        Writer.close wr )

  let load filename =
    (* TODO: Use [Reader.load_bin_prot]. *)
    Monitor.try_with_or_error ~extract_exn:true (fun () ->
        Reader.file_contents filename
        >>| Sexp.of_string >>| Proof.Stable.V1.t_of_sexp )

  let id_to_json x =
    `String (Sexp.to_string (Pickles.Verification_key.Id.sexp_of_t x))

  let load_or_generate ~genesis_dir ~logger ~may_generate
      (inputs : Genesis_proof.Inputs.t) =
    let proof_needed =
      match inputs.proof_level with Full -> true | _ -> false
    in
    let b, id =
      match (inputs.blockchain_proof_system_id, inputs.proof_level) with
      | Some id, _ ->
          (None, id)
      | None, Full ->
          let ((module B) as b) = blockchain_snark_state inputs in
          (Some b, Lazy.force B.Proof.id)
      | _ ->
          (None, Pickles.Verification_key.Id.dummy ())
    in
    let compiled = Precomputed_values.compiled in
    let base_hash =
      Base_hash.create ~id ~state_hash:inputs.protocol_state_with_hash.hash
    in
    let compiled_base_hash =
      Base_hash.create
        ~id:(Precomputed_values.blockchain_proof_system_id ())
        ~state_hash:(Lazy.force compiled).protocol_state_with_hash.hash
    in
    let%bind found_proof =
      match%bind find_file ~logger ~base_hash ~genesis_dir with
      | Some file -> (
          match%map load file with
          | Ok genesis_proof ->
              Some
                ( { Genesis_proof.runtime_config= inputs.runtime_config
                  ; constraint_constants= inputs.constraint_constants
                  ; proof_level= inputs.proof_level
                  ; genesis_constants= inputs.genesis_constants
                  ; genesis_ledger= inputs.genesis_ledger
                  ; genesis_epoch_data= inputs.genesis_epoch_data
                  ; consensus_constants= inputs.consensus_constants
                  ; protocol_state_with_hash= inputs.protocol_state_with_hash
                  ; genesis_proof }
                , file )
          | Error err ->
              [%log error] "Could not load genesis proof from $path: $error"
                ~metadata:
                  [ ("path", `String file)
                  ; ("error", Error_json.error_to_yojson err) ] ;
              None )
      | None ->
          return None
    in
    match found_proof with
    | Some found_proof ->
        return (Ok found_proof)
    | None
      when Base_hash.equal base_hash compiled_base_hash || not proof_needed ->
        let compiled = Lazy.force compiled in
        [%log info]
          "Base hash $computed_hash matches compile-time $compiled_hash, \
           using precomputed genesis proof"
          ~metadata:
            [ ("computed_hash", Base_hash.to_yojson base_hash)
            ; ("compiled_hash", Base_hash.to_yojson compiled_base_hash) ] ;
        let filename = genesis_dir ^/ filename ~base_hash in
        let values =
          { Genesis_proof.runtime_config= inputs.runtime_config
          ; constraint_constants= inputs.constraint_constants
          ; proof_level= inputs.proof_level
          ; genesis_constants= inputs.genesis_constants
          ; genesis_ledger= inputs.genesis_ledger
          ; genesis_epoch_data= inputs.genesis_epoch_data
          ; consensus_constants= inputs.consensus_constants
          ; protocol_state_with_hash= inputs.protocol_state_with_hash
          ; genesis_proof= compiled.genesis_proof }
        in
        let%map () =
          match%map store ~filename values.genesis_proof with
          | Ok () ->
              [%log info] "Compile-time genesis proof written to $path"
                ~metadata:[("path", `String filename)]
          | Error err ->
              [%log warn]
                "Compile-time genesis proof could not be written to $path: \
                 $error"
                ~metadata:
                  [ ("path", `String filename)
                  ; ("error", Error_json.error_to_yojson err) ]
        in
        Ok (values, filename)
    | None when may_generate ->
        [%log info]
          "No genesis proof file was found for $base_hash, generating a new \
           genesis proof"
          ~metadata:[("base_hash", Base_hash.to_yojson base_hash)] ;
        let%bind values = generate b inputs in
        let filename = genesis_dir ^/ filename ~base_hash in
        let%map () =
          match%map store ~filename values.genesis_proof with
          | Ok () ->
              [%log info] "New genesis proof written to $path"
                ~metadata:[("path", `String filename)]
          | Error err ->
              [%log warn] "Genesis proof could not be written to $path: $error"
                ~metadata:
                  [ ("path", `String filename)
                  ; ("error", Error_json.error_to_yojson err) ]
        in
        Ok (values, filename)
    | None ->
        [%log error]
          "No genesis proof file was found for $base_hash and not allowed to \
           generate a new genesis proof"
          ~metadata:[("base_hash", Base_hash.to_yojson base_hash)] ;
        Deferred.Or_error.errorf
          "No genesis proof file was found and not allowed to generate a new \
           genesis proof"
end

let make_constraint_constants
    ~(default : Genesis_constants.Constraint_constants.t)
    (config : Runtime_config.Proof_keys.t) :
    Genesis_constants.Constraint_constants.t =
  let work_delay =
    Option.value ~default:default.work_delay config.work_delay
  in
  let block_window_duration_ms =
    Option.value ~default:default.block_window_duration_ms
      config.block_window_duration_ms
  in
  let transaction_capacity_log_2 =
    match config.transaction_capacity with
    | Some (Log_2 i) ->
        i
    | Some (Txns_per_second_x10 tps_goal_x10) ->
        let max_coinbases = 2 in
        let max_user_commands_per_block =
          (* block_window_duration is in milliseconds, so divide by 1000 divide
             by 10 again because we have tps * 10
          *)
          tps_goal_x10 * block_window_duration_ms / (1000 * 10)
        in
        (* Log of the capacity of transactions per transition.
            - 1 will only work if we don't have prover fees.
            - 2 will work with prover fees, but not if we want a transaction
              included in every block.
            - At least 3 ensures a transaction per block and the staged-ledger
              unit tests pass.
        *)
        1
        + Core_kernel.Int.ceil_log2
            (max_user_commands_per_block + max_coinbases)
    | None ->
        default.transaction_capacity_log_2
  in
  let pending_coinbase_depth =
    Core_kernel.Int.ceil_log2
      (((transaction_capacity_log_2 + 1) * (work_delay + 1)) + 1)
  in
  { sub_windows_per_window=
      Option.value ~default:default.sub_windows_per_window
        config.sub_windows_per_window
  ; ledger_depth=
      Option.value ~default:default.ledger_depth config.ledger_depth
  ; work_delay
  ; block_window_duration_ms
  ; transaction_capacity_log_2
  ; pending_coinbase_depth
  ; coinbase_amount=
      Option.value ~default:default.coinbase_amount config.coinbase_amount
  ; supercharged_coinbase_factor=
      Option.value ~default:default.supercharged_coinbase_factor
        config.supercharged_coinbase_factor
  ; account_creation_fee=
      Option.value ~default:default.account_creation_fee
        config.account_creation_fee
  ; fork=
      ( match config.fork with
      | None ->
          default.fork
      | Some {previous_state_hash; previous_length; previous_global_slot} ->
          Some
            { previous_state_hash=
                State_hash.of_base58_check_exn previous_state_hash
            ; previous_length= Coda_numbers.Length.of_int previous_length
            ; previous_global_slot=
                Coda_numbers.Global_slot.of_int previous_global_slot } ) }

let make_genesis_constants ~logger ~(default : Genesis_constants.t)
    (config : Runtime_config.t) =
  let open Or_error.Let_syntax in
  let%map genesis_state_timestamp =
    let open Option.Let_syntax in
    match
      let%bind daemon = config.genesis in
      let%map genesis_state_timestamp = daemon.genesis_state_timestamp in
      Genesis_constants.validate_time (Some genesis_state_timestamp)
    with
    | Some (Ok time) ->
        Ok (Some time)
    | Some (Error msg) ->
        [%log error]
          "Could not build genesis constants from the configuration file: \
           $error"
          ~metadata:[("error", `String msg)] ;
        Or_error.errorf
          "Could not build genesis constants from the configuration file: %s"
          msg
    | None ->
        Ok None
  in
  let open Option.Let_syntax in
  { Genesis_constants.protocol=
      { k=
          Option.value ~default:default.protocol.k
            (config.genesis >>= fun cfg -> cfg.k)
      ; delta=
          Option.value ~default:default.protocol.delta
            (config.genesis >>= fun cfg -> cfg.delta)
      ; slots_per_epoch=
          Option.value ~default:default.protocol.slots_per_epoch
            (config.genesis >>= fun cfg -> cfg.slots_per_epoch)
      ; slots_per_sub_window=
          Option.value ~default:default.protocol.slots_per_sub_window
            (config.genesis >>= fun cfg -> cfg.slots_per_sub_window)
      ; genesis_state_timestamp=
          Option.value ~default:default.protocol.genesis_state_timestamp
            genesis_state_timestamp }
  ; txpool_max_size=
      Option.value ~default:default.txpool_max_size
        (config.daemon >>= fun cfg -> cfg.txpool_max_size)
  ; num_accounts=
      Option.value_map ~default:default.num_accounts
        (config.ledger >>= fun cfg -> cfg.num_accounts)
        ~f:(fun num_accounts -> Some num_accounts) }

let load_config_json filename =
  Monitor.try_with_or_error (fun () ->
      let%map json = Reader.file_contents filename in
      Yojson.Safe.from_string json )

let load_config_file filename =
  let open Deferred.Or_error.Let_syntax in
  Monitor.try_with_join_or_error (fun () ->
      let%map json = load_config_json filename in
      match Runtime_config.of_yojson json with
      | Ok config ->
          Ok config
      | Error err ->
          Or_error.error_string err )

let init_from_config_file ?(genesis_dir = Cache_dir.autogen_path) ~logger
    ~may_generate ~proof_level (config : Runtime_config.t) =
  let ledger_name_json =
    match
      let open Option.Let_syntax in
      let%bind ledger = config.ledger in
      ledger.name
    with
    | Some name ->
        `String name
    | None ->
        `Null
  in
  [%log info] "Initializing with runtime configuration. Ledger name: $name"
    ~metadata:
      [("name", ledger_name_json); ("config", Runtime_config.to_yojson config)] ;
  let open Deferred.Or_error.Let_syntax in
  let genesis_constants = Genesis_constants.compiled in
  let proof_level =
    List.find_map_exn ~f:Fn.id
      [ proof_level
      ; Option.Let_syntax.(
          let%bind proof = config.proof in
          match%map proof.level with
          | Full ->
              Genesis_constants.Proof_level.Full
          | Check ->
              Check
          | None ->
              None)
      ; Some Genesis_constants.Proof_level.compiled ]
  in
  let ( constraint_constants
      , generated_constraint_constants
      , blockchain_proof_system_id ) =
    match config.proof with
    | None ->
        [%log info] "Using the compiled constraint constants" ;
        ( Genesis_constants.Constraint_constants.compiled
        , false
        , Some (Precomputed_values.blockchain_proof_system_id ()) )
    | Some config ->
        [%log info]
          "Using the constraint constants from the configuration file" ;
        let blockchain_proof_system_id =
          (* We pass [None] here, which will force the constraint systems to be
             set up and their hashes evaluated before we can calculate the
             genesis proof's filename.
             This adds no overhead if we are generating a genesis proof, since
             we will do these evaluations anyway to load the blockchain proving
             key. Otherwise, this will in a slight slowdown.
          *)
          None
        in
        ( make_constraint_constants
            ~default:Genesis_constants.Constraint_constants.compiled config
        , true
        , blockchain_proof_system_id )
  in
  let%bind () =
    match (proof_level, Genesis_constants.Proof_level.compiled) with
    | Full, Full ->
        if generated_constraint_constants then
          if
            Genesis_constants.Constraint_constants.(equal compiled)
              constraint_constants
          then (
            [%log warn]
              "This binary only supports the compiled proof constants for \
               proof_level= Full. The 'proof' field in the configuration file \
               should be removed." ;
            return () )
          else (
            [%log fatal]
              "This binary only supports the compiled proof constants for \
               proof_level= Full. The 'proof' field in the configuration file \
               does not match." ;
            Deferred.Or_error.errorf
              "The compiled proof constants do not match the constants in the \
               configuration file" )
        else return ()
    | (Check | None), _ ->
        return ()
    | Full, ((Check | None) as compiled) ->
        let str = Genesis_constants.Proof_level.to_string in
        [%log fatal]
          "Proof level $proof_level is not compatible with compile-time proof \
           level $compiled_proof_level"
          ~metadata:
            [ ("proof_level", `String (str proof_level))
            ; ("compiled_proof_level", `String (str compiled)) ] ;
        Deferred.Or_error.errorf
          "Proof level %s is not compatible with compile-time proof level %s"
          (str proof_level) (str compiled)
  in
  let%bind genesis_ledger, ledger_config, ledger_file =
    Ledger.load ~proof_level ~genesis_dir ~logger ~constraint_constants
      (Option.value config.ledger
         ~default:
           { base= Named Coda_compile_config.genesis_ledger
           ; num_accounts= None
           ; balances= []
           ; hash= None
           ; name= None
           ; add_genesis_winner= None })
  in
  let%bind genesis_epoch_data, genesis_epoch_data_config =
    Epoch_data.load ~proof_level ~genesis_dir ~logger ~constraint_constants
      config.epoch_data
  in
  let config =
    { config with
      ledger= Option.map config.ledger ~f:(fun _ -> ledger_config)
    ; epoch_data= genesis_epoch_data_config }
  in
  let%bind genesis_constants =
    Deferred.return
    @@ make_genesis_constants ~logger ~default:genesis_constants config
  in
  let proof_inputs =
    Genesis_proof.generate_inputs ~runtime_config:config ~proof_level
      ~ledger:genesis_ledger ~constraint_constants ~genesis_constants
      ~blockchain_proof_system_id ~genesis_epoch_data
  in
  let open Deferred.Or_error.Let_syntax in
  let%map values, proof_file =
    Genesis_proof.load_or_generate ~genesis_dir ~logger ~may_generate
      proof_inputs
  in
  [%log info]
    "Loaded ledger from $ledger_file and genesis proof from $proof_file"
    ~metadata:
      [("ledger_file", `String ledger_file); ("proof_file", `String proof_file)] ;
  (values, config)

let upgrade_old_config ~logger filename json =
  match json with
  | `Assoc fields ->
      (* Fields previously part of daemon.json *)
      let old_fields =
        [ "client_port"
        ; "libp2p-port"
        ; "rest-port"
        ; "block-producer-key"
        ; "block-producer-pubkey"
        ; "block-producer-password"
        ; "coinbase-receiver"
        ; "run-snark-worker"
        ; "snark-worker-fee"
        ; "peers"
        ; "work-selection"
        ; "work-reassignment-wait"
        ; "log-received-blocks"
        ; "log-txn-pool-gossip"
        ; "log-snark-work-gossip"
        ; "log-block-creation" ]
      in
      let found_daemon = ref false in
      let old_fields, remaining_fields =
        List.partition_tf fields ~f:(fun (key, _) ->
            if String.equal key "daemon" then (
              found_daemon := true ;
              false )
            else List.mem ~equal:String.equal old_fields key )
      in
      if List.is_empty old_fields then return json
      else if !found_daemon then (
        (* This file has already been upgraded, or was written for the new
           format. Do not accept old-style fields.
        *)
        [%log warn]
          "Ignoring old-format values $values from the config file $filename. \
           These flags are now fields in the 'daemon' object of the config \
           file."
          ~metadata:
            [("values", `Assoc old_fields); ("filename", `String filename)] ;
        return (`Assoc remaining_fields) )
      else (
        (* This file was written for the old format. Upgrade it. *)
        [%log warn]
          "Automatically upgrading the config file $filename. The values \
           $values have been moved to the 'daemon' object."
          ~metadata:
            [("filename", `String filename); ("values", `Assoc old_fields)] ;
        let upgraded_json =
          `Assoc (("daemon", `Assoc old_fields) :: remaining_fields)
        in
        let%map () =
          Deferred.Or_error.try_with (fun () ->
              Writer.with_file filename ~f:(fun w ->
                  Deferred.return
                  @@ Writer.write w
                       (Yojson.Safe.pretty_to_string upgraded_json) ) )
          |> Deferred.ignore_m
        in
        upgraded_json )
  | _ ->
      (* This error will get handled properly elsewhere, do nothing here. *)
      return json

let%test_module "Account config test" =
  ( module struct
    let%test_unit "Runtime config <=> Account" =
      let module Ledger = (val Genesis_ledger.for_unit_tests) in
      let accounts = Lazy.force Ledger.accounts in
      List.iter accounts ~f:(fun (sk, acc) ->
          let acc_config = Accounts.Single.of_account acc sk in
          let acc' =
            Accounts.Single.to_account_with_pk acc_config |> Or_error.ok_exn
          in
          [%test_eq: Account.t] acc acc' )
  end )<|MERGE_RESOLUTION|>--- conflicted
+++ resolved
@@ -86,11 +86,7 @@
             ; cliff_amount
             ; vesting_period
             ; vesting_increment } ->
-<<<<<<< HEAD
-            Coda_base.Account.create_timed account_id t.balance
-=======
             Mina_base.Account.create_timed account_id t.balance
->>>>>>> 4bd89335
               ~initial_minimum_balance ~cliff_time ~cliff_amount
               ~vesting_period ~vesting_increment
             |> Or_error.ok_exn
