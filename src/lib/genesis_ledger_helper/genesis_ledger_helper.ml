open Core
open Async
open Signature_lib
open Coda_base

type exn += Genesis_state_initialization_error

let s3_bucket_prefix =
  "https://s3-us-west-2.amazonaws.com/snark-keys.o1test.net"

module Tar = struct
  let create ~root ~directory ~file () =
    match%map
      Process.run ~prog:"tar"
        ~args:
          [ (* Change directory to [root]. *)
            "-C"
          ; root
          ; (* Create gzipped tar file [file]. *)
            "-czf"
          ; file
          ; (* Add [directory] to tar file. *)
            directory ]
        ()
    with
    | Ok _ ->
        Ok ()
    | Error err ->
        Or_error.errorf
          !"Error generating tar file %s. %s"
          file (Error.to_string_hum err)

  let extract ~root ~file () =
    match%map
      Process.run ~prog:"tar"
        ~args:
          [ (* Change directory to [root]. *)
            "-C"
          ; root
          ; (* Extract gzipped tar file [file]. *)
            "-xzf"
          ; file ]
        ()
    with
    | Ok _ ->
        Ok ()
    | Error err ->
        Or_error.errorf
          !"Error extracting tar file %s. %s"
          file (Error.to_string_hum err)
end

let file_exists ?follow_symlinks filename =
  match%map Sys.file_exists ?follow_symlinks filename with
  | `Yes ->
      true
  | _ ->
      false

module Accounts = struct
  module Single = struct
    let to_account_with_pk :
        Runtime_config.Accounts.Single.t -> Coda_base.Account.t Or_error.t =
     fun t ->
      let open Or_error.Let_syntax in
      let%bind pk =
        match t.pk with
        | Some pk ->
            Ok (Signature_lib.Public_key.Compressed.of_base58_check_exn pk)
        | None ->
            Or_error.errorf
              !"No public key to create the account from runtime config \
                %{sexp: Runtime_config.Accounts.Single.t}"
              t
      in
      let delegate =
        Option.map ~f:Signature_lib.Public_key.Compressed.of_base58_check_exn
          t.delegate
      in
      let token_id =
        Option.value_map t.token ~default:Token_id.default
          ~f:Coda_base.Token_id.of_uint64
      in
      let account_id = Coda_base.Account_id.create pk token_id in
      let account =
        match t.timing with
        | Some
            { initial_minimum_balance
            ; cliff_time
            ; vesting_period
            ; vesting_increment } ->
            Coda_base.Account.create_timed account_id t.balance
              ~initial_minimum_balance ~cliff_time ~vesting_period
              ~vesting_increment
            |> Or_error.ok_exn
        | None ->
            Coda_base.Account.create account_id t.balance
      in
      let permissions =
        match t.permissions with
        | None ->
            account.permissions
        | Some
            { stake
            ; edit_state
            ; send
            ; receive
            ; set_delegate
            ; set_permissions
            ; set_verification_key } ->
            let auth_required a =
              match a with
              | Runtime_config.Accounts.Single.Permissions.Auth_required.None
                ->
                  Coda_base.Permissions.Auth_required.None
              | Either ->
                  Either
              | Proof ->
                  Proof
              | Signature ->
                  Signature
              | Both ->
                  Both
              | Impossible ->
                  Impossible
            in
            { Coda_base.Permissions.Poly.stake
            ; edit_state= auth_required edit_state
            ; send= auth_required send
            ; receive= auth_required receive
            ; set_delegate= auth_required set_delegate
            ; set_permissions= auth_required set_permissions
            ; set_verification_key= auth_required set_verification_key }
      in
      let token_permissions =
        Option.value_map t.token_permissions ~default:account.token_permissions
          ~f:(fun {token_owned; disable_new_accounts; account_disabled} ->
            if token_owned then
              Coda_base.Token_permissions.Token_owned {disable_new_accounts}
            else Not_owned {account_disabled} )
      in
      let%map snapp =
        match t.snapp with
        | None ->
            Ok None
        | Some {state; verification_key} ->
            let%bind app_state =
              if
                Pickles_types.Vector.Nat.to_int Snapp_state.Max_state_size.n
                <> List.length state
              then
                Or_error.errorf
                  !"Snap account state has invalid length %{sexp: \
                    Runtime_config.Accounts.Single.t} length: %d"
                  t (List.length state)
              else Ok (Snapp_state.of_list_exn state)
            in
            let%map verification_key =
              (* Use a URI-safe alphabet to make life easier for maintaining json
                   We prefer this to base58-check here because users should not
                   be manually entering verification keys.
                *)
              Option.value_map ~default:(Ok None) verification_key
                ~f:(fun verification_key ->
                  let%map vk =
                    Base64.decode ~alphabet:Base64.uri_safe_alphabet
                      verification_key
                    |> Result.map_error ~f:(function `Msg s ->
                           Error.createf
                             !"Could not parse verification key account \
                               %{sexp:Runtime_config.Accounts.Single.t}: %s"
                             t s )
                    |> Result.map
                         ~f:
                           (Binable.of_string
                              ( module Pickles.Side_loaded.Verification_key
                                       .Stable
                                       .Latest ))
                  in
                  Some
                    (With_hash.of_data ~hash_data:Snapp_account.digest_vk vk)
              )
            in
            Some {Snapp_account.verification_key; app_state}
      in
      { account with
        delegate=
          (if Option.is_some delegate then delegate else account.delegate)
      ; token_id
      ; token_permissions
      ; nonce= Account.Nonce.of_uint32 t.nonce
      ; receipt_chain_hash=
          Option.value_map t.receipt_chain_hash
            ~default:account.receipt_chain_hash
            ~f:Coda_base.Receipt.Chain_hash.of_base58_check_exn
      ; voting_for=
          Option.value_map ~default:account.voting_for
            ~f:Coda_base.State_hash.of_base58_check_exn t.voting_for
      ; snapp
      ; permissions }

    let of_account :
           Coda_base.Account.t
        -> Signature_lib.Private_key.t option
        -> Runtime_config.Accounts.Single.t =
     fun account sk ->
      let timing =
        match account.timing with
        | Account.Timing.Untimed ->
            None
        | Timed t ->
            Some
              { Runtime_config.Accounts.Single.Timed.initial_minimum_balance=
                  t.initial_minimum_balance
              ; cliff_time= t.cliff_time
              ; vesting_period= t.vesting_period
              ; vesting_increment= t.vesting_increment }
      in
      let token_permissions =
        match account.token_permissions with
        | Coda_base.Token_permissions.Token_owned {disable_new_accounts} ->
            Some
              { Runtime_config.Accounts.Single.Token_permissions.token_owned=
                  true
              ; disable_new_accounts
              ; account_disabled= false }
        | Not_owned {account_disabled} ->
            Some
              { token_owned= false
              ; disable_new_accounts= false
              ; account_disabled }
      in
      let permissions =
        let auth_required a =
          match a with
          | Coda_base.Permissions.Auth_required.None ->
              Runtime_config.Accounts.Single.Permissions.Auth_required.None
          | Either ->
              Either
          | Proof ->
              Proof
          | Signature ->
              Signature
          | Both ->
              Both
          | Impossible ->
              Impossible
        in
        let { Coda_base.Permissions.Poly.stake
            ; edit_state
            ; send
            ; receive
            ; set_delegate
            ; set_permissions
            ; set_verification_key } =
          account.permissions
        in
        Some
          { Runtime_config.Accounts.Single.Permissions.stake
          ; edit_state= auth_required edit_state
          ; send= auth_required send
          ; receive= auth_required receive
          ; set_delegate= auth_required set_delegate
          ; set_permissions= auth_required set_permissions
          ; set_verification_key= auth_required set_verification_key }
      in
      let snapp =
        Option.map account.snapp ~f:(fun {app_state; verification_key} ->
            let state = Snapp_state.to_list app_state in
            let verification_key =
              Option.map verification_key ~f:(fun vk ->
                  With_hash.data vk
                  |> Binable.to_string
                       ( module Pickles.Side_loaded.Verification_key.Stable
                                .Latest )
                  |> Base64.encode_exn ~alphabet:Base64.uri_safe_alphabet )
            in
            { Runtime_config.Accounts.Single.Snapp_account.state
            ; verification_key } )
      in
      { pk=
          Some
            (Signature_lib.Public_key.Compressed.to_base58_check
               account.public_key)
      ; sk= Option.map ~f:Signature_lib.Private_key.to_base58_check sk
      ; balance= account.balance
      ; delegate=
          Option.map ~f:Signature_lib.Public_key.Compressed.to_base58_check
            account.delegate
      ; timing
      ; token= Some (Coda_base.Token_id.to_uint64 account.token_id)
      ; token_permissions
      ; nonce= account.nonce
      ; receipt_chain_hash=
          Some
            (Coda_base.Receipt.Chain_hash.to_base58_check
               account.receipt_chain_hash)
      ; voting_for=
          Some (Coda_base.State_hash.to_base58_check account.voting_for)
      ; snapp
      ; permissions }
  end

  let to_full :
      Runtime_config.Accounts.t -> (Private_key.t option * Account.t) list =
    List.mapi
      ~f:(fun i ({Runtime_config.Accounts.pk; sk; _} as account_config) ->
        let sk =
          match sk with
          | Some sk -> (
            match Private_key.of_yojson (`String sk) with
            | Ok sk ->
                Some sk
            | Error err ->
                Error.(raise (of_string err)) )
          | None ->
              None
        in
        let pk =
          match pk with
          | Some pk ->
              pk
          | None ->
              Public_key.Compressed.to_base58_check
                (Quickcheck.random_value
                   ~seed:
                     (`Deterministic
                       ("fake pk for genesis ledger " ^ string_of_int i))
                   Public_key.Compressed.gen)
        in
        let account =
          Single.to_account_with_pk {account_config with pk= Some pk}
          |> Or_error.ok_exn
        in
        (sk, account) )

  let gen_with_balance balance :
      (Private_key.t option * Account.t) Quickcheck.Generator.t =
    let open Quickcheck.Generator.Let_syntax in
    let%map pk = Signature_lib.Public_key.Compressed.gen in
    (None, Account.create (Account_id.create pk Token_id.default) balance)

  let gen : (Private_key.t option * Account.t) Quickcheck.Generator.t =
    let open Quickcheck.Generator.Let_syntax in
    let%bind balance = Int.gen_incl 10 500 >>| Currency.Balance.of_int in
    gen_with_balance balance

  let generate n : (Private_key.t option * Account.t) list =
    let open Quickcheck in
    random_value ~seed:(`Deterministic "fake accounts for genesis ledger")
      (Generator.list_with_length n gen)

  (* This implements a tail-recursive generator using the low-level primitives
     so that we don't blow out the stack.
  *)
  let gen_balances_rev balances :
      (Private_key.t option * Account.t) list Quickcheck.Generator.t =
    match balances with
    | [] ->
        Quickcheck.Generator.return []
    | (n, balance) :: balances_tl ->
        Quickcheck.Generator.create (fun ~size ~random ->
            let rec gen_balances_rev n balance balances_tl accounts =
              if n > 0 then
                let new_random = Splittable_random.State.split random in
                let account =
                  (* Manually generate an account using the [generate] primitive. *)
                  Quickcheck.Generator.generate ~size ~random:new_random
                    (gen_with_balance balance)
                in
                gen_balances_rev (n - 1) balance balances_tl
                  (account :: accounts)
              else
                match balances_tl with
                | [] ->
                    accounts
                | (n, balance) :: balances_tl ->
                    gen_balances_rev n balance balances_tl accounts
            in
            gen_balances_rev n balance balances_tl [] )

  let pad_with_rev_balances balances accounts =
    let balances_accounts =
      Quickcheck.random_value
        ~seed:(`Deterministic "fake accounts with balances for genesis ledger")
        (gen_balances_rev balances)
    in
    List.append accounts balances_accounts

  (* NOTE: When modifying this function, be very careful to ensure that all
     operations are tail-recursive, otherwise a sufficiently large genesis
     ledger will blow the stack.
     In particular, do not use any functions that return values of the form
     [_ :: _], since this construction is NOT tail-recursive.
  *)
  let pad_to n accounts =
    if n <= 0 then accounts
    else
      let exception Stop in
      try
        (* Count accounts and reverse the list while we're doing so to avoid
           re-traversing the list.
        *)
        let rev_accounts, count =
          List.fold ~init:([], 0) accounts ~f:(fun (acc, count) account ->
              let count = count + 1 in
              if count >= n then raise Stop ;
              (account :: acc, count + 1) )
        in
        (* [rev_append] is tail-recursive, and we've already reversed the list,
           so we can avoid calling [append] which may internally reverse the
           list again where it is sufficiently long.
        *)
        List.rev_append rev_accounts (generate (n - count))
      with Stop -> accounts
end

module Ledger = struct
  let hash_filename hash ~ledger_name_prefix =
    let str =
      (* Consider the serialization of accounts as well as the hash. In
         particular, adding fields that are
         * hashed as a bit string
         * default to an all-zero bit representation
         may result in the same hash, but the accounts in the ledger will not
         match the account record format.
      *)
      hash
      ^ Bin_prot.Writer.to_string Coda_base.Account.Stable.Latest.bin_writer_t
          Coda_base.Account.empty
    in
    ledger_name_prefix ^ "_"
    ^ Blake2.to_hex (Blake2.digest_string str)
    ^ ".tar.gz"

  let named_filename
      ~(constraint_constants : Genesis_constants.Constraint_constants.t)
      ~num_accounts ~balances ~ledger_name_prefix name =
    let str =
      String.concat
        [ Int.to_string constraint_constants.ledger_depth
        ; Int.to_string (Option.value ~default:0 num_accounts)
        ; List.to_string balances ~f:(fun (i, balance) ->
              sprintf "%i %s" i (Currency.Balance.to_string balance) )
        ; (* Distinguish ledgers when the hash function is different. *)
          Snark_params.Tick.Field.to_string Coda_base.Account.empty_digest
        ; (* Distinguish ledgers when the account record layout has changed. *)
          Bin_prot.Writer.to_string
            Coda_base.Account.Stable.Latest.bin_writer_t
            Coda_base.Account.empty ]
    in
    ledger_name_prefix ^ "_" ^ name ^ "_"
    ^ Blake2.(to_hex (digest_string str))
    ^ ".tar.gz"

  let accounts_name accounts =
    let hash =
      Runtime_config.Accounts.to_yojson accounts
      |> Yojson.Safe.to_string |> Blake2.digest_string
    in
    "accounts_" ^ Blake2.to_hex hash

  let find_tar ~logger ~genesis_dir ~constraint_constants ~ledger_name_prefix
      (config : Runtime_config.Ledger.t) =
    let search_paths = Cache_dir.possible_paths "" @ [genesis_dir] in
    let file_exists filename path =
      let filename = path ^/ filename in
      if%map file_exists ~follow_symlinks:true filename then (
        [%log trace] "Found $ledger file at $path"
          ~metadata:
            [("ledger", `String ledger_name_prefix); ("path", `String filename)] ;
        Some filename )
      else (
        [%log trace] "Ledger file $path does not exist"
          ~metadata:[("path", `String filename)] ;
        None )
    in
    let load_from_s3 filename =
      let s3_path = s3_bucket_prefix ^/ filename in
      let local_path = Cache_dir.s3_install_path ^/ filename in
      match%bind Cache_dir.load_from_s3 [s3_path] [local_path] ~logger with
      | Ok () ->
          file_exists filename Cache_dir.s3_install_path
      | Error _ ->
          [%log trace] "Could not download $ledger from $uri"
            ~metadata:
<<<<<<< HEAD
              [("ledger", `String ledger_name_prefix); ("uri", `String s3_path)] ;
=======
              [ ("ledger", `String ledger_name_prefix)
              ; ("uri", `String s3_path)
              ; ("error", Error_json.error_to_yojson e) ] ;
>>>>>>> 33b66be5
          return None
    in
    let%bind hash_filename =
      match config.hash with
      | Some hash -> (
          let hash_filename = hash_filename hash ~ledger_name_prefix in
          let%bind tar_path =
            Deferred.List.find_map ~f:(file_exists hash_filename) search_paths
          in
          match tar_path with
          | Some _ ->
              return tar_path
          | None ->
              load_from_s3 hash_filename )
      | None ->
          return None
    in
    let search_local_and_s3 name =
      let named_filename =
        named_filename ~constraint_constants ~num_accounts:config.num_accounts
          ~balances:config.balances ~ledger_name_prefix name
      in
      match%bind
        Deferred.List.find_map ~f:(file_exists named_filename) search_paths
      with
      | Some path ->
          return (Some path)
      | None ->
          load_from_s3 named_filename
    in
    match hash_filename with
    | Some filename ->
        return (Some filename)
    | None -> (
      match (config.base, config.name) with
      | Named name, _ ->
          let named_filename =
            named_filename ~constraint_constants
              ~num_accounts:config.num_accounts ~balances:config.balances
              ~ledger_name_prefix name
          in
          Deferred.List.find_map ~f:(file_exists named_filename) search_paths
      | Accounts accounts, _ ->
          search_local_and_s3 (accounts_name accounts)
      | Hash hash, None ->
          assert (Some hash = config.hash) ;
          return None
      | _, Some name ->
          search_local_and_s3 name )

  let load_from_tar ?(genesis_dir = Cache_dir.autogen_path) ~logger
      ~(constraint_constants : Genesis_constants.Constraint_constants.t)
      ?accounts ~ledger_name_prefix filename =
    [%log trace] "Loading $ledger from $path"
      ~metadata:
        [("ledger", `String ledger_name_prefix); ("path", `String filename)] ;
    let dirname = Uuid.to_string (Uuid_unix.create ()) in
    (* Unpack the ledger in the autogen directory, since we know that we have
       write permissions there.
    *)
    let dirname = genesis_dir ^/ dirname in
    let%bind () = Unix.mkdir ~p:() dirname in
    let open Deferred.Or_error.Let_syntax in
    let%map () = Tar.extract ~root:dirname ~file:filename () in
    let (packed : Genesis_ledger.Packed.t) =
      match accounts with
      | Some accounts ->
          ( module Genesis_ledger.Make (struct
            let accounts = accounts

            let directory = `Path dirname

            let depth = constraint_constants.ledger_depth
          end) )
      | None ->
          ( module Genesis_ledger.Of_ledger (struct
            let t =
              lazy
                (Ledger.create ~directory_name:dirname
                   ~depth:constraint_constants.ledger_depth ())

            let depth = constraint_constants.ledger_depth
          end) )
    in
    packed

  let generate_tar ~genesis_dir ~logger ~ledger_name_prefix ledger =
    Ledger.commit ledger ;
    let dirname = Option.value_exn (Ledger.get_directory ledger) in
    let root_hash = State_hash.to_string @@ Ledger.merkle_root ledger in
    let%bind () = Unix.mkdir ~p:() genesis_dir in
    let tar_path =
      genesis_dir ^/ hash_filename root_hash ~ledger_name_prefix
    in
    [%log trace]
      "Creating $ledger tar file for $root_hash at $path from database at $dir"
      ~metadata:
        [ ("ledger", `String ledger_name_prefix)
        ; ("root_hash", `String root_hash)
        ; ("path", `String tar_path)
        ; ("dir", `String dirname) ] ;
    let open Deferred.Or_error.Let_syntax in
    let%map () = Tar.create ~root:dirname ~file:tar_path ~directory:"." () in
    tar_path

  let padded_accounts_from_runtime_config_opt ~logger ~proof_level
      ~ledger_name_prefix (config : Runtime_config.Ledger.t) =
    let add_genesis_winner_account accounts =
      (* We allow configurations to explicitly override adding the genesis
         winner, so that we can guarantee a certain ledger layout for
         integration tests.
         If the configuration does not include this setting, we add the
         genesis winner when we have [proof_level = Full] so that we can
         create a genesis proof. For all other proof levels, we do not add
         the winner.
      *)
      let add_genesis_winner_account =
        match config.add_genesis_winner with
        | Some add_genesis_winner ->
            add_genesis_winner
        | None ->
            Genesis_constants.Proof_level.equal Full proof_level
      in
      if add_genesis_winner_account then
        let pk, _ = Coda_state.Consensus_state_hooks.genesis_winner in
        match accounts with
        | (_, account) :: _
          when Public_key.Compressed.equal (Account.public_key account) pk ->
            accounts
        | _ ->
            ( None
            , Account.create
                (Account_id.create pk Token_id.default)
                (Currency.Balance.of_int 1000) )
            :: accounts
      else accounts
    in
    let accounts_opt =
      match config.base with
      | Hash _ ->
          None
      | Accounts accounts ->
          Some (lazy (add_genesis_winner_account (Accounts.to_full accounts)))
      | Named name -> (
        match Genesis_ledger.fetch_ledger name with
        | Some (module M) ->
            [%log trace] "Found $ledger with name $ledger_name"
              ~metadata:
                [ ("ledger", `String ledger_name_prefix)
                ; ("ledger_name", `String name) ] ;
            Some (Lazy.map ~f:add_genesis_winner_account M.accounts)
        | None ->
            [%log trace] "Could not find a built-in $ledger named $ledger_name"
              ~metadata:
                [ ("ledger", `String ledger_name_prefix)
                ; ("ledger_name", `String name) ] ;
            None )
    in
    let padded_accounts_with_balances_opt =
      Option.map accounts_opt
        ~f:
          (Lazy.map
             ~f:(Accounts.pad_with_rev_balances (List.rev config.balances)))
    in
    Option.map padded_accounts_with_balances_opt
      ~f:
        (Lazy.map
           ~f:(Accounts.pad_to (Option.value ~default:0 config.num_accounts)))

  let packed_genesis_ledger_of_accounts ~depth accounts :
      Genesis_ledger.Packed.t =
    ( module Genesis_ledger.Make (struct
      let accounts = accounts

      let directory = `New

      let depth = depth
    end) )

  let load ~proof_level ~genesis_dir ~logger ~constraint_constants
      ?(ledger_name_prefix = "genesis_ledger")
      (config : Runtime_config.Ledger.t) =
    Monitor.try_with_join_or_error (fun () ->
        let padded_accounts_opt =
          padded_accounts_from_runtime_config_opt ~logger ~proof_level
            ~ledger_name_prefix config
        in
        let open Deferred.Let_syntax in
        let%bind tar_path =
          find_tar ~logger ~genesis_dir ~constraint_constants
            ~ledger_name_prefix config
        in
        match tar_path with
        | Some tar_path -> (
            match%map
              load_from_tar ~genesis_dir ~logger ~constraint_constants
                ?accounts:padded_accounts_opt ~ledger_name_prefix tar_path
            with
            | Ok ledger ->
                Ok (ledger, config, tar_path)
            | Error err ->
                [%log error] "Could not load ledger from $path: $error"
                  ~metadata:
                    [ ("path", `String tar_path)
                    ; ("error", Error_json.error_to_yojson err) ] ;
                Error err )
        | None -> (
          match padded_accounts_opt with
          | None -> (
            match config.base with
            | Accounts _ ->
                assert false
            | Hash hash ->
                [%log error]
                  "Could not find or generate a $ledger for $root_hash"
                  ~metadata:
                    [ ("ledger", `String ledger_name_prefix)
                    ; ("root_hash", `String hash) ] ;
                Deferred.Or_error.errorf
                  "Could not find a ledger tar file for hash '%s'" hash
            | Named ledger_name ->
                let ledger_filename =
                  named_filename ~constraint_constants
                    ~num_accounts:config.num_accounts ~balances:config.balances
                    ~ledger_name_prefix ledger_name
                in
                [%log error]
                  "Bad config $config: $ledger named $ledger_name is not \
                   built in, and no ledger file was found at $ledger_filename"
                  ~metadata:
                    [ ("ledger", `String ledger_name_prefix)
                    ; ("config", Runtime_config.Ledger.to_yojson config)
                    ; ("ledger_name", `String ledger_name)
                    ; ("ledger_filename", `String ledger_filename) ] ;
                Deferred.Or_error.errorf "ledger '%s' not found" ledger_name )
          | Some accounts -> (
              let packed =
                packed_genesis_ledger_of_accounts
                  ~depth:constraint_constants.ledger_depth accounts
              in
              let ledger = Lazy.force (Genesis_ledger.Packed.t packed) in
              let%bind tar_path =
                generate_tar ~genesis_dir ~logger ~ledger_name_prefix ledger
              in
              let config =
                { config with
                  hash= Some (State_hash.to_string @@ Ledger.merkle_root ledger)
                }
              in
              let name =
                match (config.base, config.name) with
                | Named name, _ ->
                    Some name
                | Accounts accounts, _ ->
                    Some (accounts_name accounts)
                | Hash _, None ->
                    None
                | _, Some name ->
                    Some name
              in
              match (tar_path, name) with
              | Ok tar_path, Some name ->
                  let link_name =
                    genesis_dir
                    ^/ named_filename ~constraint_constants
                         ~num_accounts:config.num_accounts
                         ~balances:config.balances ~ledger_name_prefix name
                  in
                  (* Delete the file if it already exists. *)
                  let%bind () =
                    Deferred.Or_error.try_with (fun () -> Sys.remove link_name)
                    |> Deferred.ignore
                  in
                  (* Add a symlink from the named path to the hash path. *)
                  let%map () = Unix.symlink ~target:tar_path ~link_name in
                  [%log trace]
                    "Linking ledger file $tar_path to $named_tar_path"
                    ~metadata:
                      [ ("tar_path", `String tar_path)
                      ; ("named_tar_path", `String link_name) ] ;
                  Ok (packed, config, link_name)
              | Ok tar_path, None ->
                  return (Ok (packed, config, tar_path))
              | Error err, _ ->
                  let root_hash =
                    State_hash.to_string @@ Ledger.merkle_root ledger
                  in
                  let tar_path =
                    genesis_dir ^/ hash_filename root_hash ~ledger_name_prefix
                  in
                  [%log error]
                    "Could not generate a $ledger file at $path: $error"
                    ~metadata:
                      [ ("ledger", `String ledger_name_prefix)
                      ; ("path", `String tar_path)
                      ; ("error", Error_json.error_to_yojson err) ] ;
                  return (Error err) ) ) )
end

module Epoch_data = struct
  let load ~proof_level ~genesis_dir ~logger ~constraint_constants
      (config : Runtime_config.Epoch_data.t option) =
    let open Deferred.Or_error.Let_syntax in
    match config with
    | None ->
        Deferred.Or_error.return (None, None)
    | Some config ->
        let ledger_name_prefix = "epoch_ledger" in
        let load_ledger ledger =
          Ledger.load ~proof_level ~genesis_dir ~logger ~constraint_constants
            ~ledger_name_prefix ledger
        in
        let%bind staking, config' =
          let%map staking_ledger, config', ledger_file =
            load_ledger config.staking.ledger
          in
          [%log trace] "Loaded staking epoch ledger from $ledger_file"
            ~metadata:[("ledger_file", `String ledger_file)] ;
          ( { Consensus.Genesis_epoch_data.Data.ledger=
                Genesis_ledger.Packed.t staking_ledger
            ; seed= Epoch_seed.of_string config.staking.seed }
          , {config.staking with ledger= config'} )
        in
        let%map next, config'' =
          match config.next with
          | None ->
              [%log trace]
                "Configured next epoch ledger to be the same as the staking \
                 epoch ledger" ;
              Deferred.Or_error.return (None, None)
          | Some {ledger; seed} ->
              let%map next_ledger, config'', ledger_file =
                load_ledger ledger
              in
              [%log trace] "Loaded next epoch ledger from $ledger_file"
                ~metadata:[("ledger_file", `String ledger_file)] ;
              ( Some
                  { Consensus.Genesis_epoch_data.Data.ledger=
                      Genesis_ledger.Packed.t next_ledger
                  ; seed= Epoch_seed.of_string seed }
              , Some {Runtime_config.Epoch_data.Data.ledger= config''; seed} )
        in
        ( Some {Consensus.Genesis_epoch_data.staking; next}
        , Some {Runtime_config.Epoch_data.staking= config'; next= config''} )
end

(* This hash encodes the data that determines a genesis proof:
   1. The blockchain snark constraint system
   2. The genesis protocol state (including the genesis ledger)

   It is used to determine whether we should make a new genesis proof, or use the
   one generated at compile-time.
*)
module Base_hash : sig
  type t [@@deriving eq, yojson]

  val create : id:Pickles.Verification_key.Id.t -> state_hash:State_hash.t -> t

  val to_string : t -> string
end = struct
  type t = string [@@deriving eq, yojson]

  let to_string = Fn.id

  let create ~id ~state_hash =
    Pickles.Verification_key.Id.to_string id
    |> ( ^ ) (State_hash.to_string state_hash)
    |> Blake2.digest_string |> Blake2.to_hex
end

module Genesis_proof = struct
  let filename ~base_hash = "genesis_proof_" ^ Base_hash.to_string base_hash

  let find_file ~logger ~base_hash ~genesis_dir =
    let search_paths = genesis_dir :: Cache_dir.possible_paths "" in
    let file_exists filename path =
      let filename = path ^/ filename in
      if%map file_exists ~follow_symlinks:true filename then (
        [%log info] "Found genesis proof file at $path"
          ~metadata:[("path", `String filename)] ;
        Some filename )
      else (
        [%log info] "Genesis proof file $path does not exist"
          ~metadata:[("path", `String filename)] ;
        None )
    in
    let filename = filename ~base_hash in
    match%bind
      Deferred.List.find_map ~f:(file_exists filename) search_paths
    with
    | Some filename ->
        return (Some filename)
    | None -> (
        let s3_path = s3_bucket_prefix ^/ filename in
        let local_path = Cache_dir.s3_install_path ^/ filename in
        match%bind Cache_dir.load_from_s3 [s3_path] [local_path] ~logger with
        | Ok () ->
            file_exists filename Cache_dir.s3_install_path
        | Error e ->
            [%log info]
              "Could not download genesis proof file from $uri: $error"
              ~metadata:
                [ ("uri", `String s3_path)
                ; ("error", Error_json.error_to_yojson e) ] ;
            return None )

  let generate_inputs ~runtime_config ~proof_level ~ledger ~genesis_epoch_data
      ~constraint_constants ~blockchain_proof_system_id
      ~(genesis_constants : Genesis_constants.t) =
    let consensus_constants =
      Consensus.Constants.create ~constraint_constants
        ~protocol_constants:genesis_constants.protocol
    in
    let protocol_state_with_hash =
      Coda_state.Genesis_protocol_state.t
        ~genesis_ledger:(Genesis_ledger.Packed.t ledger)
        ~genesis_epoch_data ~constraint_constants ~consensus_constants
    in
    { Genesis_proof.Inputs.runtime_config
    ; constraint_constants
    ; proof_level
    ; blockchain_proof_system_id
    ; genesis_ledger= ledger
    ; genesis_epoch_data
    ; consensus_constants
    ; protocol_state_with_hash
    ; genesis_constants }

  let blockchain_snark_state (inputs : Genesis_proof.Inputs.t) :
      (module Blockchain_snark.Blockchain_snark_state.S) =
    let module T = Transaction_snark.Make (struct
      let constraint_constants = inputs.constraint_constants
    end) in
    ( module Blockchain_snark.Blockchain_snark_state.Make (struct
      let tag = T.tag

      let constraint_constants = inputs.constraint_constants

      let proof_level = inputs.proof_level
    end) )

  let generate b (inputs : Genesis_proof.Inputs.t) =
    match inputs.proof_level with
    | Genesis_constants.Proof_level.Full ->
        let (module B) =
          match b with Some b -> b | None -> blockchain_snark_state inputs
        in
        let computed_values =
          Genesis_proof.create_values
            (module B)
            { genesis_ledger= inputs.genesis_ledger
            ; genesis_epoch_data= inputs.genesis_epoch_data
            ; runtime_config= inputs.runtime_config
            ; proof_level= inputs.proof_level
            ; blockchain_proof_system_id= Some (Lazy.force B.Proof.id)
            ; protocol_state_with_hash= inputs.protocol_state_with_hash
            ; genesis_constants= inputs.genesis_constants
            ; consensus_constants= inputs.consensus_constants
            ; constraint_constants= inputs.constraint_constants }
        in
        computed_values
    | _ ->
        { Genesis_proof.runtime_config= inputs.runtime_config
        ; constraint_constants= inputs.constraint_constants
        ; proof_level= inputs.proof_level
        ; genesis_constants= inputs.genesis_constants
        ; genesis_ledger= inputs.genesis_ledger
        ; genesis_epoch_data= inputs.genesis_epoch_data
        ; consensus_constants= inputs.consensus_constants
        ; protocol_state_with_hash= inputs.protocol_state_with_hash
        ; genesis_proof= Coda_base.Proof.blockchain_dummy }

  let store ~filename proof =
    (* TODO: Use [Writer.write_bin_prot]. *)
    Monitor.try_with_or_error ~extract_exn:true (fun () ->
        let%bind wr = Writer.open_file filename in
        Writer.write wr (Proof.Stable.V1.sexp_of_t proof |> Sexp.to_string) ;
        Writer.close wr )

  let load filename =
    (* TODO: Use [Reader.load_bin_prot]. *)
    Monitor.try_with_or_error ~extract_exn:true (fun () ->
        Reader.file_contents filename
        >>| Sexp.of_string >>| Proof.Stable.V1.t_of_sexp )

  let id_to_json x =
    `String (Sexp.to_string (Pickles.Verification_key.Id.sexp_of_t x))

  let load_or_generate ~genesis_dir ~logger ~may_generate
      (inputs : Genesis_proof.Inputs.t) =
    let proof_needed =
      match inputs.proof_level with Full -> true | _ -> false
    in
    let b, id =
      match (inputs.blockchain_proof_system_id, inputs.proof_level) with
      | Some id, _ ->
          (None, id)
      | None, Full ->
          let ((module B) as b) = blockchain_snark_state inputs in
          (Some b, Lazy.force B.Proof.id)
      | _ ->
          (None, Pickles.Verification_key.Id.dummy ())
    in
    let compiled = Precomputed_values.compiled in
    let base_hash =
      Base_hash.create ~id ~state_hash:inputs.protocol_state_with_hash.hash
    in
    let compiled_base_hash =
      Base_hash.create
        ~id:(Precomputed_values.blockchain_proof_system_id ())
        ~state_hash:(Lazy.force compiled).protocol_state_with_hash.hash
    in
    match%bind find_file ~logger ~base_hash ~genesis_dir with
    | Some file -> (
        match%map load file with
        | Ok genesis_proof ->
            Ok
              ( { Genesis_proof.runtime_config= inputs.runtime_config
                ; constraint_constants= inputs.constraint_constants
                ; proof_level= inputs.proof_level
                ; genesis_constants= inputs.genesis_constants
                ; genesis_ledger= inputs.genesis_ledger
                ; genesis_epoch_data= inputs.genesis_epoch_data
                ; consensus_constants= inputs.consensus_constants
                ; protocol_state_with_hash= inputs.protocol_state_with_hash
                ; genesis_proof }
              , file )
        | Error err ->
            [%log error] "Could not load genesis proof from $path: $error"
              ~metadata:
                [ ("path", `String file)
                ; ("error", Error_json.error_to_yojson err) ] ;
            Error err )
    | None
      when Base_hash.equal base_hash compiled_base_hash || not proof_needed ->
        let compiled = Lazy.force compiled in
        [%log info]
          "Base hash $computed_hash matches compile-time $compiled_hash, \
           using precomputed genesis proof"
          ~metadata:
            [ ("computed_hash", Base_hash.to_yojson base_hash)
            ; ("compiled_hash", Base_hash.to_yojson compiled_base_hash) ] ;
        let filename = genesis_dir ^/ filename ~base_hash in
        let values =
          { Genesis_proof.runtime_config= inputs.runtime_config
          ; constraint_constants= inputs.constraint_constants
          ; proof_level= inputs.proof_level
          ; genesis_constants= inputs.genesis_constants
          ; genesis_ledger= inputs.genesis_ledger
          ; genesis_epoch_data= inputs.genesis_epoch_data
          ; consensus_constants= inputs.consensus_constants
          ; protocol_state_with_hash= inputs.protocol_state_with_hash
          ; genesis_proof= compiled.genesis_proof }
        in
        let%map () =
          match%map store ~filename values.genesis_proof with
          | Ok () ->
              [%log info] "Compile-time genesis proof written to $path"
                ~metadata:[("path", `String filename)]
          | Error err ->
              [%log warn]
                "Compile-time genesis proof could not be written to $path: \
                 $error"
                ~metadata:
                  [ ("path", `String filename)
                  ; ("error", Error_json.error_to_yojson err) ]
        in
        Ok (values, filename)
    | None when may_generate ->
        [%log info]
          "No genesis proof file was found for $base_hash, generating a new \
           genesis proof"
          ~metadata:[("base_hash", Base_hash.to_yojson base_hash)] ;
        let values = generate b inputs in
        let filename = genesis_dir ^/ filename ~base_hash in
        let%map () =
          match%map store ~filename values.genesis_proof with
          | Ok () ->
              [%log info] "New genesis proof written to $path"
                ~metadata:[("path", `String filename)]
          | Error err ->
              [%log warn] "Genesis proof could not be written to $path: $error"
                ~metadata:
                  [ ("path", `String filename)
                  ; ("error", Error_json.error_to_yojson err) ]
        in
        Ok (values, filename)
    | None ->
        [%log error]
          "No genesis proof file was found for $base_hash and not allowed to \
           generate a new genesis proof"
          ~metadata:[("base_hash", Base_hash.to_yojson base_hash)] ;
        Deferred.Or_error.errorf
          "No genesis proof file was found and not allowed to generate a new \
           genesis proof"
end

let make_constraint_constants
    ~(default : Genesis_constants.Constraint_constants.t)
    (config : Runtime_config.Proof_keys.t) :
    Genesis_constants.Constraint_constants.t =
  let work_delay =
    Option.value ~default:default.work_delay config.work_delay
  in
  let block_window_duration_ms =
    Option.value ~default:default.block_window_duration_ms
      config.block_window_duration_ms
  in
  let transaction_capacity_log_2 =
    match config.transaction_capacity with
    | Some (Log_2 i) ->
        i
    | Some (Txns_per_second_x10 tps_goal_x10) ->
        let max_coinbases = 2 in
        let max_user_commands_per_block =
          (* block_window_duration is in milliseconds, so divide by 1000 divide
             by 10 again because we have tps * 10
          *)
          tps_goal_x10 * block_window_duration_ms / (1000 * 10)
        in
        (* Log of the capacity of transactions per transition.
            - 1 will only work if we don't have prover fees.
            - 2 will work with prover fees, but not if we want a transaction
              included in every block.
            - At least 3 ensures a transaction per block and the staged-ledger
              unit tests pass.
        *)
        1
        + Core_kernel.Int.ceil_log2
            (max_user_commands_per_block + max_coinbases)
    | None ->
        default.transaction_capacity_log_2
  in
  let pending_coinbase_depth =
    Core_kernel.Int.ceil_log2
      (((transaction_capacity_log_2 + 1) * (work_delay + 1)) + 1)
  in
  { sub_windows_per_window=
      Option.value ~default:default.sub_windows_per_window
        config.sub_windows_per_window
  ; ledger_depth=
      Option.value ~default:default.ledger_depth config.ledger_depth
  ; work_delay
  ; block_window_duration_ms
  ; transaction_capacity_log_2
  ; pending_coinbase_depth
  ; coinbase_amount=
      Option.value ~default:default.coinbase_amount config.coinbase_amount
  ; supercharged_coinbase_factor=
      Option.value ~default:default.supercharged_coinbase_factor
        config.supercharged_coinbase_factor
  ; account_creation_fee=
      Option.value ~default:default.account_creation_fee
        config.account_creation_fee
  ; fork=
      ( match config.fork with
      | None ->
          default.fork
      | Some {previous_state_hash; previous_length} ->
          Some
            { previous_state_hash=
                State_hash.of_base58_check_exn previous_state_hash
            ; previous_length= Coda_numbers.Length.of_int previous_length } )
  }

let make_genesis_constants ~logger ~(default : Genesis_constants.t)
    (config : Runtime_config.t) =
  let open Or_error.Let_syntax in
  let%map genesis_state_timestamp =
    let open Option.Let_syntax in
    match
      let%bind daemon = config.genesis in
      let%map genesis_state_timestamp = daemon.genesis_state_timestamp in
      Genesis_constants.validate_time (Some genesis_state_timestamp)
    with
    | Some (Ok time) ->
        Ok (Some time)
    | Some (Error msg) ->
        [%log error]
          "Could not build genesis constants from the configuration file: \
           $error"
          ~metadata:[("error", `String msg)] ;
        Or_error.errorf
          "Could not build genesis constants from the configuration file: %s"
          msg
    | None ->
        Ok None
  in
  let open Option.Let_syntax in
  { Genesis_constants.protocol=
      { k=
          Option.value ~default:default.protocol.k
            (config.genesis >>= fun cfg -> cfg.k)
      ; delta=
          Option.value ~default:default.protocol.delta
            (config.genesis >>= fun cfg -> cfg.delta)
      ; slots_per_epoch=
          Option.value ~default:default.protocol.slots_per_epoch
            (config.genesis >>= fun cfg -> cfg.slots_per_epoch)
      ; slots_per_sub_window=
          Option.value ~default:default.protocol.slots_per_sub_window
            (config.genesis >>= fun cfg -> cfg.slots_per_sub_window)
      ; genesis_state_timestamp=
          Option.value ~default:default.protocol.genesis_state_timestamp
            genesis_state_timestamp }
  ; txpool_max_size=
      Option.value ~default:default.txpool_max_size
        (config.daemon >>= fun cfg -> cfg.txpool_max_size)
  ; num_accounts=
      Option.value_map ~default:default.num_accounts
        (config.ledger >>= fun cfg -> cfg.num_accounts)
        ~f:(fun num_accounts -> Some num_accounts) }

let load_config_json filename =
  Monitor.try_with_or_error (fun () ->
      let%map json = Reader.file_contents filename in
      Yojson.Safe.from_string json )

let load_config_file filename =
  let open Deferred.Or_error.Let_syntax in
  Monitor.try_with_join_or_error (fun () ->
      let%map json = load_config_json filename in
      match Runtime_config.of_yojson json with
      | Ok config ->
          Ok config
      | Error err ->
          Or_error.error_string err )

let init_from_config_file ?(genesis_dir = Cache_dir.autogen_path) ~logger
    ~may_generate ~proof_level (config : Runtime_config.t) =
  [%log info] "Initializing with runtime configuration $config"
    ~metadata:[("config", Runtime_config.to_yojson config)] ;
  let open Deferred.Or_error.Let_syntax in
  let genesis_constants = Genesis_constants.compiled in
  let proof_level =
    List.find_map_exn ~f:Fn.id
      [ proof_level
      ; Option.Let_syntax.(
          let%bind proof = config.proof in
          match%map proof.level with
          | Full ->
              Genesis_constants.Proof_level.Full
          | Check ->
              Check
          | None ->
              None)
      ; Some Genesis_constants.Proof_level.compiled ]
  in
  let ( constraint_constants
      , generated_constraint_constants
      , blockchain_proof_system_id ) =
    match config.proof with
    | None ->
        [%log info] "Using the compiled constraint constants" ;
        ( Genesis_constants.Constraint_constants.compiled
        , false
        , Some (Precomputed_values.blockchain_proof_system_id ()) )
    | Some config ->
        [%log info]
          "Using the constraint constants from the configuration file" ;
        let blockchain_proof_system_id =
          (* We pass [None] here, which will force the constraint systems to be
             set up and their hashes evaluated before we can calculate the
             genesis proof's filename.
             This adds no overhead if we are generating a genesis proof, since
             we will do these evaluations anyway to load the blockchain proving
             key. Otherwise, this will in a slight slowdown.
          *)
          None
        in
        ( make_constraint_constants
            ~default:Genesis_constants.Constraint_constants.compiled config
        , true
        , blockchain_proof_system_id )
  in
  let%bind () =
    match (proof_level, Genesis_constants.Proof_level.compiled) with
    | Full, Full ->
        if generated_constraint_constants then
          if
            Genesis_constants.Constraint_constants.(equal compiled)
              constraint_constants
          then (
            [%log warn]
              "This binary only supports the compiled proof constants for \
               proof_level= Full. The 'proof' field in the configuration file \
               should be removed." ;
            return () )
          else (
            [%log fatal]
              "This binary only supports the compiled proof constants for \
               proof_level= Full. The 'proof' field in the configuration file \
               does not match." ;
            Deferred.Or_error.errorf
              "The compiled proof constants do not match the constants in the \
               configuration file" )
        else return ()
    | (Check | None), _ ->
        return ()
    | Full, ((Check | None) as compiled) ->
        let str = Genesis_constants.Proof_level.to_string in
        [%log fatal]
          "Proof level $proof_level is not compatible with compile-time proof \
           level $compiled_proof_level"
          ~metadata:
            [ ("proof_level", `String (str proof_level))
            ; ("compiled_proof_level", `String (str compiled)) ] ;
        Deferred.Or_error.errorf
          "Proof level %s is not compatible with compile-time proof level %s"
          (str proof_level) (str compiled)
  in
  let%bind genesis_ledger, ledger_config, ledger_file =
    Ledger.load ~proof_level ~genesis_dir ~logger ~constraint_constants
      (Option.value config.ledger
         ~default:
           { base= Named Coda_compile_config.genesis_ledger
           ; num_accounts= None
           ; balances= []
           ; hash= None
           ; name= None
           ; add_genesis_winner= None })
  in
  let%bind genesis_epoch_data, genesis_epoch_data_config =
    Epoch_data.load ~proof_level ~genesis_dir ~logger ~constraint_constants
      config.epoch_data
  in
  let config =
    { config with
      ledger= Option.map config.ledger ~f:(fun _ -> ledger_config)
    ; epoch_data= genesis_epoch_data_config }
  in
  let%bind genesis_constants =
    Deferred.return
    @@ make_genesis_constants ~logger ~default:genesis_constants config
  in
  let proof_inputs =
    Genesis_proof.generate_inputs ~runtime_config:config ~proof_level
      ~ledger:genesis_ledger ~constraint_constants ~genesis_constants
      ~blockchain_proof_system_id ~genesis_epoch_data
  in
  let open Deferred.Or_error.Let_syntax in
  let%map values, proof_file =
    Genesis_proof.load_or_generate ~genesis_dir ~logger ~may_generate
      proof_inputs
  in
  [%log info]
    "Loaded ledger from $ledger_file and genesis proof from $proof_file"
    ~metadata:
      [("ledger_file", `String ledger_file); ("proof_file", `String proof_file)] ;
  (values, config)

let upgrade_old_config ~logger filename json =
  match json with
  | `Assoc fields ->
      (* Fields previously part of daemon.json *)
      let old_fields =
        [ "client_port"
        ; "libp2p-port"
        ; "rest-port"
        ; "block-producer-key"
        ; "block-producer-pubkey"
        ; "block-producer-password"
        ; "coinbase-receiver"
        ; "run-snark-worker"
        ; "snark-worker-fee"
        ; "peers"
        ; "work-selection"
        ; "work-reassignment-wait"
        ; "log-received-blocks"
        ; "log-txn-pool-gossip"
        ; "log-snark-work-gossip"
        ; "log-block-creation" ]
      in
      let found_daemon = ref false in
      let old_fields, remaining_fields =
        List.partition_tf fields ~f:(fun (key, _) ->
            if String.equal key "daemon" then (
              found_daemon := true ;
              false )
            else List.mem ~equal:String.equal old_fields key )
      in
      if List.is_empty old_fields then return json
      else if !found_daemon then (
        (* This file has already been upgraded, or was written for the new
           format. Do not accept old-style fields.
        *)
        [%log warn]
          "Ignoring old-format values $values from the config file $filename. \
           These flags are now fields in the 'daemon' object of the config \
           file."
          ~metadata:
            [("values", `Assoc old_fields); ("filename", `String filename)] ;
        return (`Assoc remaining_fields) )
      else (
        (* This file was written for the old format. Upgrade it. *)
        [%log warn]
          "Automatically upgrading the config file $filename. The values \
           $values have been moved to the 'daemon' object."
          ~metadata:
            [("filename", `String filename); ("values", `Assoc old_fields)] ;
        let upgraded_json =
          `Assoc (("daemon", `Assoc old_fields) :: remaining_fields)
        in
        let%map () =
          Writer.with_file filename ~f:(fun w ->
              Deferred.return
              @@ Writer.write w (Yojson.Safe.pretty_to_string upgraded_json) )
        in
        upgraded_json )
  | _ ->
      (* This error will get handled properly elsewhere, do nothing here. *)
      return json

let%test_module "Account config test" =
  ( module struct
    let%test_unit "Runtime config <=> Account" =
      let module Ledger = (val Genesis_ledger.for_unit_tests) in
      let accounts = Lazy.force Ledger.accounts in
      List.iter accounts ~f:(fun (sk, acc) ->
          let acc_config = Accounts.Single.of_account acc sk in
          let acc' =
            Accounts.Single.to_account_with_pk acc_config |> Or_error.ok_exn
          in
          [%test_eq: Account.t] acc acc' )
  end )<|MERGE_RESOLUTION|>--- conflicted
+++ resolved
@@ -484,13 +484,7 @@
       | Error _ ->
           [%log trace] "Could not download $ledger from $uri"
             ~metadata:
-<<<<<<< HEAD
               [("ledger", `String ledger_name_prefix); ("uri", `String s3_path)] ;
-=======
-              [ ("ledger", `String ledger_name_prefix)
-              ; ("uri", `String s3_path)
-              ; ("error", Error_json.error_to_yojson e) ] ;
->>>>>>> 33b66be5
           return None
     in
     let%bind hash_filename =
