open Core_kernel
open Coda_base
open Module_version

let option lab =
  Option.value_map ~default:(Or_error.error_string lab) ~f:(fun x -> Ok x)

let map2_or_error xs ys ~f =
  let rec go xs ys acc =
    match (xs, ys) with
    | [], [] ->
        Ok (List.rev acc)
    | x :: xs, y :: ys -> (
      match f x y with Error e -> Error e | Ok z -> go xs ys (z :: acc) )
    | _, _ ->
        Or_error.error_string "Length mismatch"
  in
  go xs ys []

module Make
    (Inputs : Coda_intf.Tmp_test_stub_hack
              .For_transaction_snark_scan_state_intf) (Constants : sig
        val transaction_capacity_log_2 : int

        val work_delay : int
    end) :
  Coda_intf.Transaction_snark_scan_state_generalized_intf
  with type transaction_snark_work := Inputs.Transaction_snark_work.t
   and type transaction_snark_statement := Transaction_snark.Statement.t
   and type sok_message := Inputs.Sok_message.t
<<<<<<< HEAD
   and type frozen_ledger_hash := Inputs.Frozen_ledger_hash.t
   and type ledger_undo := Inputs.Ledger.Undo.t
   and type ledger := Inputs.Ledger.t
   and type transaction := Inputs.Transaction.t
   and type transaction_witness := Inputs.Transaction_witness.t
=======
   and type frozen_ledger_hash := Frozen_ledger_hash.t
   and type ledger_undo := Ledger.Undo.t
   and type transaction := Transaction.t
>>>>>>> d7bab248
   and type staged_ledger_aux_hash := Inputs.Staged_ledger_aux_hash.t
   and type ledger_proof := Inputs.Ledger_proof.t = struct
  open Inputs

  module type Monad_with_Or_error_intf = sig
    type 'a t

    include Monad.S with type 'a t := 'a t

    module Or_error : sig
      type nonrec 'a t = 'a Or_error.t t

      include Monad.S with type 'a t := 'a t
    end
  end

  module Transaction_with_witness = struct
    module Stable = struct
      module V1 = struct
        module T = struct
          (* TODO: The statement is redundant here - it can be computed from the witness and the transaction *)
          type t =
            { transaction_with_info: Ledger.Undo.Stable.V1.t
            ; statement: Transaction_snark.Statement.Stable.V1.t
            ; witness: Transaction_witness.Stable.V1.t sexp_opaque }
          [@@deriving sexp, bin_io, version]
        end

        include T
        include Registration.Make_latest_version (T)
      end

      module Latest = V1

      module Module_decl = struct
        let name = "transaction_snark_scan_state_transaction_with_witness"

        type latest = Latest.t
      end

      module Registrar = Registration.Make (Module_decl)
      module Registered_V1 = Registrar.Register (V1)
    end

    type t = Stable.Latest.t =
      { transaction_with_info: Ledger.Undo.t
      ; statement: Transaction_snark.Statement.t
      ; witness: Transaction_witness.t }
    [@@deriving sexp]
  end

  module Ledger_proof_with_sok_message = struct
    module Stable = struct
      module V1 = struct
        module T = struct
          type t = Ledger_proof.Stable.V1.t * Sok_message.Stable.V1.t
          [@@deriving sexp, bin_io, version]
        end

        include T
        include Registration.Make_latest_version (T)
      end

      module Latest = V1

      module Module_decl = struct
        let name = "transaction_snark_scan_state_ledger_proof_with_sok_message"

        type latest = Latest.t
      end

      module Registrar = Registration.Make (Module_decl)
      module Registered_V1 = Registrar.Register (V1)
    end

    type t = Ledger_proof.t * Sok_message.t [@@deriving sexp]
  end

  module Available_job = struct
    type t =
      ( Ledger_proof_with_sok_message.t
      , Transaction_with_witness.t )
      Parallel_scan.Available_job.t
    [@@deriving sexp]
  end

  module Space_partition = Parallel_scan.Space_partition

  module Job_view = struct
    type t = Transaction_snark.Statement.t Parallel_scan.Job_view.t
    [@@deriving sexp]

    let to_yojson ({value; position} : t) : Yojson.Safe.json =
      let hash_string h = Sexp.to_string (Frozen_ledger_hash.sexp_of_t h) in
      let statement_to_yojson (s : Transaction_snark.Statement.t) =
        `Assoc
          [ ("Source", `String (hash_string s.source))
          ; ("Target", `String (hash_string s.target))
          ; ("Fee Excess", Currency.Fee.Signed.to_yojson s.fee_excess)
          ; ("Supply Increase", Currency.Amount.to_yojson s.supply_increase) ]
      in
      let job_to_yojson =
        match value with
        | BEmpty ->
            `Assoc [("B", `List [])]
        | MEmpty ->
            `Assoc [("M", `List [])]
        | MPart x ->
            `Assoc [("M", `List [statement_to_yojson x])]
        | MFull (x, y, {seq_no; status}) ->
            `Assoc
              [ ( "M"
                , `List
                    [ statement_to_yojson x
                    ; statement_to_yojson y
                    ; `Int seq_no
                    ; `String (Parallel_scan.Job_status.to_string status) ] )
              ]
        | BFull (x, {seq_no; status}) ->
            `Assoc
              [ ( "B"
                , `List
                    [ statement_to_yojson x
                    ; `Int seq_no
                    ; `String (Parallel_scan.Job_status.to_string status) ] )
              ]
      in
      `List [`Int position; job_to_yojson]
  end

  type job = Available_job.t [@@deriving sexp]

  module Stable = struct
    module V1 = struct
      module T = struct
        type t =
          ( Ledger_proof_with_sok_message.Stable.V1.t
          , Transaction_with_witness.Stable.V1.t )
          Parallel_scan.State.Stable.V1.t
        [@@deriving sexp, bin_io, version]
      end

      include T
      include Registration.Make_latest_version (T)

      let hash t =
        let state_hash =
          Parallel_scan.State.hash t
            (Binable.to_string (module Ledger_proof_with_sok_message.Stable.V1))
            (Binable.to_string (module Transaction_with_witness.Stable.V1))
        in
        Staged_ledger_aux_hash.of_bytes
          (state_hash |> Digestif.SHA256.to_raw_string)

      include Binable.Of_binable
                (T)
                (struct
                  type nonrec t = t

                  let to_binable = Fn.id

                  let of_binable = Fn.id
                end)
    end

    module Latest = V1

    module Module_decl = struct
      let name = "transaction_snark_scan_state"

      type latest = Latest.t
    end

    module Registrar = Registration.Make (Module_decl)
    module Registered_V1 = Registrar.Register (V1)
  end

  type t = Stable.Latest.t [@@deriving sexp]

  [%%define_locally
  Stable.Latest.(hash)]

  (**********Helpers*************)

  let create_expected_statement
      {Transaction_with_witness.transaction_with_info; witness; statement} =
    let open Or_error.Let_syntax in
    let source =
      Frozen_ledger_hash.of_ledger_hash
      @@ Sparse_ledger.merkle_root witness.ledger
    in
    let%bind transaction = Ledger.Undo.transaction transaction_with_info in
    let%bind after =
      Or_error.try_with (fun () ->
          Sparse_ledger.apply_transaction_exn witness.ledger transaction )
    in
    let target =
      Frozen_ledger_hash.of_ledger_hash @@ Sparse_ledger.merkle_root after
    in
    let pending_coinbase_before =
      statement.pending_coinbase_stack_state.source
    in
    let pending_coinbase_after =
      match transaction with
      | Coinbase c ->
          Pending_coinbase.Stack.push pending_coinbase_before c
      | _ ->
          pending_coinbase_before
    in
    let%bind fee_excess = Transaction.fee_excess transaction in
    let%map supply_increase = Transaction.supply_increase transaction in
    { Transaction_snark.Statement.source
    ; target
    ; fee_excess
    ; supply_increase
    ; pending_coinbase_stack_state=
        { Transaction_snark.Pending_coinbase_stack_state.source=
            pending_coinbase_before
        ; target= pending_coinbase_after }
    ; proof_type= `Base }

  let completed_work_to_scanable_work (job : job) (fee, current_proof, prover)
      : 'a Or_error.t =
    let sok_digest = Ledger_proof.sok_digest current_proof
    and proof = Ledger_proof.underlying_proof current_proof in
    match job with
    | Base {statement; _} ->
        let ledger_proof = Ledger_proof.create ~statement ~sok_digest ~proof in
        Ok (ledger_proof, Sok_message.create ~fee ~prover)
    | Merge ((p, _), (p', _)) ->
        let s = Ledger_proof.statement p and s' = Ledger_proof.statement p' in
        let open Or_error.Let_syntax in
        let%map fee_excess =
          Currency.Fee.Signed.add s.fee_excess s'.fee_excess
          |> option "Error adding fees"
        and supply_increase =
          Currency.Amount.add s.supply_increase s'.supply_increase
          |> option "Error adding supply_increases"
        in
        let statement =
          { Transaction_snark.Statement.source= s.source
          ; target= s'.target
          ; supply_increase
          ; pending_coinbase_stack_state=
              { source= s.pending_coinbase_stack_state.source
              ; target= s'.pending_coinbase_stack_state.target }
          ; fee_excess
          ; proof_type= `Merge }
        in
        ( Ledger_proof.create ~statement ~sok_digest ~proof
        , Sok_message.create ~fee ~prover )

  let total_proofs (works : Transaction_snark_work.t list) =
    List.sum (module Int) works ~f:(fun w -> List.length w.proofs)

  (*************exposed functions*****************)

  module Make_statement_scanner
      (M : Monad_with_Or_error_intf) (Verifier : sig
          type t

          val verify :
               verifier:t
            -> proof:Ledger_proof.t
            -> statement:Transaction_snark.Statement.t
            -> message:Sok_message.t
            -> sexp_bool M.t
      end) =
  struct
    module Fold = Parallel_scan.State.Make_foldable (M)

    (*TODO: fold over the pending_coinbase tree and validate the statements?*)
<<<<<<< HEAD
    let scan_statement tree ~verifier :
        (Transaction_snark_statement.t, [`Error of Error.t | `Empty]) Result.t
=======
    let scan_statement {tree; _} ~verifier :
        (Transaction_snark.Statement.t, [`Error of Error.t | `Empty]) Result.t
>>>>>>> d7bab248
        M.t =
      let write_error description =
        sprintf !"Staged_ledger.scan_statement: %s\n" description
      in
      let open M.Let_syntax in
      let with_error ~f message =
        let%map result = f () in
        Result.map_error result ~f:(fun e ->
            Error.createf !"%s: %{sexp:Error.t}" (write_error message) e )
      in
      let merge_acc ~verify_proof (acc : Transaction_snark.Statement.t option)
          s2 : Transaction_snark.Statement.t option M.Or_error.t =
        let with_verification ~f =
          M.map (verify_proof ()) ~f:(fun is_verified ->
              if not is_verified then
                Or_error.error_string (write_error "Bad merge proof")
              else f () )
        in
        let open Or_error.Let_syntax in
        with_error "Bad merge proof" ~f:(fun () ->
            match acc with
            | None ->
                with_verification ~f:(fun () -> return (Some s2))
            | Some s1 ->
                with_verification ~f:(fun () ->
                    let%map merged_statement =
                      Transaction_snark.Statement.merge s1 s2
                    in
                    Some merged_statement ) )
      in
      let fold_step_a acc_statement job =
        match job with
        | Parallel_scan.Merge.Job.Part (proof, message) ->
            let statement = Ledger_proof.statement proof in
            merge_acc
              ~verify_proof:(fun () ->
                Verifier.verify ~verifier ~message ~proof ~statement )
              acc_statement statement
        | Empty | Full {status= Parallel_scan.Job_status.Done; _} ->
            M.Or_error.return acc_statement
        | Full {left= proof_1, message_1; right= proof_2, message_2; _} ->
            let open M.Or_error.Let_syntax in
            let%bind merged_statement =
              M.return
              @@ Transaction_snark.Statement.merge
                   (Ledger_proof.statement proof_1)
                   (Ledger_proof.statement proof_2)
            in
            merge_acc acc_statement merged_statement ~verify_proof:(fun () ->
                let open M.Let_syntax in
                let%map verified_list =
                  M.all
                    (List.map [(proof_1, message_1); (proof_2, message_2)]
                       ~f:(fun (proof, message) ->
                         Verifier.verify ~verifier ~proof
                           ~statement:(Ledger_proof.statement proof)
                           ~message ))
                in
                List.for_all verified_list ~f:Fn.id )
      in
      let fold_step_d acc_statement job =
        match job with
        | Parallel_scan.Base.Job.Empty
        | Full {status= Parallel_scan.Job_status.Done; _} ->
            M.Or_error.return acc_statement
        | Full {job= transaction; _} ->
            with_error "Bad base statement" ~f:(fun () ->
                let open M.Or_error.Let_syntax in
                let%bind expected_statement =
                  M.return (create_expected_statement transaction)
                in
                if
                  Transaction_snark.Statement.equal transaction.statement
                    expected_statement
                then
                  merge_acc
                    ~verify_proof:(fun () -> M.return true)
                    acc_statement transaction.statement
                else
                  M.return
                  @@ Or_error.error_string (write_error "Bad base statement")
            )
      in
      let res =
        Fold.fold_chronological_until tree ~init:None
          ~f_merge:(fun acc (_weight, job) ->
            let open Container.Continue_or_stop in
            match%map fold_step_a acc job with
            | Ok next ->
                Continue next
            | e ->
                Stop e )
          ~f_base:(fun acc (_weight, job) ->
            let open Container.Continue_or_stop in
            match%map fold_step_d acc job with
            | Ok next ->
                Continue next
            | e ->
                Stop e )
          ~finish:(Fn.compose M.return Result.return)
      in
      match%map res with
      | Ok None ->
          Error `Empty
      | Ok (Some res) ->
          Ok res
      | Error e ->
          Error (`Error e)

    let check_invariants t ~verifier ~error_prefix
        ~ledger_hash_end:current_ledger_hash
        ~ledger_hash_begin:snarked_ledger_hash =
      let clarify_error cond err =
        if not cond then Or_error.errorf "%s : %s" error_prefix err else Ok ()
      in
      let open M.Let_syntax in
      match%map scan_statement ~verifier t with
      | Error (`Error e) ->
          Error e
      | Error `Empty ->
          let current_ledger_hash = current_ledger_hash in
          Option.value_map ~default:(Ok ()) snarked_ledger_hash ~f:(fun hash ->
              clarify_error
                (Frozen_ledger_hash.equal hash current_ledger_hash)
                "did not connect with snarked ledger hash" )
      | Ok
          { fee_excess
          ; source
          ; target
          ; supply_increase= _
          ; pending_coinbase_stack_state= _ (*TODO: check pending coinbases?*)
          ; proof_type= _ } ->
          let open Or_error.Let_syntax in
          let%map () =
            Option.value_map ~default:(Ok ()) snarked_ledger_hash
              ~f:(fun hash ->
                clarify_error
                  (Frozen_ledger_hash.equal hash source)
                  "did not connect with snarked ledger hash" )
          and () =
            clarify_error
              (Frozen_ledger_hash.equal current_ledger_hash target)
              "incorrect statement target hash"
          and () =
            clarify_error
              (Currency.Fee.Signed.equal Currency.Fee.Signed.zero fee_excess)
              "nonzero fee excess"
          in
          ()
  end

<<<<<<< HEAD
  module Staged_undos = struct
    type undo = Ledger.Undo.t

    type t = undo list

    let apply t ledger =
      List.fold_left t ~init:(Ok ()) ~f:(fun acc t ->
          Or_error.bind
            (Or_error.map acc ~f:(fun _ -> t))
            ~f:(fun u -> Ledger.undo ledger u) )
  end

  module Bundle = struct
    type 'a t = 'a list
  end

  let statement_of_job : job -> Transaction_snark_statement.t option = function
    | Base {statement; _} ->
=======
  let statement_of_job : job -> Transaction_snark.Statement.t option = function
    | Base ({statement; _}, _) ->
>>>>>>> d7bab248
        Some statement
    | Merge ((p1, _), (p2, _)) ->
        let stmt1 = Ledger_proof.statement p1
        and stmt2 = Ledger_proof.statement p2 in
        let open Option.Let_syntax in
        let%bind () =
          Option.some_if
            (Frozen_ledger_hash.equal stmt1.target stmt2.source)
            ()
        in
        let%map fee_excess =
          Currency.Fee.Signed.add stmt1.fee_excess stmt2.fee_excess
        and supply_increase =
          Currency.Amount.add stmt1.supply_increase stmt2.supply_increase
        in
        { Transaction_snark.Statement.source= stmt1.source
        ; target= stmt2.target
        ; supply_increase
        ; pending_coinbase_stack_state=
            { source= stmt1.pending_coinbase_stack_state.source
            ; target= stmt2.pending_coinbase_stack_state.target }
        ; fee_excess
        ; proof_type= `Merge }

  let create ~work_delay ~transaction_capacity_log_2 =
    let k = Int.pow 2 transaction_capacity_log_2 in
    Parallel_scan.empty ~delay:work_delay ~max_base_jobs:k

  let empty () =
    let open Constants in
    create ~work_delay ~transaction_capacity_log_2

  let extract_txns txns_with_witnesses =
    (* TODO: This type checks, but are we actually pulling the inverse txn here? *)
    List.map txns_with_witnesses
      ~f:(fun (txn_with_witness : Transaction_with_witness.t) ->
        Ledger.Undo.transaction txn_with_witness.transaction_with_info
        |> Or_error.ok_exn )

  let latest_ledger_proof t =
    let open Option.Let_syntax in
    let%map proof, txns_with_witnesses = Parallel_scan.last_emitted_value t in
    (proof, extract_txns txns_with_witnesses)

  let free_space = Parallel_scan.free_space

  (*This needs to be grouped like in work_to_do function. Group of two jobs per list and not group of two jobs after concatenating the lists*)
  let all_jobs = Parallel_scan.all_jobs

  let next_on_new_tree = Parallel_scan.next_on_new_tree

  let base_jobs_on_latest_tree = Parallel_scan.base_jobs_on_latest_tree

  (*All the transactions in the order in which they were applied*)
  let staged_transactions t =
    List.map ~f:(fun (t : Transaction_with_witness.t) ->
        t.transaction_with_info |> Ledger.Undo.transaction )
    @@ Parallel_scan.pending_data t
    |> Or_error.all

  (*All the staged transactions in the reverse order of their application (Latest first)*)
  let staged_undos t : Staged_undos.t =
    List.map
      (Parallel_scan.pending_data t |> List.rev)
      ~f:(fun (t : Transaction_with_witness.t) -> t.transaction_with_info)

  let partition_if_overflowing t =
    let bundle_count work_count = (work_count + 1) / 2 in
    let {Space_partition.first= slots, job_count; second} =
      Parallel_scan.partition_if_overflowing t
    in
    { Space_partition.first= (slots, bundle_count job_count)
    ; second=
        Option.map second ~f:(fun (slots, job_count) ->
            (slots, bundle_count job_count) ) }

  let extract_from_job (job : job) =
    match job with
    | Parallel_scan.Available_job.Base d ->
        First (d.transaction_with_info, d.statement, d.witness)
    | Merge ((p1, _), (p2, _)) ->
        Second (p1, p2)

  let snark_job_list_json t =
    let all_jobs : Job_view.t list list =
      let fa (a : Ledger_proof_with_sok_message.t) =
        Ledger_proof.statement (fst a)
      in
      let fd (d : Transaction_with_witness.t) = d.statement in
      Parallel_scan.view_jobs_with_position t fa fd
    in
    Yojson.Safe.to_string
      (`List
        (List.map all_jobs ~f:(fun tree ->
             `List (List.map tree ~f:Job_view.to_yojson) )))

  (*Always the same pairing of jobs*)
  let all_work_statements t : Transaction_snark_work.Statement.t list =
    let work_seqs = all_jobs t in
    List.concat_map work_seqs ~f:(fun work_seq ->
        List.chunks_of
          (List.map work_seq ~f:(fun job ->
               match statement_of_job job with
               | None ->
                   assert false
               | Some stmt ->
                   stmt ))
          ~length:Transaction_snark_work.proofs_length )

  let required_work_pairs t ~slots =
    let work_list = Parallel_scan.jobs_for_slots t ~slots in
    List.concat_map work_list ~f:(fun works ->
        List.chunks_of works ~length:Transaction_snark_work.proofs_length )

  let k_work_pairs_for_new_diff t ~k =
    let work_list = Parallel_scan.jobs_for_next_update t in
    List.(
      take
        (concat_map work_list ~f:(fun works ->
             chunks_of works ~length:Transaction_snark_work.proofs_length ))
        k)

  (*Always the same pairing of jobs*)
  let work_statements_for_new_diff t : Transaction_snark_work.Statement.t list
      =
    let work_list = Parallel_scan.jobs_for_next_update t in
    List.concat_map work_list ~f:(fun work_seq ->
        List.chunks_of
          (List.map work_seq ~f:(fun job ->
               match statement_of_job job with
               | None ->
                   assert false
               | Some stmt ->
                   stmt ))
          ~length:Transaction_snark_work.proofs_length )

  let all_work_pairs_exn t =
    let chunks_of xs ~n = List.groupi xs ~break:(fun i _ _ -> i mod n = 0) in
    let all_jobs = all_jobs t in
    let module A = Available_job in
    let module L = Transaction_snark_statement in
    let single_spec (job : job) =
      match extract_from_job job with
      | First (transaction_with_info, statement, witness) ->
          let transaction =
            Or_error.ok_exn @@ Ledger.Undo.transaction transaction_with_info
          in
          Snark_work_lib.Work.Single.Spec.Transition
            (statement, transaction, witness)
      | Second (p1, p2) ->
          let merged =
            Transaction_snark_statement.merge
              (Ledger_proof.statement p1)
              (Ledger_proof.statement p2)
            |> Or_error.ok_exn
          in
          Snark_work_lib.Work.Single.Spec.Merge (merged, p1, p2)
    in
    let all_jobs_paired jobs =
      let pairs = chunks_of jobs ~n:2 in
      List.map pairs ~f:(fun js ->
          match js with
          | [j] ->
              (j, None)
          | [j1; j2] ->
              (j1, Some j2)
          | _ ->
              failwith "error pairing jobs" )
    in
    let job_pair_to_work_spec_pair = function
      | j, Some j' ->
          (single_spec j, Some (single_spec j'))
      | j, None ->
          (single_spec j, None)
    in
    List.concat_map all_jobs ~f:(fun jobs ->
        List.map (all_jobs_paired jobs) ~f:job_pair_to_work_spec_pair )

  let fill_work_and_enqueue_transactions t transactions work =
    let open Or_error.Let_syntax in
    let fill_in_transaction_snark_work t
        (works : Transaction_snark_work.t list) :
        (Ledger_proof.t * Sok_message.t) list Or_error.t =
      let next_jobs =
        List.(
          take
            (concat @@ Parallel_scan.jobs_for_next_update t)
            (total_proofs works))
      in
      map2_or_error next_jobs
        (List.concat_map works
           ~f:(fun {Transaction_snark_work.fee; proofs; prover} ->
             List.map proofs ~f:(fun proof -> (fee, proof, prover)) ))
        ~f:completed_work_to_scanable_work
    in
    let old_proof = Parallel_scan.last_emitted_value t in
    let%bind work_list = fill_in_transaction_snark_work t work in
    let%bind proof_opt, updated_scan_state =
      Parallel_scan.update t ~completed_jobs:work_list ~data:transactions
    in
    let%map result_opt =
      Option.value_map ~default:(Ok None) proof_opt
        ~f:(fun ((proof, _), txns_with_witnesses) ->
          let curr_source = (Ledger_proof.statement proof).source in
          (*TODO: get genesis ledger hash if the old_proof is none*)
          let prev_target =
            Option.value_map ~default:curr_source old_proof
              ~f:(fun ((p', _), _) -> (Ledger_proof.statement p').target)
          in
          if Frozen_ledger_hash.equal curr_source prev_target then
            Ok (Some (proof, extract_txns txns_with_witnesses))
          else Or_error.error_string "Unexpected ledger proof emitted" )
    in
    (result_opt, updated_scan_state)
end

module Constants = Constants<|MERGE_RESOLUTION|>--- conflicted
+++ resolved
@@ -28,17 +28,9 @@
   with type transaction_snark_work := Inputs.Transaction_snark_work.t
    and type transaction_snark_statement := Transaction_snark.Statement.t
    and type sok_message := Inputs.Sok_message.t
-<<<<<<< HEAD
-   and type frozen_ledger_hash := Inputs.Frozen_ledger_hash.t
-   and type ledger_undo := Inputs.Ledger.Undo.t
-   and type ledger := Inputs.Ledger.t
-   and type transaction := Inputs.Transaction.t
-   and type transaction_witness := Inputs.Transaction_witness.t
-=======
    and type frozen_ledger_hash := Frozen_ledger_hash.t
    and type ledger_undo := Ledger.Undo.t
    and type transaction := Transaction.t
->>>>>>> d7bab248
    and type staged_ledger_aux_hash := Inputs.Staged_ledger_aux_hash.t
    and type ledger_proof := Inputs.Ledger_proof.t = struct
   open Inputs
@@ -311,13 +303,8 @@
     module Fold = Parallel_scan.State.Make_foldable (M)
 
     (*TODO: fold over the pending_coinbase tree and validate the statements?*)
-<<<<<<< HEAD
     let scan_statement tree ~verifier :
-        (Transaction_snark_statement.t, [`Error of Error.t | `Empty]) Result.t
-=======
-    let scan_statement {tree; _} ~verifier :
         (Transaction_snark.Statement.t, [`Error of Error.t | `Empty]) Result.t
->>>>>>> d7bab248
         M.t =
       let write_error description =
         sprintf !"Staged_ledger.scan_statement: %s\n" description
@@ -469,7 +456,6 @@
           ()
   end
 
-<<<<<<< HEAD
   module Staged_undos = struct
     type undo = Ledger.Undo.t
 
@@ -486,12 +472,8 @@
     type 'a t = 'a list
   end
 
-  let statement_of_job : job -> Transaction_snark_statement.t option = function
+  let statement_of_job : job -> Transaction_snark.Statement.t option = function
     | Base {statement; _} ->
-=======
-  let statement_of_job : job -> Transaction_snark.Statement.t option = function
-    | Base ({statement; _}, _) ->
->>>>>>> d7bab248
         Some statement
     | Merge ((p1, _), (p2, _)) ->
         let stmt1 = Ledger_proof.statement p1
@@ -632,7 +614,6 @@
     let chunks_of xs ~n = List.groupi xs ~break:(fun i _ _ -> i mod n = 0) in
     let all_jobs = all_jobs t in
     let module A = Available_job in
-    let module L = Transaction_snark_statement in
     let single_spec (job : job) =
       match extract_from_job job with
       | First (transaction_with_info, statement, witness) ->
@@ -643,7 +624,7 @@
             (statement, transaction, witness)
       | Second (p1, p2) ->
           let merged =
-            Transaction_snark_statement.merge
+            Transaction_snark.Statement.merge
               (Ledger_proof.statement p1)
               (Ledger_proof.statement p2)
             |> Or_error.ok_exn
