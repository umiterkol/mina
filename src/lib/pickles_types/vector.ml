--- conflicted
+++ resolved
@@ -517,20 +517,43 @@
     ()
 end
 
-<<<<<<< HEAD
+module Vector_5 = struct
+  module T = With_length (Nat.N5)
+
+  [%%versioned_binable
+  module Stable = struct
+    [@@@no_toplevel_latest_type]
+
+    module V1 = struct
+      type 'a t = ('a, Nat.N5.n) vec
+
+      include Make.Binable (Nat.N5)
+
+      include (T : module type of T with type 'a t := 'a t)
+
+      module Tests = struct
+        (* TODO *)
+      end
+    end
+  end]
+
+  include T
+
+  let () =
+    let _f : type a. unit -> (a t, a Stable.Latest.t) Type_equal.t =
+     fun () -> Type_equal.T
+    in
+    ()
+end
+
 module Vector_6 = struct
   module T = With_length (Nat.N6)
-=======
-module Vector_5 = struct
-  module T = With_length (Nat.N5)
->>>>>>> 8c1dc0c9
-
-  [%%versioned_binable
-  module Stable = struct
-    [@@@no_toplevel_latest_type]
-
-    module V1 = struct
-<<<<<<< HEAD
+
+  [%%versioned_binable
+  module Stable = struct
+    [@@@no_toplevel_latest_type]
+
+    module V1 = struct
       type 'a t = ('a, Nat.N6.n) vec
 
       include Make.Binable (Nat.N6)
@@ -563,11 +586,6 @@
       type 'a t = ('a, Nat.N7.n) vec
 
       include Make.Binable (Nat.N7)
-=======
-      type 'a t = ('a, Nat.N5.n) vec
-
-      include Make.Binable (Nat.N5)
->>>>>>> 8c1dc0c9
 
       include (T : module type of T with type 'a t := 'a t)
 
