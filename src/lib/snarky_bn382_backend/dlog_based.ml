--- conflicted
+++ resolved
@@ -114,13 +114,8 @@
   let set_urs_info, load_urs =
     let urs_info = Set_once.create () in
     let urs = ref None in
-<<<<<<< HEAD
-    let set_urs_info ?(degree = 20000) path =
-      Set_once.set_exn urs_info Lexing.dummy_pos (degree, path)
-=======
     let set_urs_info ?(degree = 1 lsl 20) specs =
       Set_once.set_exn urs_info Lexing.dummy_pos (degree, specs)
->>>>>>> 1423b48e
     in
     let load () =
       match !urs with
@@ -167,13 +162,9 @@
     in
     (set_urs_info, load)
 
-<<<<<<< HEAD
-  let () = set_urs_info "/tmp/dlog-urs"
-=======
   let () =
     set_urs_info
       [On_disk {directory= "/home/izzy/pickles-new/"; should_write= true}]
->>>>>>> 1423b48e
 
   let create
       { R1cs_constraint_system.public_input_size
@@ -194,7 +185,6 @@
 
   open Pickles_types
 
-<<<<<<< HEAD
   let vk_commitments t : G.Affine.t Dlog_marlin_types.Poly_comm.Without_degree_bound.t Abc.t Matrix_evals.t =
     let f t = 
       let open Snarky_bn382.Fq_poly_comm in
@@ -203,30 +193,22 @@
       Array.init (G.Affine.Vector.length v) ~f:(fun i ->
           G.Affine.of_backend (G.Affine.Vector.get v i))
     in
+    let open Fq_verifier_index in
     { row=
-        { Abc.a= Fq_index.a_row_comm t
-        ; b= Fq_index.b_row_comm t
-        ; c= Fq_index.c_row_comm t }
+        { Abc.a= a_row_comm t
+        ; b= b_row_comm t
+        ; c= c_row_comm t }
     ; col=
-        { a= Fq_index.a_col_comm t
-        ; b= Fq_index.b_col_comm t
-        ; c= Fq_index.c_col_comm t }
+        { a= a_col_comm t
+        ; b= b_col_comm t
+        ; c= c_col_comm t }
     ; value=
-        { a= Fq_index.a_val_comm t
-        ; b= Fq_index.b_val_comm t
-        ; c= Fq_index.c_val_comm t }
+        { a= a_val_comm t
+        ; b= b_val_comm t
+        ; c= c_val_comm t }
     ; rc=
-        { a= Fq_index.a_rc_comm t
-        ; b= Fq_index.b_rc_comm t
-        ; c= Fq_index.c_rc_comm t } }
+        { a= a_rc_comm t
+        ; b= b_rc_comm t
+        ; c= c_rc_comm t } }
     |> Matrix_evals.map ~f:(Abc.map ~f)
-=======
-  let vk_commitments t : G.Affine.t Abc.t Matrix_evals.t =
-    let open Fq_verifier_index in
-    { row= {Abc.a= a_row_comm t; b= b_row_comm t; c= c_row_comm t}
-    ; col= {a= a_col_comm t; b= b_col_comm t; c= c_col_comm t}
-    ; value= {a= a_val_comm t; b= b_val_comm t; c= c_val_comm t}
-    ; rc= {a= a_rc_comm t; b= b_rc_comm t; c= c_rc_comm t} }
-    |> Matrix_evals.map ~f:(Abc.map ~f:G.Affine.of_backend)
->>>>>>> 1423b48e
 end