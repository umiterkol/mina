open Core
open Async
open Async_unix
open Network_peer
module Keypair = Keypair
module Libp2p_stream = Libp2p_stream
module Multiaddr = Multiaddr
module Validation_callback = Validation_callback

<<<<<<< HEAD
module Validation_callback = struct
  type validation_result = [ `Accept | `Reject | `Ignore ] [@@deriving equal]

  type t =
    { expiration : Time_ns.t option
    ; signal : validation_result Ivar.t
    ; mutable message_type : [ `Unknown | `Block | `Snark_work | `Transaction ]
    }

  let create expiration =
    { expiration = Some expiration
    ; signal = Ivar.create ()
    ; message_type = `Unknown
    }

  let create_without_expiration () =
    { expiration = None; signal = Ivar.create (); message_type = `Unknown }

  let is_expired cb =
    match cb.expiration with
    | None ->
        false
    | Some expires_at ->
        Time_ns.(now () >= expires_at)

  let record_timeout_metrics cb =
    match cb.message_type with
    | `Unknown ->
        Mina_metrics.(Counter.inc_one Network.validations_timed_out)
    | `Block ->
        Mina_metrics.(Counter.inc_one Network.block_validations_timed_out)
    | `Snark_work ->
        Mina_metrics.(Counter.inc_one Network.snark_work_validations_timed_out)
    | `Transaction ->
        Mina_metrics.(Counter.inc_one Network.transaction_validations_timed_out)

  let record_validation_metrics message_type (result : validation_result)
      validation_time =
    match (message_type, result) with
    | `Unknown, _ ->
        (*should not be unknown if the result was computed*)
        ()
    | `Block, `Ignore ->
        Mina_metrics.(Counter.inc_one Network.blocks_ignored)
    | `Block, `Reject ->
        Mina_metrics.(Counter.inc_one Network.blocks_rejected)
    | `Block, `Accept ->
        Mina_metrics.(Network.Block_validation_time.update validation_time)
    | `Snark_work, `Ignore ->
        Mina_metrics.(Counter.inc_one Network.snark_work_ignored)
    | `Snark_work, `Reject ->
        Mina_metrics.(Counter.inc_one Network.snark_work_rejected)
    | `Snark_work, `Accept ->
        Mina_metrics.(Network.Snark_work_validation_time.update validation_time)
    | `Transaction, `Ignore ->
        Mina_metrics.(Counter.inc_one Network.transactions_ignored)
    | `Transaction, `Reject ->
        Mina_metrics.(Counter.inc_one Network.transactions_rejected)
    | `Transaction, `Accept ->
        Mina_metrics.(
          Network.Transaction_validation_time.update validation_time)

  let await_timeout cb =
    if is_expired cb then Deferred.return ()
    else
      match cb.expiration with
      | None ->
          Deferred.never ()
      | Some expires_at ->
          after
            ( Time_ns.Span.to_span_float_round_nearest
            @@ Time_ns.diff expires_at (Time_ns.now ()) )

  let await cb =
    if is_expired cb then (record_timeout_metrics cb ; Deferred.return None)
    else
      match cb.expiration with
      | None ->
          Ivar.read cb.signal >>| Option.some
      | Some expires_at -> (
          match%map
            Timeout.await ()
              ~timeout_duration:(Time_ns.diff expires_at (Time_ns.now ()))
              (Ivar.read cb.signal)
          with
          | `Ok result ->
              let validation_time =
                Time_ns.diff expires_at (Time_ns.now ())
                |> Time_ns.Span.to_ms |> Time.Span.of_ms
              in
              record_validation_metrics cb.message_type result validation_time ;
              Some result
          | `Timeout ->
              record_timeout_metrics cb ; None )

  let await_exn cb =
    match%map await cb with None -> failwith "timeout" | Some result -> result

  let fire_if_not_already_fired cb result =
    if not (is_expired cb) then (
      if Ivar.is_full cb.signal then
        [%log' error (Logger.create ())] "Ivar.fill bug is here!" ;
      Ivar.fill cb.signal result )

  let fire_exn cb result =
    if not (is_expired cb) then (
      if Ivar.is_full cb.signal then
        [%log' error (Logger.create ())] "Ivar.fill bug is here!" ;
      Ivar.fill cb.signal result )

  let set_message_type t x = t.message_type <- x
end

(** simple types for yojson to derive, later mapped into a Peer.t *)
type peer_info = { libp2p_port : int; host : string; peer_id : string }
[@@deriving yojson]

type connection_gating =
  { banned_peers : Peer.t list; trusted_peers : Peer.t list; isolate : bool }
[@@deriving yojson]

let peer_of_peer_info peer_info =
  Peer.create
    (Unix.Inet_addr.of_string peer_info.host)
    ~libp2p_port:peer_info.libp2p_port
    ~peer_id:(Peer.Id.unsafe_of_string peer_info.peer_id)

let of_b64_data = function
  | `String s -> (
      match Base64.decode s with
      | Ok result ->
          Ok result
      | Error (`Msg s) ->
          Or_error.error_string ("invalid base64: " ^ s) )
  | _ ->
      Or_error.error_string "expected a string"

let to_b64_data (s : string) = Base64.encode_string ~pad:true s

let to_int_res x =
  match Yojson.Safe.Util.to_int_option x with
  | Some i ->
      Ok i
  | None ->
      Or_error.error_string "needed an int"

module Keypair0 = struct
  [%%versioned
  module Stable = struct
    module V1 = struct
      type t =
        { secret : string; public : string; peer_id : Peer.Id.Stable.V1.t }

      let to_latest = Fn.id
    end
  end]
end

type stream_state =
  | FullyOpen  (** Streams start in this state. Both sides can still write *)
  | HalfClosed of [ `Us | `Them ]
      (** Streams move from [FullyOpen] to [HalfClosed `Us] when the write pipe is closed. Streams move from [FullyOpen] to [HalfClosed `Them] when [Stream.reset] is called or the remote host closes their write stream. *)
  | FullyClosed
      (** Streams move from [HalfClosed peer] to FullyClosed once the party that isn't peer has their "close write" event. Once a stream is FullyClosed, its resources are released. *)
[@@deriving show]

type erased_magic = [ `Be_very_careful_to_be_type_safe ]

module Go_log = struct
  let ours_of_go lvl =
    let open Logger.Level in
    match lvl with
    | "error" | "panic" | "fatal" ->
        Error
    | "warn" ->
        Debug
    | "info" ->
        (* this is intentionally debug, because the go info logs are too verbose for our info *)
        Debug
    | "debug" ->
        Spam
    | _ ->
        Spam

  (* there should be no other levels. *)

  type record =
    { ts : string
    ; module_ : string [@key "logger"]
    ; level : string
    ; msg : string
    ; metadata : Yojson.Safe.t String.Map.t
    }

  let record_of_yojson (json : Yojson.Safe.t) =
    let open Result.Let_syntax in
    let prefix = "Mina_net2.Go_log.record_of_yojson: " in
    match json with
    | `Assoc fields ->
        let set_field field_name prev_value parse json =
          match prev_value with
          | Some _ ->
              Error
                (prefix ^ "Field '" ^ field_name ^ "' appears multiple times")
          | None ->
              parse json
              |> Result.map_error ~f:(fun err ->
                     prefix ^ "Could not parse field '" ^ field_name ^ "':"
                     ^ err)
              |> Result.map ~f:Option.return
        in
        let get_field field_name value =
          match value with
          | Some x ->
              Ok x
          | None ->
              Error (prefix ^ "Field '" ^ field_name ^ "' is required")
        in
        let string_of_yojson = function
          | `String s ->
              Ok s
          | _ ->
              Error "Expected a string"
        in
        let%bind ts, module_, level, msg, metadata =
          List.fold_result ~init:(None, None, None, None, String.Map.empty)
            fields ~f:(fun (ts, module_, level, msg, metadata) (field, json) ->
              match field with
              | "ts" ->
                  let%map ts = set_field "ts" ts string_of_yojson json in
                  (ts, module_, level, msg, metadata)
              | "logger" ->
                  let%map module_ =
                    set_field "logger" module_ string_of_yojson json
                  in
                  (ts, module_, level, msg, metadata)
              | "level" ->
                  let%map level =
                    set_field "level" level string_of_yojson json
                  in
                  (ts, module_, level, msg, metadata)
              | "msg" ->
                  let%map msg = set_field "msg" msg string_of_yojson json in
                  (ts, module_, level, msg, metadata)
              | _ ->
                  let field =
                    if String.equal field "error" then "go_error" else field
                  in
                  Ok
                    ( ts
                    , module_
                    , level
                    , msg
                    , Map.set ~key:field ~data:json metadata ))
        in
        let%bind ts = get_field "ts" ts in
        let%bind module_ = get_field "logger" module_ in
        let%bind level = get_field "level" level in
        let%map msg = get_field "msg" msg in
        { ts; module_; level; msg; metadata }
    | _ ->
        Error (prefix ^ "Expected a JSON object")

  let record_to_message r =
    Logger.Message.
      { timestamp = Time.of_string r.ts
      ; level = ours_of_go r.level
      ; source =
          Some
            (Logger.Source.create
               ~module_:(sprintf "Libp2p_helper.Go.%s" r.module_)
               ~location:"(not tracked)")
      ; message = r.msg
      ; metadata = r.metadata
      ; event_id = None
      }
end
=======
exception
  Libp2p_helper_died_unexpectedly = Libp2p_helper
                                    .Libp2p_helper_died_unexpectedly
>>>>>>> bc2976fd

(** Set of peers, represented as a host/port pair. We ignore the peer ID so
    that the same node restarting and attaining a new peer ID will not be
    double (or triple, etc.) counted.
*)
module Peer_without_id = struct
  module T = struct
    type t = { libp2p_port : int; host : string }
    [@@deriving sexp, compare, yojson]
  end

  include T
  module Set = Set.Make (T)

<<<<<<< HEAD
    module Validate = struct
      type t =
        { sender : peer_info option
        ; data : Data.t
        ; seen_at : int64
        ; expiration : int64
        ; seqno : int
        ; upcall : string
        ; subscription_idx : int
        }
      [@@deriving yojson]
    end

    module Stream_lost = struct
      type t = { upcall : string; stream_idx : int; reason : string }
      [@@deriving yojson]
    end

    module Stream_read_complete = struct
      type t = { upcall : string; stream_idx : int } [@@deriving yojson]
    end

    module Incoming_stream_msg = struct
      type t = { upcall : string; stream_idx : int; data : Data.t }
      [@@deriving yojson]
    end

    module Incoming_stream = struct
      type t =
        { upcall : string
        ; peer : peer_info
        ; stream_idx : int
        ; protocol : string
        }
      [@@deriving yojson]
    end

    module Peer_connected = struct
      type t = { upcall : string; peer_id : string } [@@deriving yojson]
    end

    module Peer_disconnected = struct
      type t = { upcall : string; peer_id : string } [@@deriving yojson]
    end

    let or_error (t : ('a, string) Result.t) =
      match t with
      | Ok a ->
          Ok a
      | Error s ->
          Or_error.errorf !"Error converting from json: %s" s
  end

  let lookup_peerid net peer_id =
    match%map do_rpc net (module Rpcs.Find_peer) { peer_id } with
    | Ok peer_info ->
        Ok
          (Peer.create
             (Unix.Inet_addr.of_string peer_info.host)
             ~libp2p_port:peer_info.libp2p_port ~peer_id:peer_info.peer_id)
    | Error e ->
        Error e

  let handle_upcall t v =
    let open Yojson.Safe.Util in
    let open Or_error.Let_syntax in
    let open Upcall in
    let wrap sender data =
      match sender with
      | Some sender ->
          if
            String.equal sender.host "127.0.0.1"
            && Int.equal sender.libp2p_port 0
          then Envelope.Incoming.local data
          else
            Envelope.Incoming.wrap_peer ~sender:(peer_of_peer_info sender) ~data
      | None ->
          Envelope.Incoming.local data
    in
    match member "upcall" v |> to_string with
    (* Message published on one of our subscriptions *)
    | "publish" -> (
        let%bind m = Publish.of_yojson v |> or_error in
        let _me =
          Ivar.peek t.me_keypair
          |> Option.value_exn
               ~message:
                 "How did we receive pubsub before configuring our keypair?"
        in
        (*if
          Option.fold m.sender ~init:false ~f:(fun _ sender ->
              Peer.Id.equal sender.peer_id me.peer_id )
          then (
          [%log trace]
            "not handling published message originated from me";
          (* elide messages that we sent *) return () )
          else*)
        let idx = m.subscription_idx in
        let data = m.data in
        match Hashtbl.find t.subscriptions idx with
        | Some sub ->
            if not sub.closed then (
              let raw_data = Data.to_string data in
              let decoded = sub.decode raw_data in
              match decoded with
              | Ok data ->
                  (* TAKE CARE: doing anything with the return
                     value here except ignore is UNSOUND because
                     write_pipe has a cast type. We don't remember
                     what the original 'return was. *)
                  if Strict_pipe.Writer.is_closed sub.write_pipe then
                    [%log' error t.logger]
                      "subscription writer for $topic unexpectedly closed. \
                       dropping message."
                      ~metadata:[ ("topic", `String sub.topic) ]
                  else
                    ignore
                      ( Strict_pipe.Writer.write sub.write_pipe
                          (wrap m.sender data)
                        : unit Deferred.t )
              | Error e ->
                  ( match sub.on_decode_failure with
                  | `Ignore ->
                      ()
                  | `Call f ->
                      f (wrap m.sender raw_data) e ) ;
                  [%log' error t.logger]
                    "failed to decode message published on subscription $topic \
                     ($idx): $error"
                    ~metadata:
                      [ ("topic", `String sub.topic)
                      ; ("idx", `Int idx)
                      ; ("error", Error_json.error_to_yojson e)
                      ] ;
                  ()
              (* TODO: add sender to Publish.t and include it here. *)
              (* TODO: think about exposing the PeerID of the originator as well? *)
              )
            else
              [%log' debug t.logger]
                "received msg for subscription $sub after unsubscribe, was it \
                 still in the stdout pipe?"
                ~metadata:[ ("sub", `Int idx) ] ;
            Ok ()
        | None ->
            Or_error.errorf "message published with inactive subsubscription %d"
              idx )
    (* Validate a message received on a subscription *)
    | "validate" -> (
        let%bind m = Validate.of_yojson v |> or_error in
        let idx = m.subscription_idx in
        let seqno = m.seqno in
        let ipc_delay =
          ( Time_ns.Span.to_int_ms @@ Time_ns.to_span_since_epoch
          @@ Time_ns.now () )
          - Int64.to_int_exn m.seen_at
        in
        Mina_metrics.(
          Gauge.set Network.libp2p_daemon_IPC_delay (float_of_int ipc_delay)) ;
        match Hashtbl.find t.subscriptions idx with
        | Some sub ->
            (let open Deferred.Let_syntax in
            let raw_data = Data.to_string m.data in
            let decoded = sub.decode raw_data in
            let%bind action_opt =
              match decoded with
              | Ok data ->
                  let expiration_time =
                    Int63.of_int64_exn m.expiration
                    |> Time_ns.Span.of_int63_ns |> Time_ns.of_span_since_epoch
                  in
                  let validation_callback =
                    Validation_callback.create expiration_time
                  in
                  let%bind () =
                    sub.validator (wrap m.sender data) validation_callback
                  in
                  Validation_callback.await validation_callback
              | Error e ->
                  ( match sub.on_decode_failure with
                  | `Ignore ->
                      ()
                  | `Call f ->
                      f (wrap m.sender raw_data) e ) ;
                  Mina_metrics.(
                    Counter.inc_one Network.gossip_messages_failed_to_decode) ;
                  [%log' error t.logger]
                    "failed to decode message published on subscription $topic \
                     ($idx): $error"
                    ~metadata:
                      [ ("topic", `String sub.topic)
                      ; ("idx", `Int idx)
                      ; ("error", Error_json.error_to_yojson e)
                      ] ;
                  return (Some `Reject)
            in
            match action_opt with
            | None ->
                [%log' warn t.logger]
                  "validation callback timed out before we could respond" ;
                Deferred.unit
            | Some action -> (
                let is_valid =
                  match action with
                  | `Accept ->
                      "accept"
                  | `Reject ->
                      "reject"
                  | `Ignore ->
                      "ignore"
                in
                match%map
                  do_rpc t (module Rpcs.Validation_complete) { seqno; is_valid }
                with
                | Ok "validationComplete success" ->
                    ()
                | Ok v ->
                    failwithf
                      "helper broke RPC protocol: validationComplete got %s" v
                      ()
                | Error e ->
                    [%log' error t.logger]
                      "error during validationComplete, ignoring and \
                       continuing: $error"
                      ~metadata:[ ("error", Error_json.error_to_yojson e) ] ))
            |> don't_wait_for ;
            Ok ()
        | None ->
            Or_error.errorf
              "asked to validate message for unregistered subscription idx %d"
              idx )
    (* A new inbound stream was opened *)
    | "incomingStream" -> (
        let%bind m = Incoming_stream.of_yojson v |> or_error in
        let stream_idx = m.stream_idx in
        let protocol = m.protocol in
        Option.iter t.all_peers_seen ~f:(fun all_peers_seen ->
            let all_peers_seen =
              Set.add all_peers_seen
                { libp2p_port = m.peer.libp2p_port; host = m.peer.host }
            in
            t.all_peers_seen <- Some all_peers_seen ;
            Mina_metrics.(
              Gauge.set Network.all_peers
                (Set.length all_peers_seen |> Int.to_float))) ;
        let stream = make_stream t stream_idx protocol m.peer in
        match Hashtbl.find t.protocol_handlers protocol with
        | Some ph ->
            if not ph.closed then (
              Hashtbl.add_exn t.streams ~key:stream_idx ~data:stream ;
              don't_wait_for
                (let open Deferred.Let_syntax in
                (* Call the protocol handler. If it throws an exception,
                   handle it according to [on_handler_error]. Mimics
                   [Tcp.Server.create]. See [handle_protocol] doc comment.
                *)
                match%map
                  Monitor.try_with ~here:[%here] ~extract_exn:true (fun () ->
                      ph.f stream)
                with
                | Ok () ->
                    ()
                | Error e -> (
                    try
                      match ph.on_handler_error with
                      | `Raise ->
                          raise e
                      | `Ignore ->
                          ()
                      | `Call f ->
                          f stream e
                    with handler_exn ->
                      ph.closed <- true ;
                      don't_wait_for
                        ( do_rpc t
                            (module Rpcs.Remove_stream_handler)
                            { protocol }
                        >>| fun _ -> Hashtbl.remove t.protocol_handlers protocol
                        ) ;
                      raise handler_exn )) ;
              Ok () )
            else
              (* silently ignore new streams for closed protocol handlers.
                 these are buffered stream open RPCs that were enqueued before
                 our close went into effect. *)
              (* TODO: we leak the new pipes here*)
              Ok ()
        | None ->
            (* TODO: punish *)
            Or_error.errorf "incoming stream for protocol we don't know about?"
        )
    | "peerConnected" ->
        let%map p = Peer_connected.of_yojson v |> or_error in
        Option.iter t.peer_connected_callback ~f:(fun cb -> cb p.peer_id)
    | "peerDisconnected" ->
        let%map p = Peer_disconnected.of_yojson v |> or_error in
        Option.iter t.peer_disconnected_callback ~f:(fun cb -> cb p.peer_id)
    (* Received a message on some stream *)
    | "incomingStreamMsg" -> (
        let%bind m = Incoming_stream_msg.of_yojson v |> or_error in
        match Hashtbl.find t.streams m.stream_idx with
        | Some { incoming_w; _ } ->
            don't_wait_for
              (Pipe.write_if_open incoming_w (Data.to_string m.data)) ;
            Ok ()
        | None ->
            Or_error.errorf
              "incoming stream message for stream we don't know about?" )
    (* Stream was reset, either by the remote peer or an error on our end. *)
    | "streamLost" ->
        let%bind m = Stream_lost.of_yojson v |> or_error in
        let stream_idx = m.stream_idx in
        [%log' trace t.logger]
          "Encountered error while reading stream $idx: $error"
          ~metadata:[ ("error", `String m.reason); ("idx", `Int stream_idx) ] ;
        Ok ()
    (* The remote peer closed its write end of one of our streams *)
    | "streamReadComplete" -> (
        let%bind m = Stream_read_complete.of_yojson v |> or_error in
        let stream_idx = m.stream_idx in
        match Hashtbl.find t.streams stream_idx with
        | Some stream ->
            advance_stream_state t stream `Them |> don't_wait_for ;
            Ok ()
        | None ->
            Or_error.errorf
              "streamReadComplete for stream we don't know about %d" stream_idx
        )
    | s ->
        Or_error.errorf "unknown upcall %s" s
=======
  let of_peer ({ libp2p_port; host; _ } : Peer.t) =
    { libp2p_port; host = Unix.Inet_addr.to_string host }
>>>>>>> bc2976fd
end

(* TODO: connection gating info is currently stored in to places, that needs to be fixed... *)
type connection_gating =
  { banned_peers : Peer.t list; trusted_peers : Peer.t list; isolate : bool }

let gating_config_to_helper_format (config : connection_gating) =
  let trusted_ips =
    List.map ~f:(fun p -> Unix.Inet_addr.to_string p.host) config.trusted_peers
  in
  let banned_ips =
    let trusted = String.Set.of_list trusted_ips in
    List.filter_map
      ~f:(fun p ->
        let p = Unix.Inet_addr.to_string p.host in
        (* Trusted peers cannot be banned. *)
        if Set.mem trusted p then None else Some p)
      config.banned_peers
  in
  let banned_peers =
    List.map
      ~f:(fun p -> Libp2p_ipc.create_peer_id p.peer_id)
      config.banned_peers
  in
  let trusted_peers =
    List.map
      ~f:(fun p -> Libp2p_ipc.create_peer_id p.peer_id)
      config.trusted_peers
  in
  Libp2p_ipc.create_gating_config ~banned_ips ~banned_peers ~trusted_ips
    ~trusted_peers ~isolate:config.isolate

type protocol_handler =
  { protocol_name : string
  ; mutable closed : bool
  ; on_handler_error :
      [ `Raise | `Ignore | `Call of Libp2p_stream.t -> exn -> unit ]
  ; handler : Libp2p_stream.t -> unit Deferred.t
  }

type t =
  { conf_dir : string
  ; helper : Libp2p_helper.t
  ; logger : Logger.t
  ; my_keypair : Keypair.t Ivar.t
  ; subscriptions : Subscription.e Subscription.Id.Table.t
        (* we use string as the key here because there is no hashable instance for Uint64.t *)
  ; streams : Libp2p_stream.t String.Table.t
  ; protocol_handlers : protocol_handler String.Table.t
  ; mutable connection_gating : connection_gating
  ; mutable all_peers_seen : Peer_without_id.Set.t option
  ; mutable banned_ips : Unix.Inet_addr.t list
  ; peer_connected_callback : string -> unit
  ; peer_disconnected_callback : string -> unit
  }

let banned_ips t = t.banned_ips

let connection_gating_config t = t.connection_gating

let me t = Ivar.read t.my_keypair

(** TODO: graceful shutdown. Reset all our streams, sync the databases, then
    shutdown. Replace kill invocation with an RPC. *)
let shutdown t = Libp2p_helper.shutdown t.helper

let generate_random_keypair t = Keypair.generate_random t.helper

module Pubsub = struct
  type 'a subscription = 'a Subscription.t

  let subscribe_raw t topic ~handle_and_validate_incoming_message ~encode
      ~decode ~on_decode_failure =
    let open Deferred.Or_error.Let_syntax in
    (* Linear scan over all subscriptions. Should generally be small, probably not a problem. *)
    let topic_subscription_already_exists =
      Hashtbl.data t.subscriptions
      |> List.exists ~f:(fun (Subscription.E sub') ->
             String.equal (Subscription.topic sub') topic)
    in
    if topic_subscription_already_exists then
      Deferred.Or_error.errorf "already subscribed to topic %s" topic
    else
      let%map sub =
        Subscription.subscribe ~helper:t.helper ~topic ~encode ~decode
          ~on_decode_failure ~validator:handle_and_validate_incoming_message
      in
      Hashtbl.add_exn t.subscriptions ~key:(Subscription.id sub)
        ~data:(Subscription.E sub) ;
      sub

  let subscribe_encode t topic ~handle_and_validate_incoming_message ~bin_prot
      ~on_decode_failure =
    subscribe_raw
      ~decode:(fun msg_str ->
        let b = Bigstring.of_string msg_str in
        Bigstring.read_bin_prot b bin_prot.Bin_prot.Type_class.reader
        |> Or_error.map ~f:fst)
      ~encode:(fun msg ->
        Bin_prot.Utils.bin_dump ~header:true bin_prot.Bin_prot.Type_class.writer
          msg
        |> Bigstring.to_string)
      ~handle_and_validate_incoming_message ~on_decode_failure t topic

  let subscribe =
    subscribe_raw ~encode:Fn.id ~decode:Or_error.return
      ~on_decode_failure:`Ignore

  let unsubscribe t = Subscription.unsubscribe ~helper:t.helper

  let publish t = Subscription.publish ~logger:t.logger ~helper:t.helper

  let publish_raw t = Subscription.publish_raw ~logger:t.logger ~helper:t.helper
end

let set_node_status t data =
  Libp2p_helper.do_rpc t.helper
    (module Libp2p_ipc.Rpcs.SetNodeStatus)
    (Libp2p_ipc.Rpcs.SetNodeStatus.create_request ~data)
  |> Deferred.Or_error.ignore_m

let get_peer_node_status t peer =
  let open Deferred.Or_error.Let_syntax in
  let peer_multiaddr = Multiaddr.to_libp2p_ipc peer in
  let%map response =
    Libp2p_helper.do_rpc t.helper
      (module Libp2p_ipc.Rpcs.GetPeerNodeStatus)
      (Libp2p_ipc.Rpcs.GetPeerNodeStatus.create_request ~peer_multiaddr)
  in
  let open Libp2p_ipc.Reader.Libp2pHelperInterface.GetPeerNodeStatus.Response in
  result_get response

let list_peers t =
  match%map
    Libp2p_helper.do_rpc t.helper
      (module Libp2p_ipc.Rpcs.ListPeers)
      (Libp2p_ipc.Rpcs.ListPeers.create_request ())
  with
  | Ok response ->
      let open Libp2p_ipc.Reader.Libp2pHelperInterface.ListPeers.Response in
      let peers = result_get_list response in
      (* FIXME #4039: filter_map shouldn't be necessary *)
      peers
      |> List.map ~f:Libp2p_ipc.unsafe_parse_peer
      |> List.filter ~f:(fun peer -> not (Int.equal peer.libp2p_port 0))
  | Error error ->
      [%log' error t.logger]
        "Encountered $error while asking libp2p_helper for peers"
        ~metadata:[ ("error", Error_json.error_to_yojson error) ] ;
      []

(* `on_new_peer` fires whenever a peer connects OR disconnects *)
let configure t ~me ~external_maddr ~maddrs ~network_id ~metrics_port
    ~unsafe_no_trust_ip ~flooding ~direct_peers ~peer_exchange
    ~mina_peer_exchange ~seed_peers ~initial_gating_config ~max_connections
    ~validation_queue_size =
  let open Deferred.Or_error.Let_syntax in
  let libp2p_config =
    Libp2p_ipc.create_libp2p_config ~private_key:(Keypair.secret me)
      ~statedir:t.conf_dir
      ~listen_on:(List.map ~f:Multiaddr.to_libp2p_ipc maddrs)
      ?metrics_port
      ~external_multiaddr:(Multiaddr.to_libp2p_ipc external_maddr)
      ~network_id ~unsafe_no_trust_ip ~flood:flooding
      ~direct_peers:(List.map ~f:Multiaddr.to_libp2p_ipc direct_peers)
      ~seed_peers:(List.map ~f:Multiaddr.to_libp2p_ipc seed_peers)
      ~peer_exchange ~mina_peer_exchange ~max_connections ~validation_queue_size
      ~gating_config:(gating_config_to_helper_format initial_gating_config)
  in
  let%map _ =
    Libp2p_helper.do_rpc t.helper
      (module Libp2p_ipc.Rpcs.Configure)
      (Libp2p_ipc.Rpcs.Configure.create_request ~libp2p_config)
  in
  t.connection_gating <- initial_gating_config ;
  Ivar.fill_if_empty t.my_keypair me

(** List of all peers we are currently connected to. *)
let peers t = list_peers t

let listen_on t iface =
  let open Deferred.Or_error.Let_syntax in
  let%map response =
    Libp2p_helper.do_rpc t.helper
      (module Libp2p_ipc.Rpcs.Listen)
      (Libp2p_ipc.Rpcs.Listen.create_request
         ~iface:(Multiaddr.to_libp2p_ipc iface))
  in
  let open Libp2p_ipc.Reader.Libp2pHelperInterface.Listen.Response in
  result_get_list response |> List.map ~f:Multiaddr.of_libp2p_ipc

let listening_addrs t =
  let open Deferred.Or_error.Let_syntax in
  let%map response =
    Libp2p_helper.do_rpc t.helper
      (module Libp2p_ipc.Rpcs.GetListeningAddrs)
      (Libp2p_ipc.Rpcs.GetListeningAddrs.create_request ())
  in
  let open Libp2p_ipc.Reader.Libp2pHelperInterface.GetListeningAddrs.Response in
  result_get_list response |> List.map ~f:Multiaddr.of_libp2p_ipc

let open_protocol t ~on_handler_error ~protocol f =
  let open Deferred.Or_error.Let_syntax in
  let protocol_handler =
    { closed = false; on_handler_error; handler = f; protocol_name = protocol }
  in
  if Hashtbl.mem t.protocol_handlers protocol then
    Deferred.Or_error.errorf "already handling protocol %s" protocol
  else
    let%map _ =
      Libp2p_helper.do_rpc t.helper
        (module Libp2p_ipc.Rpcs.AddStreamHandler)
        (Libp2p_ipc.Rpcs.AddStreamHandler.create_request ~protocol)
    in
    Hashtbl.add_exn t.protocol_handlers ~key:protocol ~data:protocol_handler

let close_protocol ?(reset_existing_streams = false) t ~protocol =
  let%map result =
    Libp2p_helper.do_rpc t.helper
      (module Libp2p_ipc.Rpcs.RemoveStreamHandler)
      (Libp2p_ipc.Rpcs.RemoveStreamHandler.create_request ~protocol)
  in
  if reset_existing_streams then
    Hashtbl.filter_inplace t.streams ~f:(fun stream ->
        if not (String.equal (Libp2p_stream.protocol stream) protocol) then true
        else (
          don't_wait_for
            (* TODO: this probably needs to be more thorough than a reset. Also force the write pipe closed? *)
            ( match%map Libp2p_stream.reset ~helper:t.helper stream with
            | Ok () ->
                ()
            | Error e ->
                [%log' error t.logger]
                  "failed to reset stream while closing protocol: $error"
                  ~metadata:[ ("error", `String (Error.to_string_hum e)) ] ) ;
          false )) ;
  match result with
  | Ok _ ->
      Hashtbl.remove t.protocol_handlers protocol
  | Error e ->
      [%log' info t.logger]
        "error while closing handler for $protocol, closing connections \
         anyway: $err"
        ~metadata:
          [ ("protocol", `String protocol)
          ; ("err", Error_json.error_to_yojson e)
          ]

let release_stream t id =
  Hashtbl.remove t.streams (Libp2p_ipc.stream_id_to_string id)

let open_stream t ~protocol ~peer =
  let open Deferred.Or_error.Let_syntax in
  let peer_id = Libp2p_ipc.create_peer_id (Peer.Id.to_string peer) in
  let%map stream =
    Libp2p_stream.open_ ~logger:t.logger ~helper:t.helper ~protocol ~peer_id
      ~release_stream:(release_stream t)
  in
  Hashtbl.add_exn t.streams
    ~key:(Libp2p_ipc.stream_id_to_string (Libp2p_stream.id stream))
    ~data:stream ;
  stream

let reset_stream t = Libp2p_stream.reset ~helper:t.helper

let add_peer t maddr ~is_seed =
  Libp2p_ipc.Rpcs.AddPeer.create_request
    ~multiaddr:(Multiaddr.to_libp2p_ipc maddr)
    ~is_seed
  |> Libp2p_helper.do_rpc t.helper (module Libp2p_ipc.Rpcs.AddPeer)
  |> Deferred.Or_error.ignore_m

let begin_advertising t =
  Libp2p_ipc.Rpcs.BeginAdvertising.create_request ()
  |> Libp2p_helper.do_rpc t.helper (module Libp2p_ipc.Rpcs.BeginAdvertising)
  |> Deferred.Or_error.ignore_m

let set_connection_gating_config t config =
  match%map
    Libp2p_helper.do_rpc t.helper
      (module Libp2p_ipc.Rpcs.SetGatingConfig)
      (Libp2p_ipc.Rpcs.SetGatingConfig.create_request
         ~gating_config:(gating_config_to_helper_format config))
  with
  | Ok _ ->
      t.connection_gating <- config ;
      config
  | Error e ->
      Error.tag e ~tag:"Unexpected error doing setGatingConfig" |> Error.raise

let handle_push_message t push_message =
  let open Libp2p_ipc.Reader in
  let open DaemonInterface in
  let open PushMessage in
  match push_message with
  | PeerConnected m ->
      let peer_id =
        Libp2p_ipc.unsafe_parse_peer_id (PeerConnected.peer_id_get m)
      in
      t.peer_connected_callback peer_id
  | PeerDisconnected m ->
      let peer_id =
        Libp2p_ipc.unsafe_parse_peer_id (PeerDisconnected.peer_id_get m)
      in
      t.peer_disconnected_callback peer_id
  | GossipReceived m -> (
      let open GossipReceived in
      let data = data_get m in
      let subscription_id = subscription_id_get m in
      let sender = Libp2p_ipc.unsafe_parse_peer (sender_get m) in
      let validation_id = validation_id_get m in
      let validation_expiration =
        Libp2p_ipc.unix_nano_to_time_span (expiration_get m)
      in
      match Hashtbl.find t.subscriptions subscription_id with
      | Some (Subscription.E sub) ->
          upon
            (Subscription.handle_and_validate sub ~validation_expiration ~sender
               ~data) (function
            | `Validation_timeout ->
                [%log' warn t.logger]
                  "validation callback timed out before we could respond"
            | `Decoding_error e ->
                [%log' error t.logger]
                  "failed to decode message published on subscription $topic \
                   ($subscription_id): $error"
                  ~metadata:
                    [ ("topic", `String (Subscription.topic sub))
                    ; ( "subscription_id"
                      , `String (Subscription.Id.to_string subscription_id) )
                    ; ("error", Error_json.error_to_yojson e)
                    ] ;
                Libp2p_helper.send_validation t.helper ~validation_id
                  ~validation_result:ValidationResult.Reject
            | `Validation_result validation_result ->
                Libp2p_helper.send_validation t.helper ~validation_id
                  ~validation_result)
      | None ->
          [%log' error t.logger]
            "asked to validate message for unregistered subscription id \
             $subscription_id"
            ~metadata:
              [ ( "subscription_id"
                , `String (Subscription.Id.to_string subscription_id) )
              ] )
  (* A new inbound stream was opened *)
  | IncomingStream m -> (
      let open IncomingStream in
      let stream_id = stream_id_get m in
      let protocol = protocol_get m in
      let peer = Libp2p_ipc.unsafe_parse_peer (peer_get m) in
      Option.iter t.all_peers_seen ~f:(fun all_peers_seen ->
          let all_peers_seen =
            Set.add all_peers_seen (Peer_without_id.of_peer peer)
          in
          t.all_peers_seen <- Some all_peers_seen ;
          Mina_metrics.(
            Gauge.set Network.all_peers
              (Set.length all_peers_seen |> Int.to_float))) ;
      let stream =
        Libp2p_stream.create_from_existing ~logger:t.logger ~helper:t.helper
          ~stream_id ~protocol ~peer ~release_stream:(release_stream t)
      in
      match Hashtbl.find t.protocol_handlers protocol with
      | Some ph ->
          if not ph.closed then (
            Hashtbl.add_exn t.streams
              ~key:(Libp2p_ipc.stream_id_to_string stream_id)
              ~data:stream ;
            don't_wait_for
              (let open Deferred.Let_syntax in
              (* Call the protocol handler. If it throws an exception,
                  handle it according to [on_handler_error]. Mimics
                  [Tcp.Server.create]. See [handle_protocol] doc comment.
              *)
              match%map
                Monitor.try_with ~here:[%here] ~extract_exn:true (fun () ->
                    ph.handler stream)
              with
              | Ok () ->
                  ()
              | Error e -> (
                  try
                    match ph.on_handler_error with
                    | `Raise ->
                        raise e
                    | `Ignore ->
                        ()
                    | `Call f ->
                        f stream e
                  with handler_exn ->
                    ph.closed <- true ;
                    don't_wait_for
                      (let%map result =
                         Libp2p_helper.do_rpc t.helper
                           (module Libp2p_ipc.Rpcs.RemoveStreamHandler)
                           (Libp2p_ipc.Rpcs.RemoveStreamHandler.create_request
                              ~protocol)
                       in
                       if Or_error.is_ok result then
                         Hashtbl.remove t.protocol_handlers protocol) ;
                    raise handler_exn )) )
          else
            (* silently ignore new streams for closed protocol handlers.
                these are buffered stream open RPCs that were enqueued before
                our close went into effect. *)
            (* TODO: we leak the new pipes here*)
            [%log' warn t.logger]
              "incoming stream for protocol that is being closed after error"
      | None ->
          (* TODO: punish *)
          [%log' error t.logger]
            "incoming stream for protocol we don't know about?" )
  (* Received a message on some stream *)
  | StreamMessageReceived m -> (
      let open StreamMessageReceived in
      let open StreamMessage in
      let msg = msg_get m in
      let stream_id = stream_id_get msg in
      let data = data_get msg in
      match
        Hashtbl.find t.streams (Libp2p_ipc.stream_id_to_string stream_id)
      with
      | Some stream ->
          Libp2p_stream.data_received stream data
      | None ->
          [%log' error t.logger]
            "incoming stream message for stream we don't know about?" )
  (* Stream was reset, either by the remote peer or an error on our end. *)
  | StreamLost m ->
      let open StreamLost in
      let stream_id = stream_id_get m in
      let reason = reason_get m in
      let stream_id_str = Libp2p_ipc.stream_id_to_string stream_id in
      ( match Hashtbl.find t.streams stream_id_str with
      | Some stream ->
          let (`Stream_should_be_released should_release) =
            Libp2p_stream.stream_closed ~logger:t.logger ~who_closed:Them stream
          in
          if should_release then Hashtbl.remove t.streams stream_id_str
      | None ->
          () ) ;
      [%log' trace t.logger]
        "Encountered error while reading stream $id: $error"
        ~metadata:
          [ ("error", `String reason)
          ; ("id", `String (Libp2p_ipc.stream_id_to_string stream_id))
          ]
  (* The remote peer closed its write end of one of our streams *)
  | StreamComplete m -> (
      let open StreamComplete in
      let stream_id = stream_id_get m in
      let stream_id_str = Libp2p_ipc.stream_id_to_string stream_id in
      match Hashtbl.find t.streams stream_id_str with
      | Some stream ->
          let (`Stream_should_be_released should_release) =
            Libp2p_stream.stream_closed ~logger:t.logger ~who_closed:Them stream
          in
          if should_release then Hashtbl.remove t.streams stream_id_str
      | None ->
          [%log' error t.logger]
            "streamReadComplete for stream we don't know about $stream_id"
            ~metadata:[ ("stream_id", `String stream_id_str) ] )
  | Undefined n ->
      Libp2p_ipc.undefined_union ~context:"DaemonInterface.PushMessage" n

let create ~all_peers_seen_metric ~logger ~pids ~conf_dir ~on_peer_connected
    ~on_peer_disconnected =
  let open Deferred.Or_error.Let_syntax in
  let push_message_handler =
    ref (fun _msg ->
        [%log error]
          "received push message from libp2p_helper before handler was attached")
  in
  let%bind helper =
    Libp2p_helper.spawn ~logger ~pids ~conf_dir
      ~handle_push_message:(fun _helper msg ->
        Deferred.return (!push_message_handler msg))
  in
  let t =
    { helper
    ; conf_dir
    ; logger
    ; banned_ips = []
    ; connection_gating =
        { banned_peers = []; trusted_peers = []; isolate = false }
    ; my_keypair = Ivar.create ()
    ; subscriptions = Subscription.Id.Table.create ()
    ; streams = String.Table.create ()
    ; all_peers_seen =
        (if all_peers_seen_metric then Some Peer_without_id.Set.empty else None)
    ; peer_connected_callback =
        (fun peer_id -> on_peer_connected (Peer.Id.unsafe_of_string peer_id))
    ; peer_disconnected_callback =
        (fun peer_id -> on_peer_disconnected (Peer.Id.unsafe_of_string peer_id))
    ; protocol_handlers = Hashtbl.create (module String)
    }
  in
  (push_message_handler := fun msg -> handle_push_message t msg) ;
  ( if all_peers_seen_metric then
    let log_all_peers_interval = Time.Span.of_hr 2.0 in
    let log_message_batch_size = 50 in
    every log_all_peers_interval (fun () ->
        Option.iter t.all_peers_seen ~f:(fun all_peers_seen ->
            let num_batches, num_in_batch, batches, batch =
              Set.fold_right all_peers_seen ~init:(0, 0, [], [])
                ~f:(fun peer (num_batches, num_in_batch, batches, batch) ->
                  if num_in_batch >= log_message_batch_size then
                    (num_batches + 1, 1, batch :: batches, [ peer ])
                  else (num_batches, num_in_batch + 1, batches, peer :: batch))
            in
            let num_batches, batches =
              if num_in_batch > 0 then (num_batches + 1, batch :: batches)
              else (num_batches, batches)
            in
            List.iteri batches ~f:(fun batch_num batch ->
                [%log info]
                  "All peers seen by this node, batch $batch_num/$num_batches"
                  ~metadata:
                    [ ("batch_num", `Int batch_num)
                    ; ("num_batches", `Int num_batches)
                    ; ( "peers"
                      , `List (List.map ~f:Peer_without_id.to_yojson batch) )
                    ]))) ) ;
  Deferred.Or_error.return t<|MERGE_RESOLUTION|>--- conflicted
+++ resolved
@@ -7,289 +7,9 @@
 module Multiaddr = Multiaddr
 module Validation_callback = Validation_callback
 
-<<<<<<< HEAD
-module Validation_callback = struct
-  type validation_result = [ `Accept | `Reject | `Ignore ] [@@deriving equal]
-
-  type t =
-    { expiration : Time_ns.t option
-    ; signal : validation_result Ivar.t
-    ; mutable message_type : [ `Unknown | `Block | `Snark_work | `Transaction ]
-    }
-
-  let create expiration =
-    { expiration = Some expiration
-    ; signal = Ivar.create ()
-    ; message_type = `Unknown
-    }
-
-  let create_without_expiration () =
-    { expiration = None; signal = Ivar.create (); message_type = `Unknown }
-
-  let is_expired cb =
-    match cb.expiration with
-    | None ->
-        false
-    | Some expires_at ->
-        Time_ns.(now () >= expires_at)
-
-  let record_timeout_metrics cb =
-    match cb.message_type with
-    | `Unknown ->
-        Mina_metrics.(Counter.inc_one Network.validations_timed_out)
-    | `Block ->
-        Mina_metrics.(Counter.inc_one Network.block_validations_timed_out)
-    | `Snark_work ->
-        Mina_metrics.(Counter.inc_one Network.snark_work_validations_timed_out)
-    | `Transaction ->
-        Mina_metrics.(Counter.inc_one Network.transaction_validations_timed_out)
-
-  let record_validation_metrics message_type (result : validation_result)
-      validation_time =
-    match (message_type, result) with
-    | `Unknown, _ ->
-        (*should not be unknown if the result was computed*)
-        ()
-    | `Block, `Ignore ->
-        Mina_metrics.(Counter.inc_one Network.blocks_ignored)
-    | `Block, `Reject ->
-        Mina_metrics.(Counter.inc_one Network.blocks_rejected)
-    | `Block, `Accept ->
-        Mina_metrics.(Network.Block_validation_time.update validation_time)
-    | `Snark_work, `Ignore ->
-        Mina_metrics.(Counter.inc_one Network.snark_work_ignored)
-    | `Snark_work, `Reject ->
-        Mina_metrics.(Counter.inc_one Network.snark_work_rejected)
-    | `Snark_work, `Accept ->
-        Mina_metrics.(Network.Snark_work_validation_time.update validation_time)
-    | `Transaction, `Ignore ->
-        Mina_metrics.(Counter.inc_one Network.transactions_ignored)
-    | `Transaction, `Reject ->
-        Mina_metrics.(Counter.inc_one Network.transactions_rejected)
-    | `Transaction, `Accept ->
-        Mina_metrics.(
-          Network.Transaction_validation_time.update validation_time)
-
-  let await_timeout cb =
-    if is_expired cb then Deferred.return ()
-    else
-      match cb.expiration with
-      | None ->
-          Deferred.never ()
-      | Some expires_at ->
-          after
-            ( Time_ns.Span.to_span_float_round_nearest
-            @@ Time_ns.diff expires_at (Time_ns.now ()) )
-
-  let await cb =
-    if is_expired cb then (record_timeout_metrics cb ; Deferred.return None)
-    else
-      match cb.expiration with
-      | None ->
-          Ivar.read cb.signal >>| Option.some
-      | Some expires_at -> (
-          match%map
-            Timeout.await ()
-              ~timeout_duration:(Time_ns.diff expires_at (Time_ns.now ()))
-              (Ivar.read cb.signal)
-          with
-          | `Ok result ->
-              let validation_time =
-                Time_ns.diff expires_at (Time_ns.now ())
-                |> Time_ns.Span.to_ms |> Time.Span.of_ms
-              in
-              record_validation_metrics cb.message_type result validation_time ;
-              Some result
-          | `Timeout ->
-              record_timeout_metrics cb ; None )
-
-  let await_exn cb =
-    match%map await cb with None -> failwith "timeout" | Some result -> result
-
-  let fire_if_not_already_fired cb result =
-    if not (is_expired cb) then (
-      if Ivar.is_full cb.signal then
-        [%log' error (Logger.create ())] "Ivar.fill bug is here!" ;
-      Ivar.fill cb.signal result )
-
-  let fire_exn cb result =
-    if not (is_expired cb) then (
-      if Ivar.is_full cb.signal then
-        [%log' error (Logger.create ())] "Ivar.fill bug is here!" ;
-      Ivar.fill cb.signal result )
-
-  let set_message_type t x = t.message_type <- x
-end
-
-(** simple types for yojson to derive, later mapped into a Peer.t *)
-type peer_info = { libp2p_port : int; host : string; peer_id : string }
-[@@deriving yojson]
-
-type connection_gating =
-  { banned_peers : Peer.t list; trusted_peers : Peer.t list; isolate : bool }
-[@@deriving yojson]
-
-let peer_of_peer_info peer_info =
-  Peer.create
-    (Unix.Inet_addr.of_string peer_info.host)
-    ~libp2p_port:peer_info.libp2p_port
-    ~peer_id:(Peer.Id.unsafe_of_string peer_info.peer_id)
-
-let of_b64_data = function
-  | `String s -> (
-      match Base64.decode s with
-      | Ok result ->
-          Ok result
-      | Error (`Msg s) ->
-          Or_error.error_string ("invalid base64: " ^ s) )
-  | _ ->
-      Or_error.error_string "expected a string"
-
-let to_b64_data (s : string) = Base64.encode_string ~pad:true s
-
-let to_int_res x =
-  match Yojson.Safe.Util.to_int_option x with
-  | Some i ->
-      Ok i
-  | None ->
-      Or_error.error_string "needed an int"
-
-module Keypair0 = struct
-  [%%versioned
-  module Stable = struct
-    module V1 = struct
-      type t =
-        { secret : string; public : string; peer_id : Peer.Id.Stable.V1.t }
-
-      let to_latest = Fn.id
-    end
-  end]
-end
-
-type stream_state =
-  | FullyOpen  (** Streams start in this state. Both sides can still write *)
-  | HalfClosed of [ `Us | `Them ]
-      (** Streams move from [FullyOpen] to [HalfClosed `Us] when the write pipe is closed. Streams move from [FullyOpen] to [HalfClosed `Them] when [Stream.reset] is called or the remote host closes their write stream. *)
-  | FullyClosed
-      (** Streams move from [HalfClosed peer] to FullyClosed once the party that isn't peer has their "close write" event. Once a stream is FullyClosed, its resources are released. *)
-[@@deriving show]
-
-type erased_magic = [ `Be_very_careful_to_be_type_safe ]
-
-module Go_log = struct
-  let ours_of_go lvl =
-    let open Logger.Level in
-    match lvl with
-    | "error" | "panic" | "fatal" ->
-        Error
-    | "warn" ->
-        Debug
-    | "info" ->
-        (* this is intentionally debug, because the go info logs are too verbose for our info *)
-        Debug
-    | "debug" ->
-        Spam
-    | _ ->
-        Spam
-
-  (* there should be no other levels. *)
-
-  type record =
-    { ts : string
-    ; module_ : string [@key "logger"]
-    ; level : string
-    ; msg : string
-    ; metadata : Yojson.Safe.t String.Map.t
-    }
-
-  let record_of_yojson (json : Yojson.Safe.t) =
-    let open Result.Let_syntax in
-    let prefix = "Mina_net2.Go_log.record_of_yojson: " in
-    match json with
-    | `Assoc fields ->
-        let set_field field_name prev_value parse json =
-          match prev_value with
-          | Some _ ->
-              Error
-                (prefix ^ "Field '" ^ field_name ^ "' appears multiple times")
-          | None ->
-              parse json
-              |> Result.map_error ~f:(fun err ->
-                     prefix ^ "Could not parse field '" ^ field_name ^ "':"
-                     ^ err)
-              |> Result.map ~f:Option.return
-        in
-        let get_field field_name value =
-          match value with
-          | Some x ->
-              Ok x
-          | None ->
-              Error (prefix ^ "Field '" ^ field_name ^ "' is required")
-        in
-        let string_of_yojson = function
-          | `String s ->
-              Ok s
-          | _ ->
-              Error "Expected a string"
-        in
-        let%bind ts, module_, level, msg, metadata =
-          List.fold_result ~init:(None, None, None, None, String.Map.empty)
-            fields ~f:(fun (ts, module_, level, msg, metadata) (field, json) ->
-              match field with
-              | "ts" ->
-                  let%map ts = set_field "ts" ts string_of_yojson json in
-                  (ts, module_, level, msg, metadata)
-              | "logger" ->
-                  let%map module_ =
-                    set_field "logger" module_ string_of_yojson json
-                  in
-                  (ts, module_, level, msg, metadata)
-              | "level" ->
-                  let%map level =
-                    set_field "level" level string_of_yojson json
-                  in
-                  (ts, module_, level, msg, metadata)
-              | "msg" ->
-                  let%map msg = set_field "msg" msg string_of_yojson json in
-                  (ts, module_, level, msg, metadata)
-              | _ ->
-                  let field =
-                    if String.equal field "error" then "go_error" else field
-                  in
-                  Ok
-                    ( ts
-                    , module_
-                    , level
-                    , msg
-                    , Map.set ~key:field ~data:json metadata ))
-        in
-        let%bind ts = get_field "ts" ts in
-        let%bind module_ = get_field "logger" module_ in
-        let%bind level = get_field "level" level in
-        let%map msg = get_field "msg" msg in
-        { ts; module_; level; msg; metadata }
-    | _ ->
-        Error (prefix ^ "Expected a JSON object")
-
-  let record_to_message r =
-    Logger.Message.
-      { timestamp = Time.of_string r.ts
-      ; level = ours_of_go r.level
-      ; source =
-          Some
-            (Logger.Source.create
-               ~module_:(sprintf "Libp2p_helper.Go.%s" r.module_)
-               ~location:"(not tracked)")
-      ; message = r.msg
-      ; metadata = r.metadata
-      ; event_id = None
-      }
-end
-=======
 exception
   Libp2p_helper_died_unexpectedly = Libp2p_helper
                                     .Libp2p_helper_died_unexpectedly
->>>>>>> bc2976fd
 
 (** Set of peers, represented as a host/port pair. We ignore the peer ID so
     that the same node restarting and attaining a new peer ID will not be
@@ -304,341 +24,8 @@
   include T
   module Set = Set.Make (T)
 
-<<<<<<< HEAD
-    module Validate = struct
-      type t =
-        { sender : peer_info option
-        ; data : Data.t
-        ; seen_at : int64
-        ; expiration : int64
-        ; seqno : int
-        ; upcall : string
-        ; subscription_idx : int
-        }
-      [@@deriving yojson]
-    end
-
-    module Stream_lost = struct
-      type t = { upcall : string; stream_idx : int; reason : string }
-      [@@deriving yojson]
-    end
-
-    module Stream_read_complete = struct
-      type t = { upcall : string; stream_idx : int } [@@deriving yojson]
-    end
-
-    module Incoming_stream_msg = struct
-      type t = { upcall : string; stream_idx : int; data : Data.t }
-      [@@deriving yojson]
-    end
-
-    module Incoming_stream = struct
-      type t =
-        { upcall : string
-        ; peer : peer_info
-        ; stream_idx : int
-        ; protocol : string
-        }
-      [@@deriving yojson]
-    end
-
-    module Peer_connected = struct
-      type t = { upcall : string; peer_id : string } [@@deriving yojson]
-    end
-
-    module Peer_disconnected = struct
-      type t = { upcall : string; peer_id : string } [@@deriving yojson]
-    end
-
-    let or_error (t : ('a, string) Result.t) =
-      match t with
-      | Ok a ->
-          Ok a
-      | Error s ->
-          Or_error.errorf !"Error converting from json: %s" s
-  end
-
-  let lookup_peerid net peer_id =
-    match%map do_rpc net (module Rpcs.Find_peer) { peer_id } with
-    | Ok peer_info ->
-        Ok
-          (Peer.create
-             (Unix.Inet_addr.of_string peer_info.host)
-             ~libp2p_port:peer_info.libp2p_port ~peer_id:peer_info.peer_id)
-    | Error e ->
-        Error e
-
-  let handle_upcall t v =
-    let open Yojson.Safe.Util in
-    let open Or_error.Let_syntax in
-    let open Upcall in
-    let wrap sender data =
-      match sender with
-      | Some sender ->
-          if
-            String.equal sender.host "127.0.0.1"
-            && Int.equal sender.libp2p_port 0
-          then Envelope.Incoming.local data
-          else
-            Envelope.Incoming.wrap_peer ~sender:(peer_of_peer_info sender) ~data
-      | None ->
-          Envelope.Incoming.local data
-    in
-    match member "upcall" v |> to_string with
-    (* Message published on one of our subscriptions *)
-    | "publish" -> (
-        let%bind m = Publish.of_yojson v |> or_error in
-        let _me =
-          Ivar.peek t.me_keypair
-          |> Option.value_exn
-               ~message:
-                 "How did we receive pubsub before configuring our keypair?"
-        in
-        (*if
-          Option.fold m.sender ~init:false ~f:(fun _ sender ->
-              Peer.Id.equal sender.peer_id me.peer_id )
-          then (
-          [%log trace]
-            "not handling published message originated from me";
-          (* elide messages that we sent *) return () )
-          else*)
-        let idx = m.subscription_idx in
-        let data = m.data in
-        match Hashtbl.find t.subscriptions idx with
-        | Some sub ->
-            if not sub.closed then (
-              let raw_data = Data.to_string data in
-              let decoded = sub.decode raw_data in
-              match decoded with
-              | Ok data ->
-                  (* TAKE CARE: doing anything with the return
-                     value here except ignore is UNSOUND because
-                     write_pipe has a cast type. We don't remember
-                     what the original 'return was. *)
-                  if Strict_pipe.Writer.is_closed sub.write_pipe then
-                    [%log' error t.logger]
-                      "subscription writer for $topic unexpectedly closed. \
-                       dropping message."
-                      ~metadata:[ ("topic", `String sub.topic) ]
-                  else
-                    ignore
-                      ( Strict_pipe.Writer.write sub.write_pipe
-                          (wrap m.sender data)
-                        : unit Deferred.t )
-              | Error e ->
-                  ( match sub.on_decode_failure with
-                  | `Ignore ->
-                      ()
-                  | `Call f ->
-                      f (wrap m.sender raw_data) e ) ;
-                  [%log' error t.logger]
-                    "failed to decode message published on subscription $topic \
-                     ($idx): $error"
-                    ~metadata:
-                      [ ("topic", `String sub.topic)
-                      ; ("idx", `Int idx)
-                      ; ("error", Error_json.error_to_yojson e)
-                      ] ;
-                  ()
-              (* TODO: add sender to Publish.t and include it here. *)
-              (* TODO: think about exposing the PeerID of the originator as well? *)
-              )
-            else
-              [%log' debug t.logger]
-                "received msg for subscription $sub after unsubscribe, was it \
-                 still in the stdout pipe?"
-                ~metadata:[ ("sub", `Int idx) ] ;
-            Ok ()
-        | None ->
-            Or_error.errorf "message published with inactive subsubscription %d"
-              idx )
-    (* Validate a message received on a subscription *)
-    | "validate" -> (
-        let%bind m = Validate.of_yojson v |> or_error in
-        let idx = m.subscription_idx in
-        let seqno = m.seqno in
-        let ipc_delay =
-          ( Time_ns.Span.to_int_ms @@ Time_ns.to_span_since_epoch
-          @@ Time_ns.now () )
-          - Int64.to_int_exn m.seen_at
-        in
-        Mina_metrics.(
-          Gauge.set Network.libp2p_daemon_IPC_delay (float_of_int ipc_delay)) ;
-        match Hashtbl.find t.subscriptions idx with
-        | Some sub ->
-            (let open Deferred.Let_syntax in
-            let raw_data = Data.to_string m.data in
-            let decoded = sub.decode raw_data in
-            let%bind action_opt =
-              match decoded with
-              | Ok data ->
-                  let expiration_time =
-                    Int63.of_int64_exn m.expiration
-                    |> Time_ns.Span.of_int63_ns |> Time_ns.of_span_since_epoch
-                  in
-                  let validation_callback =
-                    Validation_callback.create expiration_time
-                  in
-                  let%bind () =
-                    sub.validator (wrap m.sender data) validation_callback
-                  in
-                  Validation_callback.await validation_callback
-              | Error e ->
-                  ( match sub.on_decode_failure with
-                  | `Ignore ->
-                      ()
-                  | `Call f ->
-                      f (wrap m.sender raw_data) e ) ;
-                  Mina_metrics.(
-                    Counter.inc_one Network.gossip_messages_failed_to_decode) ;
-                  [%log' error t.logger]
-                    "failed to decode message published on subscription $topic \
-                     ($idx): $error"
-                    ~metadata:
-                      [ ("topic", `String sub.topic)
-                      ; ("idx", `Int idx)
-                      ; ("error", Error_json.error_to_yojson e)
-                      ] ;
-                  return (Some `Reject)
-            in
-            match action_opt with
-            | None ->
-                [%log' warn t.logger]
-                  "validation callback timed out before we could respond" ;
-                Deferred.unit
-            | Some action -> (
-                let is_valid =
-                  match action with
-                  | `Accept ->
-                      "accept"
-                  | `Reject ->
-                      "reject"
-                  | `Ignore ->
-                      "ignore"
-                in
-                match%map
-                  do_rpc t (module Rpcs.Validation_complete) { seqno; is_valid }
-                with
-                | Ok "validationComplete success" ->
-                    ()
-                | Ok v ->
-                    failwithf
-                      "helper broke RPC protocol: validationComplete got %s" v
-                      ()
-                | Error e ->
-                    [%log' error t.logger]
-                      "error during validationComplete, ignoring and \
-                       continuing: $error"
-                      ~metadata:[ ("error", Error_json.error_to_yojson e) ] ))
-            |> don't_wait_for ;
-            Ok ()
-        | None ->
-            Or_error.errorf
-              "asked to validate message for unregistered subscription idx %d"
-              idx )
-    (* A new inbound stream was opened *)
-    | "incomingStream" -> (
-        let%bind m = Incoming_stream.of_yojson v |> or_error in
-        let stream_idx = m.stream_idx in
-        let protocol = m.protocol in
-        Option.iter t.all_peers_seen ~f:(fun all_peers_seen ->
-            let all_peers_seen =
-              Set.add all_peers_seen
-                { libp2p_port = m.peer.libp2p_port; host = m.peer.host }
-            in
-            t.all_peers_seen <- Some all_peers_seen ;
-            Mina_metrics.(
-              Gauge.set Network.all_peers
-                (Set.length all_peers_seen |> Int.to_float))) ;
-        let stream = make_stream t stream_idx protocol m.peer in
-        match Hashtbl.find t.protocol_handlers protocol with
-        | Some ph ->
-            if not ph.closed then (
-              Hashtbl.add_exn t.streams ~key:stream_idx ~data:stream ;
-              don't_wait_for
-                (let open Deferred.Let_syntax in
-                (* Call the protocol handler. If it throws an exception,
-                   handle it according to [on_handler_error]. Mimics
-                   [Tcp.Server.create]. See [handle_protocol] doc comment.
-                *)
-                match%map
-                  Monitor.try_with ~here:[%here] ~extract_exn:true (fun () ->
-                      ph.f stream)
-                with
-                | Ok () ->
-                    ()
-                | Error e -> (
-                    try
-                      match ph.on_handler_error with
-                      | `Raise ->
-                          raise e
-                      | `Ignore ->
-                          ()
-                      | `Call f ->
-                          f stream e
-                    with handler_exn ->
-                      ph.closed <- true ;
-                      don't_wait_for
-                        ( do_rpc t
-                            (module Rpcs.Remove_stream_handler)
-                            { protocol }
-                        >>| fun _ -> Hashtbl.remove t.protocol_handlers protocol
-                        ) ;
-                      raise handler_exn )) ;
-              Ok () )
-            else
-              (* silently ignore new streams for closed protocol handlers.
-                 these are buffered stream open RPCs that were enqueued before
-                 our close went into effect. *)
-              (* TODO: we leak the new pipes here*)
-              Ok ()
-        | None ->
-            (* TODO: punish *)
-            Or_error.errorf "incoming stream for protocol we don't know about?"
-        )
-    | "peerConnected" ->
-        let%map p = Peer_connected.of_yojson v |> or_error in
-        Option.iter t.peer_connected_callback ~f:(fun cb -> cb p.peer_id)
-    | "peerDisconnected" ->
-        let%map p = Peer_disconnected.of_yojson v |> or_error in
-        Option.iter t.peer_disconnected_callback ~f:(fun cb -> cb p.peer_id)
-    (* Received a message on some stream *)
-    | "incomingStreamMsg" -> (
-        let%bind m = Incoming_stream_msg.of_yojson v |> or_error in
-        match Hashtbl.find t.streams m.stream_idx with
-        | Some { incoming_w; _ } ->
-            don't_wait_for
-              (Pipe.write_if_open incoming_w (Data.to_string m.data)) ;
-            Ok ()
-        | None ->
-            Or_error.errorf
-              "incoming stream message for stream we don't know about?" )
-    (* Stream was reset, either by the remote peer or an error on our end. *)
-    | "streamLost" ->
-        let%bind m = Stream_lost.of_yojson v |> or_error in
-        let stream_idx = m.stream_idx in
-        [%log' trace t.logger]
-          "Encountered error while reading stream $idx: $error"
-          ~metadata:[ ("error", `String m.reason); ("idx", `Int stream_idx) ] ;
-        Ok ()
-    (* The remote peer closed its write end of one of our streams *)
-    | "streamReadComplete" -> (
-        let%bind m = Stream_read_complete.of_yojson v |> or_error in
-        let stream_idx = m.stream_idx in
-        match Hashtbl.find t.streams stream_idx with
-        | Some stream ->
-            advance_stream_state t stream `Them |> don't_wait_for ;
-            Ok ()
-        | None ->
-            Or_error.errorf
-              "streamReadComplete for stream we don't know about %d" stream_idx
-        )
-    | s ->
-        Or_error.errorf "unknown upcall %s" s
-=======
   let of_peer ({ libp2p_port; host; _ } : Peer.t) =
     { libp2p_port; host = Unix.Inet_addr.to_string host }
->>>>>>> bc2976fd
 end
 
 (* TODO: connection gating info is currently stored in to places, that needs to be fixed... *)
