--- conflicted
+++ resolved
@@ -52,7 +52,7 @@
 locals {
   testnet_name = "watchdog-test"
   mina_image = "gcr.io/o1labs-192920/coda-daemon-baked:0.2.11-compatible-a5fa443-watchdog-test-feb43ca"
-  coda_archive_image = "gcr.io/o1labs-192920/coda-archive:0.2.11-compatible-a5fa443"
+  mina_archive_image = "gcr.io/o1labs-192920/coda-archive:0.2.11-compatible-a5fa443"
   seed_region = "us-east4"
   seed_zone = "us-east4-b"
   seed_discovery_keypairs = [
@@ -81,23 +81,15 @@
   k8s_context    = "gke_o1labs-192920_us-east4_coda-infra-east4"
   testnet_name   = local.testnet_name
 
-<<<<<<< HEAD
-  mina_image            = local.mina_image
-  coda_archive_image    = local.coda_archive_image
-  coda_agent_image      = "codaprotocol/coda-user-agent:0.1.8"
-  coda_bots_image       = "codaprotocol/coda-bots:0.0.13-beta-1"
-  coda_points_image     = "codaprotocol/coda-points-hack:32b.4"
-=======
-  coda_image         = local.coda_image
-  coda_archive_image = local.coda_archive_image
-  coda_agent_image   = "codaprotocol/coda-user-agent:0.1.8"
-  coda_bots_image    = "codaprotocol/coda-bots:0.0.13-beta-1"
-  coda_points_image  = "codaprotocol/coda-points-hack:32b.4"
+  mina_image         = local.mina_image
+  mina_archive_image = local.mina_archive_image
+  mina_agent_image   = "codaprotocol/coda-user-agent:0.1.8"
+  mina_bots_image    = "codaprotocol/coda-bots:0.0.13-beta-1"
+  mina_points_image  = "codaprotocol/coda-points-hack:32b.4"
   watchdog_image     = "gcr.io/o1labs-192920/watchdog:0.3.7"
->>>>>>> 2c5a39e1
 
-  coda_faucet_amount = "10000000000"
-  coda_faucet_fee    = "100000000"
+  mina_faucet_amount = "10000000000"
+  mina_faucet_fee    = "100000000"
 
   agent_min_fee = "0.05"
   agent_max_fee = "0.1"
